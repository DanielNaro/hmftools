--- conflicted
+++ resolved
@@ -216,13 +216,9 @@
             else
             {
                 int basePosition = consensusState.MinUnclippedPosStart + baseIndex;
-<<<<<<< HEAD
-
-                if(basePosition >= chromosomeLength)
-=======
+
                 if(basePosition < 1 || basePosition > chromosomeLength)
->>>>>>> 4ee7ee26
-                    basePosition = -1;
+                    basePosition = BaseBuilder.INVALID_POSITION;
 
                 byte[] consensusBaseAndQual = mBaseBuilder.determineBaseAndQual(
                         locationBases, locationQuals, consensusState.Chromosome, basePosition);
