# Linx

Linx is an annotation, interpretation and [visualisation](./README_VIS.md) tool for structural variants. The primary function of Linx is grouping together individual SV calls into distinct events and properly classify and annotating the event to understand both its mechanism and genomic impact.

## Contents

* [Configuration](#configuration)
  + [Core Configuration](#core-configuration)
  + [Example Usage](#example-usage)
  + [Optional additional parameters](#optional-additional-parameters)
  + [Running LINX from the HMF MySQL database](#Running-LINX-from-the-HMF-MySQL-database)
  + [Running LINX in multi sample batch mode](#Running-LINX-in-multi-sample-batch-mode)
* [Outputs](#outputs)
* [Key Concepts in Linx](#key-concepts-in-linx)
  + [Linx terminology and conventions for linking proximate breakends](#linx-terminology-and-conventions-for-linking-proximate-breakends)
  + [Overview of event classification system in Linx](#overview-of-event-classification-system-in-linx)
* [Linx Algorithm](#linx-algorithm)
  + [Annotation of genomic properties and features](#annotation-of-genomic-properties-and-features)
  + [Clustering of SVs into events](#clustering-of-svs-into-events)
  + [Chaining of Derivative Chromosomes](#chaining-of-derivative-chromosomes)
  + [Gene impact and fusion prediction](#gene-impact-and-fusion-prediction)
* [Visualisation](#visualisation)  
* [Version History](#version-history)

## Installation
The latest version of Linx can be downloaded from the [Hartwig releases page](https://github.com/hartwigmedical/hmftools/releases/)

## Configuration
### Core configuration
All values are optional unless otherwise specified.

Argument | Description
---|---
<<<<<<< HEAD
sample  | Required: Specific sample ID
sv_vcf | Full path and filename for the SV VCF
purple_dir | Directory with sample data for structural variant VCF, copy number and purity data files as written by GRIDSS and Purple.
output_dir | Required: directory where all output files are written
ref_genome_version | Defaults to version 37, valid values are 19, 37 or 38. 

#### Database Connectivity
Linx can source structural variants, copy number and purity data from the HMF MySQL database instead of from the VCF and TSV files.
In this case specify database connection config: db_user, db_pass and db_url.

Linx will read sample data from the following HMF tables:
* copyNumber
* structuralVariant
* purity
* geneCopyNumber and driverCatalog - if running driver annotation

and upload samples data to the following HMF tables:
* svAnnotation, svCluster and svLink
* svBreakend, svFusion and svDriver

#### Multi-sample batch mode
Linx can run in a batch mode where it processes multiple samples at once. In this case it downloads SV and copy number data for each sample from the HMF MySQL database.

The set of samples to be processed is specified in the 'sample' config value in 1 of 3 ways:
* a list of samples separated by ','
* a CSV containing sample IDs with file header SampleId
* an '*' to process all samples in the HMF purity table. If the config option 'filter_qc_pass' is present then only samples passing QC are processed.

### Modes and Routines
Argument  | Description
---|---
check_drivers | run driver annotation logic
check_fusions | discover and annotate gene fusions

### Reference files
Argument  | Description
---|---
fragile_site_file | List of known fragile sites - specify Chromosome,PosStart,PosEnd
line_element_file | List of known LINE source regions - specify Chromosome,PosStart,PosEnd
ensembl_data_dir | Directory for Ensembl reference files - see instructions for generation below.

Reference files are available for ref genome 19/37 and 38 [HMFTools-Resources](https://resources.hartwigmedicalfoundation.nl/):
- Linx: fragile sites and LINE source regions
- Ensembl: cached Ensembl files
- KnownFusions: HMF known fusion data
=======
-sample  | Required: Specific sample ID
-sv_vcf | Full path and filename for the SV VCF
-purple_dir | Directory with sample data for structural variant VCF, copy number and purity data files as written by GRIDSS and Purple.
-output_dir | Required: directory where all output files are written
-ref_genome_version | Defaults to version 37, valid values are 19, 37 or 38. 
-check_drivers | Run driver annotation logic
-driver_gene_panel | A panel of driver genes to annotate, matching the format in the DriverGenePanel.tsv resource file from the HMFTools resources
-check_fusions | Discover and annotate gene fusions
-known_fusion_file | known_fusion_data.csv 
-fragile_site_file | List of known fragile sites  {Chromosome,PosStart,PosEnd}
-line_element_file | List of known LINE source regions {Chromosome,PosStart,PosEnd}
-gene_transcripts_dir | Directory for Ensembl reference files - see instructions for generation below.

Reference files are available for ref genome 19/37 and 38 [HMFTools-Resources](https://resources.hartwigmedicalfoundation.nl/):
>>>>>>> b4fa0d3f
- GenePanel: HMF driver genes
- KnownFusions: HMF known fusion data
- Linx: fragile sites, LINE source regions and replication origins
- Ensembl: cached Ensembl files.   Instructions for how to genereate can be found [here](https://github.com/hartwigmedical/hmftools/tree/master/gene-utils#generating-cached-ensembl-data-files)
 
### Example Usage
This is a typical command to run LINX for a single sample from PURPLE output.

```
java -jar linx.jar 
    -sample SAMPLE_ID 
    -ref_genome_version 37
    -sv_vcf /path_to_purple_vcf/
    -purple_dir /path_to_purple_data_files/
    -output_dir /path_to_sample_data/ 
    -fragile_site_file fragile_sites.csv 
    -line_element_file line_elements.csv 
    -ensembl_data_dir /path_to_ensembl_data_cache/ 
    -check_fusions 
    -known_fusion_file known_fusion_data.csv 
    -check_drivers
    -driver_gene_panel DriverGenePanel.tsv
    -log_debug
```

### Optional additional parameters
Argument  | Description
---|---
-proximity_distance | minimum distance to cluster SVs (default = 5000)
-chaining_sv_limit | threshold for # SVs in clusters to skip chaining routine (default = 2000)
-log_reportable_fusion | only log reportable fusions
-fusion_gene_distance | distance upstream of gene to consider a breakend applicable (default = 100K)
-restricted_fusion_genes | restrict fusion search to specified genes, separated by ';'
-write_vis_data | write output to for generation of Circos clustering and chaining plots
-log_debug | logs in debug mode

### Running LINX from the HMF MySQL database
Linx can source structural variants, copy number and purity data from the HMF MySQL database instead of from the VCF and TSV files.
In this case specify database connection config: db_user, db_pass and db_url.

Linx will read sample data from the following HMF tables:
* copyNumber
* structuralVariant
* purity
* geneCopyNumber and driverCatalog - if running driver annotation

and upload samples data to the following HMF tables:
* svAnnotation, svCluster and svLink
* svBreakend, svFusion and svDriver

Example usage sourcing from mysql database:

```
java -jar linx.jar 
    -sample SAMPLE_ID 
    -db_url [db_url] -db_user [username] -db_pass [password] 
    -output_dir /path_to_sample_data/ 
    -fragile_site_file fragile_sites.csv 
    -line_element_file line_elements.csv 
    -ensembl_data_dir /path_to_ensembl_data_cache/ 
    -check_fusions 
    -known_fusion_file known_fusion_data.csv 
    -check_drivers
    -driver_gene_panel DriverGenePanel.tsv
    -log_debug
```

### Running LINX in multi sample batch mode
Linx can run in a batch mode where it processes multiple samples at once. In this case it downloads SV and copy number data for each sample from the HMF MySQL database.

The set of samples to be processed is specified in the 'sample' config value in 1 of 3 ways:
* a list of samples separated by ','
* a CSV containing sample IDs with file header SampleId
* an '*' to process all samples in the HMF purity table. If the config option 'filter_qc_pass' is present then only samples passing QC are processed.

Example usage in multi sample batch mode:

```
java -jar linx.jar 
    -sample cohort_sample_ids.csv
    -db_url [db_url] -db_user [username] -db_pass [password] 
    -output_dir /path_to_sample_data/ 
    -fragile_site_file fragile_sites.csv 
    -line_element_file line_elements.csv 
    -ensembl_data_dir /path_to_ensembl_data_cache/ 
    -check_fusions 
    -known_fusion_file known_fusion_data.csv 
    -check_drivers
    -driver_gene_panel DriverGenePanel.tsv
    -threads 10
    -write_all
```

## Outputs
Linx writes all output to tsv files, each of which is described below.

### SV Annotations

Additional annotations of each non PON filtered breakjunction

Generated file: sample_id.svs.tsv

Field | Description 
---|---
svId | Id of break junction
vcfId | Id of break junction for mapping to GRIDSS / PURPLE vcf
clusterId | Id of cluster which break junction is assigned to
clusterReason | Reason for clustering and svId of clustered break junction for other break junction(s) to which the variant has been clustered
fragileSiteStart | Start breakend of break junction is in a known fragile site (T/F)
fragileSiteEnd | End breakend of break junction is in a known fragile site (T/F)
isFoldback | Break junction is classified as a foldback (T/F)
lineTypeStart | Start breakend of break junction is in a known or suspected line source region
lineTypeEnd | End breakend of break junction is in a known or suspected line source region
junctionCopyNumberMin | Minimum bound JCN estimate for breakjunction
junctionCopyNumberMax | Maximum bound JCN estimate for breakjunction
geneStart | Gene(s) overlapping start breakend of SV
geneEnd | Gene(s) overlapping end breakend of SV
localTopologyIdStart | Id for group of proximate breakends to the start breakend of break junction within an extending 5kb window 
localTopologyIdEnd | Id for group of proximate breakends to the end breakend of break junction within an extending 5kb window 
localTopologyStart | Local breakend topology type at site of start breakend.  One of ('ISOLATED_BE','DSB','TI_ONLY','SIMPLE_DUP','FOLDBACK', 'FOLDBACK_DSB','SAME_ORIENT','COMPLEX_FOLDBACK','COMPLEX_LINE','COMPLEX_OTHER')
localTopologyEnd | Local breakend topology type at site of end breakend.  One of ('ISOLATED_BE','DSB','TI_ONLY','SIMPLE_DUP','FOLDBACK', 'FOLDBACK_DSB','SAME_ORIENT','COMPLEX_FOLDBACK','COMPLEX_LINE','COMPLEX_OTHER')
localTICountStart | Number of chained templated insertions in local topology group of start breakend
localTICountEnd | Number of chained templated insertions in local topology group of end breakend

### Breakends

Impact of each non PON filtered break junction on each overlapping gene

Generated file: sample_id.breakend.tsv

Field | Description 
---|---
Id | Id of breakend annotation
SvId | Id of break junction
IsStart | Annotation relates to the start breakend of the break junction (1 = true,0 = false)
Gene | Gene annotated
TranscriptId | Ensembl stable transcript id of annotation
Canonical | Transcript is the canonical transcript of the gene. Linx annotates 1 record for each canonical transcript overlapping the breakend + a record for any non-canonical transcript that is annotated as part of a fusion
geneOrientation | Orientation which breakend points relative to the gene taking into account both gene strand and breakend orientation.  
Disruptive | Breakend is part of a break junction which disrupts the exonic sequence of the transcript
ReportedDisruption | Breakend is disruptive and gene is flagged as reportable for disruption
UndisruptedCopyNumber | Number of remaining wildtype alleles of the gene that are not disrupted by the breakend.  If <0.5 then disruption is considered Homozygous
RegionType | Location of the breakend relative to the transcript.  One of 'UPSTREAM' (within 10kb upstream of the 1st base of the transcript), 'INTRONIC' or 'EXONIC'
CodingContext | Location of the breakend relative to the coding context of the transcript.  One of  'CODING', 'NON_CODING','UTR_5P','UTR_3P' or 'ENHANCER' (IG enhancer rearrangements only)
Biotype | Ensembl biotype of the transcript
ExonicBasePhase | If regionType = EXONIC, the exact base phase of the breakend, else -1
NextSpliceExonRank | The exon rank of the next splice acceptor (if gene orientation is 'DOWNSTREAM') or splice donor (if gene orientation is 'UPSTREAM')
NextSpliceExonPhase | The phase of the 1st base after the next splice acceptor (if gene orientation is 'DOWNSTREAM') or splice donor (if gene orientation is 'UPSTREAM')
NextSpliceDistance | The distance in bases to the next splice site identified in nextSpliceExonRank
TotalExonCount | Total number of exons in the transcript

### Clusters

Clustering of all non PON filtered SV events and their resolved classification.

Generated file: sample_id.clusters.tsv

Field | Description 
---|---
ClusterId | Unique Id for the cluster
Category | High level categorisation of the cluster classification
Synthetic | Set to TRUE if the cluster is resolved to a non complex type by simplification of a short templated insertion (<1kb)
ResolvedType | Resolved classification of the cluster.
clusterCount | The number of break junctions in the cluster
clusterDesc | String containing the types and counts of break junctions in the cluster. eg. DEL=2_INV=2 

### Links

Chromosomal segments joining break junction pairs predicted to be linked and phased in cis on the derivative chromosome

Generated file: sample_id.links.tsv

Field | Description 
---|---
clusterId | Id of the cluster which contains the link
chainId | Id of the chain to which the link belongs representing a multi-segment prediction of the derivative chromosome
chainIndex | Position of the linked segment in the chain.  The predicted chain can be reconstructed by traversing each linked segment in order ie. 0,1,...,n
chainCount | Total count of linked segments in the chan
lowerBreakendId | svId of the leftmost breakend of the linked segment
upperBreakendId | svId of the rightmost breakend of the linked segment
lowerBreakendIsStart | True if the lower breakend is the start breakend of the break junction
upperBreakendIsStart | True if the right breakend is the start breakend of the break junction
chromosome | Chromosome of the linked segment
arm | Arm (P/Q) of the linked segment
assembled | True if the segment is linked by a GRIDSS assembly
traversedSVCount | The number of other breakends that are located on the linked segment
length | Length of the linked segment
junctionCopyNumber | Predicted copy number of the chain
junctionCopyNumberUncertainty | Uncertainty in the copy number of the chain
pseudogeneInfo | If the segment precisely matches an exon of an ensembl gene, then contains details of the matching exon:  {geneName;TranscriptId,ExonRank,ExonLength}
ecDna | True if the link is predicted to be part of a DM / ecDNA chain


### Fusions

All inframe and out of frame fusions predicted in the sample including HMF fusion knowledgebase annotations

Generated file: sample_id.fusions.tsv

Field | Description 
---|---
FivePrimeBreakendId | Id of the 5' breakend in the fusion
ThreePrimeBreakendId | Id of the 3' breakend in the fusion
Name | Name of the fusion in the form 5'GENE_3'GENE
Reported | True if the fusion meets all reportable fusion criteria for Linx
ReportedType | If one or both of the genes matches  a promiscuous gene or known rearrangement in the HMF fusion knowledgebase, then the type of reportable gene pair:  f 'KNOWN_PAIR', 'PROMISCUOUS_5', 'PROMISCUOUS_3', 'PROMISCUOUS_BOTH', 'EXON_DEL_DUP', 'IG_PROMISCUOUS', 'IG_KNOWN_PAIR', KNOWN_PAIR_UNMMABLE_3' or 'NONE' (if no match is found)
Phased | Set to 1 if a phased fusion can be formed (after allowing for exon skipping)
ChainLength | 0 for simple fusions.  If fusion is chained equal to the total length of segments chained between 5' and 3' partners
ChainLinks | 0 for simple fusions.  If fusion is chained equal to the number of segments chained between 5' and 3' partners
ChainTerminated | True if the fusion is interrupted either on the 5’ partner side by a chained breakend prior to the start of the 5’ gene or by a chained breakend prior to the last coding base of the 3’ gene
DomainsKept | List of 3' partner domains retained in fusion product (as annotated by PROSITE profiles)
DomainsLost | List of 3' partner domains lost in fusion product (as annotated by PROSITE profiles)
SkippedExonsUp | Count of splice donors required to be skipped on 5' partner side to form an inframe fusion.  
SkippedExonsDown | Count of splice donors required to be skipped on 3' partner side to form an inframe fusion
FusedExonUp | Last exon fused on 5' partner side
FusedExonDown | First exon fused on 3' partner side

### Driver Catalog

Reproduction of the driver catalog produced by PURPLE with homozygous disruptions events appended

Generated file: sample_id.driver.catalog.tsv

For more details about this file see:   https://github.com/hartwigmedical/hmftools/tree/master/purple#driver-catalog-file

### Drivers

Linkage of drivers from driver catalog to SV cluster which contributed to those drivers including LOH, deletion, disruption and amplification events.

Generated file: sample_id.driver.tsv

Field | Description 
---|---
clusterId | Id of cluster which break junction associated with driver.  Set to -1 for ARM or CHR level events.
gene | Gene of driver. Multiple clusters may be linked to a gene for a sample
eventType | Type of driver . One of ''GAIN" (amplification by SV), "GAIN_ARM" (amplification of whole arm), "GAIN_CHR" (amplification of whole chromosome), "DEL" (homozygous deletion), "LOH" (focal LOH), "LOH_ARM" (arm level LOH), "LOH_CHR" (chromosome level LOH), "LOH_SV_TELO" (LOH from SV to telomere), "LOH_SV_CENTRO" (LOH from SV to centromere), "HOM_DUP_DISRUPTION (homozygous disruption via cross exonic tandem duplication), "HOM_DEL_DISRUPTION" (homozygous disruption without homozygous copy number loss)

## Key Concepts in Linx

### Linx terminology and conventions for linking proximate breakends

#### Assembled vs Inferred links
In Linx, ‘links’ are chromosomal segments flanked by cis phased junctions which are predicted to form part of a single derivative chromosome. Assembled links are those that were called in a single assembly by GRIDSS and are very high confidence somatically phased. Transitive links are not fully assembled by GRIDSS but there is discordant read pair evidence supporting the link as a whole. All other links are inferred, based on proximity, topology and copy number characteristics using the chaining logic described below.

#### Templated Insertions
We have adopted the term ‘templated insertion’ as has been used previously to describe any piece of DNA which is a templated sequence from a section of the ref genome flanked by breakends on either side inserted elsewhere (either locally or on a remote chromosome) into a chain to form part of a derivative chromosome. The inserted DNA may be either cut (causing disruption) or copied from the template.

#### ‘Shards’ and ‘synthetic’ events
A special and very common case of templated insertions we observe are very small templated genomic fragments of up to several hundred bases in length, which are frequently inserted into breakpoints without disruption at the source site for the inserted sequence. These have been observed previously[https://www.ncbi.nlm.nih.gov/pmc/articles/PMC1950898/] and termed as genomic ‘shards’. In Linx we model shards explicitly as short templated insertion lengths of less than 1k bases. These inserted sequences can make simple events such as deletions and tandem deletions appear to have complex topologies. For example, if we have a simple short deletion with a shard inserted, and the templated sequence of the shard is from another chromosome the deletion now presents notionally as a chained pair of translocations. Where more than 1 shard is inserted, the complexity can grow even further. Linx simplifies events that could be explained as a 1 or 2-break clusters with shards and marks the cluster as ‘synthetic’.

The following figure shows a number examples of synthetic events with the shards marked.

<p align="center">
    <img src="src/main/resources/readme/one_break_events.png" width="600" alt="One Break Events">
</p>

#### Deletion Bridges, Anchor Distance & Overlapping Deletion Bridges
We use the term ‘deletion bridge’ as defined previously [ref: https://www.ncbi.nlm.nih.gov/pmc/articles/PMC3673705/] to refer to sections of DNA loss between 2 breakpoints on the same paternal chromosome that are fused to other segments of the genome. GRIDSS provides an anchor support distance for each structural variant breakend which is the number of bases mapped to the reference genome at that breakend as part of the assembly contig, which is typically in a range from 29 bases (the minimum anchor distance for GRIDSS to be able to call) up to approximately 800 bases for short read sequencing. Any other breakend that falls within this anchor distance cannot be ‘cis’ phased with the variant as the contig was able to be mapped past the breakend and the 2 breakends are deemed to be ‘trans’ phased. Trans breakends within this distance range are common in cancer. One possibility is that the breakends could occur on the other paternal chromosome, but this highly unlikely as there is no reason to expect 2 different paternal chromosomes to both be damaged within a few hundred base region. Much more likely is that when the double stranded break occurred, that there was significant overlap between the break locations on the 2 strands and the shorter strand of each overlapping break end has been repaired prior to fusing with other regions of the genome . This is highly analogous to a deletion bridge except with small sections of replication of DNA instead of loss. Linx uses the term ‘overlapping deletion bridge’ to describe this breakend topology.

#### Copy number conventions
Linx determines the number of absolute copies of each rearrangement junction in a sample, and terms this as the “junction copy number” (JCN). PURPLE SV output provides both a raw estimate of the JCN (estimated from the purity adjusted VAF of the junction) as well as the change in copy number observed at each breakend. Linx uses both the raw estimate and the copy number change to predict both a JCN point estimate and uncertainty for each rearrangement junction.

### Overview of event classification system in Linx
Linx attempts to classify all variants into a set of consistent events, i.e. events that transform the genome from one stable configuration into another. Linx classifies all events with one or two junctions and groups events with 3 or more junctions as ‘COMPLEX’.

A key assumption in Linx is that each derivative chromosome arm in a stable configuration must connect a telomere to a centromere (since centromere to centromere joins will cause unstable breakage fusion bridge and telomere to telomere joins will have no centromere and will be ultimately lost during stochastic mitosis processes). A special case is allowed in highly restricted circumstances for double minute chromosomes which are circular and have no telomere or centromere but are highly positively selected for. This assumption means that variants such as a lone head to head or tail to tail inversion are considered incomplete, and in these cases we intensively search for other variants which may have occurred concurrently and could restore a stable configuration. Because of limitations of both input data accuracy and completeness and our clustering and chaining algorithm, many COMPLEX clusters will not be fully resolved to a stable configuration although it is assumed that such a resolution exists. Furthermore, we have a number of residual 1 and 2 clusters (eg. a lone inversion) which are inconsistent cannot be accurately clustered and hence we classify them as INCOMPLETE. 

Ultimately we classify each cluster into 1 of 7 major event categories:

Event Category | Description
---|---
SIMPLE | Single junction cluster which forms a local deletion, tandem duplication or unbalanced translocation
RECIPROCAL | Reciprocal inversion or translocation events forming from 2 concurrent breaks interacting with each other
TEMPLATED INSERTION | DEL or DUP or unbalanced translocation (‘chain’) with templated insertion
INSERTION | SV that are formed by the insertion of a templated piece of DNA normally via either a mobile element insertion or virus.
DOUBLE_MINUTE | Any 1 or 2 variant cluster where all variants form part of an ecDNA ring
COMPLEX | Clusters with 3 or more variants that cannot be resolved into one of the above categories
INCOMPLETE | 1 or 2 breakpoint clusters which are inconsistent, but cannot be clustered further OR clusters which are inferred from copy number changes only

A brief overview of each of the non SIMPLE categories is given below:

#### Reciprocal Events
Linx models reciprocal 2-break junction clusters as events that could be caused by the interaction of 2 simple local concurrent breaks which would normally form deletes and tandem duplications. Depending on whether the breaks are on the same or different chromosomes this forms reciprocal inversions or reciprocal translocations respectively. Note that in the translocation case, if one side of the reciprocal event is subsequently lost either before or after repair, then we will instead observe an unbalanced translocation . 

The possible geometries for reciprocal events supported by Linx are explained in the table below and picture below:

Interacting Break Types | Same chromosome (Inversion) | Translocation 
---|---|---
Concurrent double stranded breaks | RECIP_INV - 2 facing inversions with outer breakends overlapping | RECIP_TRANS - 2 translocations forming deletion bridges on both arms.
Concurrent tandem duplications | RECIP_INV_DUPS - 2 facing inversion with inner breakends overlapping | RECIP_TRANS_DUPS - 2 translocations with facing breakends on both arms
Tandem Duplication + Double Stranded Break | RECIP_INV_DEL_DUP - inversion enclosing inversion with opposite orientation | RECIP_TRANS_DEL_DUP - 2 translocations forming a deletion bridge on one arm and and facing breakends on other arm

A facing pair of foldback inversions (FB_INV_PAIR) is also classified as a reciprocal, although the mechanism for forming this structure is unclear. It is possible that many of these events are formed from a breakage fusion bridge event but have not been properly clustered with a resolving break junction which may be distant in a breakage fusion bridge scenario.

<p align="center">
    <img src="src/main/resources/readme/two_break_events.png" width="860" alt="Two Break Events">
</p>


A facing pair of foldback inversions (FB_INV_PAIR) is also classified as a reciprocal, although the mechanism for forming this structure is unclear. It is possible that many of these events are formed from a breakage fusion bridge event but have not been properly clustered with a resolving break junction which may be distant in a breakage fusion bridge scenario.

#### Templated Insertions
For the 4 reciprocal event cases above involving duplication (ie. RECIP_INV_DUPS, RECIP_INV_DEL_DUP, RECIP_TRANS_DUPS & RECIP_TRANS_DEL_DUP), the same junctions can be alternately chained to form a single derivative chromosome with a templated insertion. Linx gives precedence to the reciprocal interpretation, but if any of the duplicated segments bound a telomeric or centromeric loss of heterozygosity, the reciprocal interpretation is implausible

A deletion and duplication can together also form either a duplication or deletion with templated insertion structure identical to the 2 inversion case but with the inserted segment in the opposite orientation. Unlike inversions, simple deletions and tandem duplications are consistent standalone events and are common genomic events so some of these structures may be clustered incorrectly where separate DEL and DUP events are highly proximate or overlapping by chance.


<p align="center">
    <img src="src/main/resources/readme/del_dup_ti_event.png" width="300" alt="Del-Dup Events">
</p>

#### Insertions
An insertion event is modelled by Linx as a pair of structural variants which inserts a section of templated sequence from either another part of the genome WITHOUT disruption to the DNA at the source location OR from an external sequence such as an insertion from a viral genome.

The most common class of insertion in tumor genomes by far are mobile element insertions, which are not typically active in the germline, but can be highly deregulated in many different types of cancer. Mobile elements insertions frequently insert short sequences of their own DNA sequence and templated segments from adjacent to the source LINE region, with sometimes many segments from the same source location being inserted at multiple locations around the genome [36]. Activated LINE can also cause SINE and pseudogene insertions. LINE insertion source breakends can be often difficult to map correctly on both ends, since they typically involve a repetitive LINE motif at the start of the insertion and a poly-A section at the end of the inserted section. Linx uses a combination of previously known active LINE source region information [CITE PCAWG] and identification of both the local breakpoint structure and POLY-A sequences to classify both fully and partially mapped breakpoints as LINE insertions. 

#### Double Minute
Any 1 or 2 variant cluster which is predicted to form a closed loop by Linx without a centromere is resolved as a ‘double minute’. All variants must form part of the ecDNA to be classified as event type double minute, although ecDNA may also occur as part of a complex cluster. An exception is made for a simple DUP double minute clustered with an enclosing DEL, which is classified as double minute despite the DEL not being a part of the ecDNA structure. Complex clusters may also contain double minutes.

#### Complex Events
COMPLEX events are defined in Linx as clusters with 3 or more variants that cannot be resolved into either a simple or synthetic type of insertion, DEL, DUP or 2-break event. 

COMPLEX events may be formed by any combination of non-mutually exclusive processes including multiple concurrent breaks, replication prior to repair, breakage fusion bridge processes. Local topology annotations in Linx are intended to shed light on these complex processes. 

#### Incomplete events
There are a number of possible configurations which are not ‘COMPLEX’ by the above definition since they are formed from 1 or 2 SVs, but lead to inconsistent genomes or involve single breakends. For these clusters there is assumed to be missing SVs, potential false positive artefacts or under clustering and they are marked as INCOMPLETE.

INCOMPLETE includes but is not limited to the following configurations:
- Lone inversion
- Lone single breakend
- Lone inferred breakend
- Any 2-break junction cluster with a single or inferred breakend that cannot be resolved as LINE or inferred as a synthetic.
- Any 2-break junction cluster which cannot be chained OR resolved as either a LINE, synthetic,template or reciprocal event

Clusters of 2 inferred breakends are also classified in this category. Many of these are likely artefacts due to residual large scale GC biases affecting coverage unevenness in the sequencing data and false positive CNA calls..



## Linx Algorithm
There are 4 key steps in the Linx algorithm:
* Annotation of genomic properties and features
* Clustering of structural Variants into events
* Chaining of derivative chromosomes
* Gene impact and fusion prediction

The following schematic outlines the overall workflow in the Linx algorithm. Each step is described in detail below. 

![Linx Routine](src/main/resources/readme/linx_routine_steps.png)


### Annotation of genomic properties and features
To help resolve and characterise events, Linx first annotates a number of genomic properties:

#### Externally sourced genomic annotations
Each breakend is first annotated with the following information from external sources
- Whether it is in a known fragile site
- Whether it is in a known LINE source region [Ref: https://www.nature.com/articles/s41588-019-0562-0]

#### Identification of foldback inversions
Foldback inversions are important structural features in the genome since they are a hallmark of the breakage fusion bridge process. Linx use foldbacks in a number of ways in both the clustering and chaining algorithms, and they can be objectively identified independently of the clustering and chaining so it is useful to identify them upfront. We perform a genome wide search for both simple foldback inversions and chained foldback inversions which are disrupted by the insertion of a shard. A pair of breakends is marked as forming a foldback if they meet the following criteria:
- the breakend orientations are the same and are consecutive (ignoring any fully assembled interim breakends) and after allowing for overlapping deletion bridges on both ends, specifically both:
  - The outer breakend may be overlapped by a variant within it’s anchor distance
  - The inner breakend may not have a facing breakend within it’s anchor distance
- the breakends belong to a single inversion or are linked by an assembled or short chain (<= 5K bases)
- A single breakend where the other end of the structural variant is assembled to itself via a chain
- Neither breakend forming the foldback is linked via assembly to another breakend.


#### Identification of suspected LINE source regions
LINE source regions are also important genomic features and are modelled in Linx as regions of ~5000 bases which Linx suspects are the source for templated LINE insertions. LINE driven mobile element insertions are common in cancer genomes and typically present as a pair of balanced SVs representing a templated sequence from around the source region with a poly-A tail inserted into random locations in the genome although favoring a A|TTTTT motif [ref: https://www.nature.com/articles/s41588-019-0562-0] for the insertion site with no net copy number change at either source or insertion site. However, due to both the repetitive nature of the LINE source regions and the difficulty of accurately sequencing across the poly-A tail, one or both of the SVs that make up the insertion may be mapped as a single breakend (failing to uniquely map on the other side) OR be missed altogether. Since the lone remaining breakend can be mistaken as an unbalanced translocation, it is important to correctly identify it as a LINE insertion. This picture can be complicated even further by the fact that many overlapping fragments from a single source location may be copied to many different locations in the same genome, each potentially with one or both sides incompletely mapped. 

Although we already annotate 124 well ‘known’ mobile LINE source regions which have been previously discovered [ref: https://www.nature.com/articles/s41588-019-0562-0], there are many more potential mobile LINE source regions which may be less common in the population or more rarely activated. We look exhaustively for likely LINE source regions in each individual tumor genome, by looking for both the characteristic poly-A tail of mobile element insertions and the local break topology structure at the insertion site. We define a poly-A tail as either at least 16 of the last 20 bases of the sequence are A or there is a repeat of 10 or more consecutive A or within the last 20 bases of the insert sequence. The orientation of the breakend relative to the insertion can help distinguish between the source and insertion site for a mobile element. At the mobile element source site, the poly-A tail positive oriented breakends will have the poly-A at the start of the insert sequence, or poly-T at the end of the insert sequence for negative oriented breakends (if sourced from the reverse strand). Conversely at the insertion site, negative oriented breakends will have poly-A tails at the end of the insert sequence and positive oriented breakends have poly-T at the start of the insert sequence (if inserted on the reverse strand)

Each breakend will be classified as being a ‘Suspected’ LINE source region if any of the following conditions are met:
- there are 2+ breakends within 5kb with poly-A/poly-T tails with expected orientations for a source site.
- there are 2+ translocations or local junctions > 1M bases which are not connected at their remote end to a known LINE site within 5kb with at least one not forming a deletion bridge of < 30 bases AND at least one breakend within 5kb having a poly-A tail with expected orientation for a source site
- we find at least 1 translocation or local junction >1M bases with it’s remote breakend proximity clustered with ONLY 1 single breakend and forming a deletion bridge of < 30 bases AND EITHER the junction has a poly-A / poly-T tail with the expected orientation of the source site OR the remote single breakend has a poly-A/poly-T tail with expected orientation for an insertion site.

The suspected LINE source region is also checked that it is not a potential pseudogene insertion by checking that there is no deletion within 5kb of the suspected source region that matches an exon boundary at both ends. Both known and suspected source regions have special logic applied in the clustering phase.


#### Identification of LOH boundaries
Linx also identify each pair of breakends flanking regions of Loss of Heterozygosity (LOH), restricted to cases where there is no subset of the region with homozygous loss that is not caused by anything other than a simple deletion. This is a useful annotation as since an entire paternal allele is lost for the whole distance between these 2 breakends (and since there is no homozygous loss we know it is the same allele lost at both ends, not two overlapping losses) then the structural variants are very likely to have occurred at the same time. 

Note that an uninterrupted deletion or tandem duplication cannot theoretically form an LOH boundary with another variant and hence these are excluded from LOH boundaries.

#### Long DEL and DUP length calculation
Shorter deletions and tandem duplications are found frequently as standalone events in the tumor genome, but longer standalone deletions and duplications are relatively rare and when they do occur are often associated with more complex events. The following method is used to determine a characteristic length threshold for each sample for what is considered a 'long' DEL or DUP.
- Find all DUPs and DELs on arms with no inversions (inversions are used as a proxy for the presence of complex events)
- Set LONG_DUP_LENGTH to the length of the longest DUP excluding the 5 longest DUP lengths (normalised for the proportion of arms without inversions). Min =100k, Max = 5M
- Set LONG_DEL_LENGTH to the length of the longest DEL excluding the 5 longest DEL lengths (normalised for the proportion of arms without inversions). Min =100k, Max = 5M

The threshold is subsequently used in clustering rules by Linx. 
 
#### Artefact filtering
Prior to clustering and chaining, Linx applies additional artefact filtering, since despite applying stringent filters in both PURPLE and GRIDSS upstream, we may still find a number of false positive artefacts in our data. False positive artefacts are typically either SVs with little or no copy number support (ie copy number change at both breakends < 0.5) or inferred SV breakends from the copy number analysis. Unfortunately these can be difficult to distinguish from bonafide subclonal variants with ploidies of 0.5, and from genuine clonal variants where we have missed an offsetting SV call which netted out the copy number change.

To remove residual artefacts, but preserve genuine subclonal variants, we limit filtering to 3 very specific situations which strongly appear to be artifactual in our data:
- Short foldbacks Inversions (<100 bases) unsupported by copy number change - Typically foldback inversions range from several hundred to several thousand bases. However, we also frequently find many very short foldbacks inversions in highly damaged samples. Across the cohort as a whole we find these to overwhelmingly have low junction copy number and with little copy number support. Hence we mark foldback inversions <100 bases in length as artefacts if both start and end copy number change < 0.5 or VAF < 0.05 at both ends. 
- Isolated translocations and single breakends unsupported by copy number change at both breakends - These also common artefacts and similar to foldback inversions, we find an elevated rate of low junction copy number variant calls unsupported by copy number change indicating likely artefacts. We filter if both breakends of a translocation are > 5000 bases from another variant AND both breakends have copy number change <0.5 AND the insert sequence neither has a poly-A tail nor insertSequenceRepeatClass = ‘LINE/L1’ (which may indicate a Line insertion). 
- Neighbouring inferred breakends with opposite orientation and matching or overlapping JCN uncertainty - Residual GC bias and other forms of read depth noise can cause many inferred segments to be called. These are unhelpful in chaining and are resolved in pairs of offsetting variants as artefacts

All of the filtered variants will be marked as resolved type = ARTIFACT and will be restricted from any subsequent clustering. 


#### Estimation of JCN and JCN uncertainty per SV 
We know that by definition JCN must equal the copy number change at start breakend and the copy number change at end breakend for each and every structural variant. However, frequently the JCN and copy number change at start and end may not match up for one of several reasons including measurement error, false positive SV artefacts and false negative SV calls adjacent to one or both of the breakends for the structural variant. 

To allow for accurate chaining we would like to have a single consolidated JCN estimation and an idea about the uncertainty in the JCN for each SV. Since the distribution of the errors in our measurements are unknown and fat tailed due to potentially missing and false positive data, we create a simple model for a reasonable estimation of the likely JCN range.

We use 3 steps in the process:

##### 1. Estimate an uncertainty for copy number change at each breakend
For this use the principle that the uncertainty in copy number change is driver primarily by the uncertainty in the copy number of the least confident adjacent copy number region which in turn is driven primarily by the number or read depth windows used to estimate the length of the adjacent regions. 

Hence we use the following formula to calculate a copy number uncertainty:

```
CNChangeUncertainty = MAX(maxAdjacentCopyNumber * BaseRelativeUncertainy 
[0.1],BaseAbsoluteUncertainty [0.15])+ MAX(AdditionalAbsoluteUncertainty [0.4],AdditionalRelativeUncertainty [0.15]*maxAdjacentCopyNumber)/SQRT(max(minAdjacentDepthWindowCount,0.1))
```
If the minAdjacentDepthWindowCount = 0, then this means the segment is inferred by the raw JCN in PURPLE already and no copy number estimate is calculated.

For the special case of foldback inversions, if the flanking depth window counts are both higher than the internal depth window count, a single copy number change observation of half the combined copy number change is made with the confidences determined from the flanking windows


##### 2. Estimate an uncertainty for raw JCN
The raw JCN of the SV is already estimated in PURPLE by multiplying the purity adjusted VAF of the SV by the copyNumber at each breakend. The VAF estimate depends ultimately on the measured readcount of supporting tumor fragments which is a binomial distribution.

To estimate the uncertainty in the VAF, we estimate the 0.5% and 99.5% confidence intervals of the true read count from the observed read count and then calculate the JCN uncertainty as half the relative range of the confidence interval. We also add half the minimum of the 2 breakend copy number uncertainties to reflect the copyNumber impact on uncertainty. This gives the formula:

```
JCN Uncertainty = JCN * (ReadCountUpperCI-ReadCountLowerCI) / 2 / ObseverdReadCount + 0.5 * min(CNChangeUncertaintyStart,CNChangeUncertaintyEnd)	
```

##### 3. Average the 3 JCN predictions and estimate a consolidated uncertainty
Weight the observations by the inverse square of their estimated uncertainties:

```
consolidatedJCN = SUM[Observation(i)*(1/Uncertainty(i)^2)] / Sum[1/Uncertainty(i)^2]
```

The combined uncertainty is estimated as the square root of the weighted sum of squares of the difference between the final JCN estimate and each individual estimate, but capped at a minimum of half the input uncertainty. Ie. 

```
consolidatedUncertainty = SQRT( countObservations / (countObervations-1) * SUM[1/Uncertainty(i)^2*(MAX(Observation(i)-consolidatedJCN,Uncertainty(i)/2))^2] / Sum[1/Uncertainty(i)^2] )
```

### Clustering of SVs into events 
Linx uses a clustering routine to classify events. All SVs within a sample are grouped into clusters in 7 steps:
- Proximity clustering
- Resolution of LINE clusters 
- LOH clustering
- Local clustering 
- Resolution of simple events 
- Common arm clustering
- Incomplete and small complex cluster merging 

#### Proximity clustering (PROXIMITY)
Any SV with a breakend within the specified proximity_distance (default = 5Kb) of another SV's breakend causes the SVs to be clustered. An exception is made for overlapping DELs, which are split out into separate clusters, on the assumption that overlapping DELS must by definition be trans-phased.

#### Resolution of LINE clusters
Linx performs early resolution of mobile element insertions as insertions typically cause translocations that may inadvertently be clustered with other variants, particularly in tumors with highly deregulated LINE activation.

Linx resolves a cluster as type LINE if any of the following conditions are met:
- It contains a suspected LINE source region AND (the cluster has <=10 variants OR at least 50% of the non single or inferred junctions in the cluster have a known or suspected breakend)
- Every non single or inferred breakend variant in the cluster touches a KNOWN LINE source region AND at LEAST one of the variants is a translocation

Due to the low mappability of the LINE motifs, frequently we will also identify LINE insertions only as single breakends as the insertion site. We therefore also resolve a cluster as LINE insertion if it contains either : 
- 2 single breakends only, forming a deletion bridge (less than +/-30 bases) with [one side having a poly-A/poly-T tail with the expected orientation of an insertion site OR one of them has insertSequenceRepeatClass = ‘LINE/L1’]
- 1 single breakend and 1 inferred breakend only and the single breakend has insertSequenceRepeatClass = ‘LINE/L1’ or a poly-A/poly-T tail with the expected orientation of an insertion site
- 1 single breakend with insertSequenceRepeatClass = ‘LINE/L1’ or a poly-A/poly-T tail with the expected orientation of an insertion site and copy number change < 0.5 / 15%

LINE clusters are excluded from all subsequent clustering rules. 

#### LOH Clustering

##### Loss of heterozygosity bounds (LOH_BOUNDS)
The 2 breakends forming the bounds of any LOH region not disrupted by a homozygous deletion are clustered together, reflecting the fact that both ends of the lost paternal chromosome must have been lost at the same time.

For LOH regions which are disrupted by 1 or more homozygous deletions, both paternal chromosomes are presumed to have been deleted in separate events and one deletion may enclose the other deletion OR they may overlap each other. In the enclosing case, for homozygous deletions which are in a region where the surrounding LOH bounds which form a simple DEL or are already linked or extend to at least the full arm, then we cluster the 2 homozygous deletion bounds. Conversely if all the homozygous deletions inside a LOH region are simple DEL or are already linked then we can cluster the 2 LOH region bounds. Finally, in the overlapping case, if all the overlapping deletion bounds are from simple DELs or are already linked except for 2 breakends, then link the remaining 2 breakends.

Note that variants with breakends that bound an LOH are not permitted to link with breakends in the bounded LOH region via any subsequent rule, since by definition they are expected to be on the other paternal chromosome.

##### Chaining bounds for DUP variants causing LOH (DUP_LOH_BOUNDS)
No breakend in a cluster can chain across an LOH which has been caused by a breakend in the same cluster. Hence if the other breakend of a DUP type variant bounding an LOH can only chain to only one available (not assembled, not LINE) breakend prior to the LOH, then we cluster the DUP and the other breakend.


#### Local Clustering

##### High JCN (HIGH_JCN)
Merge any pair of breakends which both have JCN> max(5, 2.3x the adjacent major allele copy number) that face each other that are also joined by a continuous region of majorAlleleCN > 5 

##### Major allele copy number bounds (MACN_BOUNDS)
The major allele copy number of a segment is the maximum copy number any derivative chromosome which includes that segment can have. Hence a breakend cannot chain completely across a region with major allele copy number < JCN of the breakend, or partially across the region with a chain of JCN more than the major allele.

Therefore any breakend is clustered with the next 1 or more facing breakends (excluding LINE & assembled & simple non overlapping DEL/DUP) IF the major allele copy number in the segment immediately after the facing breakend is lower than the breakend JCN, after discounting facing breakends in the original cluster. In the case of there being more than 1 facing breakend, the highest JCN breakend is clustered and the process repeated. This clustering is limited to a proximity of 5 million bases and bounded by the centromere, since although more distal events on the same chromosome may be definitely on the same derivative chromosome, this does necessarily imply they occurred concurrently.


##### Local Overlap (OVERLAP)
Merge any clusters or SVs where each cluster has either an inversion or a DEL exceeding the LONG_DEL_LENGTH, or a DUP exceeding the LONG_DUP_LENGTH and they overlap or enclose each other AND the 2 variants have at least one pair of breakends not more than 5M bases apart that either face each other or form a deletion bridge.

##### Foldbacks on same arm (FOLDBACK)
Merge any 2 clusters with a foldback on the same chromosomal arm.

#### Resolve DEL, DUP and consistent 2-break junction events
At this step, DEL, DUP and reciprocal clusters are resolved to prevent them from over clustering with later clustering rules. Specifically, the following types of events are resolved:
- Deletions - Simple deletions less than the LONG_DEL_LENGTH
- Tandem duplications - Simple duplications less than the LONG DUP_LENGTH
- Reciprocal events and 2-break junction templated insertions - Pairs of overlapping inversions or translocations where the deletion bridge and/or overlap at both breakends are less than the LONG_DEL_LENGTH / LONG_DUP_LENGTH and neither deletion bridge or overlapping region contains a non simple DEL/DUP breakend.

We also allow for synthetic variants of these events to be resolved, where the variants create a DEL, DUP or reciprocal event with the same geometry but with one or more shards inserted. All of these simple and synthetic clusters types are excluded from all subsequent clustering rules.


#### Common arm clustering rules

##### Translocations with common arms (TRANS_ARM)
Merge any 2 unresolved clusters if they touch the same 2 chromosomal arms. SVs which link the 2 arms but are in a short templated insertion (< 1kb) are ignored. 

##### Single breakends on same arm with matching satellite repeat type clustering (SATELLITE_SGL_ARM)
Where complex events touch satellite repeats we frequently find many single breakends on the same chromosome with links to the same type of repeat. In particular this can occur when shattering events include complex focal scarring in centromeric regions leading to many unresolved single breakends

We therefore merge any cluster with less than or equal to 1 non single breakend and non inferred breakend with any other cluster which contains a single breakend on the same chromosome arm with matching repeat class or type for the following cases:
- RepeatClass = 'Satellite/centr’ (centromeric)
- RepeatType = '(CATTC)n’ (satellite repeat type)
- RepeatType = ‘(GAATG)n’ (satellite repeat type)
- RepeatType = ‘HSATII’ (pericentromeric)

To protect against false positives and joining complex clusters that both touch repeats, but otherwise don’t appear to overlap, we avoid clustering 2 clusters which already have multiple non single breakends. 

We don’t cluster other common sequences such as telomeric sequences, Sine/Alu or LINE/L1 as these tend to be associated with genom


#### Incomplete and small complex cluster merging 
These rules are implemented to merge small unresolve with 3 or less variants to other unresolved clusters with an arbitrary cluster size where the location and orientation of proximate or overlapping breakends between the 2 clusters indicates that they may be linked. 

##### Breakends straddled by consecutive same orientation breakends (SAME_ORIENT_BE)
Merge any non-resolved breakend to a cluster which straddles it immediately on both sides with 2 breakends facing the same direction, and where the facing breakends have matching JCN.

##### Breakends straddled by foldbacks (FOLDBACK_BE)
Merge any non resolved breakend into a cluster which has 2 different foldbacks straddling it immediately on both sides and at least one of the foldbacks faces the breakend.

##### Extended chainable proximity for complex and incomplete events (EXT_PROXIMITY)
Merge any neighbouring non resolved clusters that are within 5M bases and which have facing flanking breakends on each cluster which could form a templated insertion with matching JCN. In the case of a foldback the JCN of the facing breakend is also permitted to match 2x the JCN.

### Chaining of Derivative Chromosomes

A chaining algorithm is used to predict the local structure of the derivative chromosome within each cluster. The chaining algorithm examines each cluster independently and considers all possible paths that could be made to connect facing breakends into a set of continuous derivative chromosomes.

#### Overview of Chaining model
Chains in Linx are a walkable set of linked breakends with a common JCN. Initially each cluster begins with 1 chain for every SV in the cluster. Linx iteratively makes ‘links’ between chain ends, resolving 2 of the chains into 1 combined chain and determining a combined JCN and JCN uncertainty for the new combined chain from the 2 constituent chains. The order of linking of chains is prioritised such that the most likely linkages are made first. Structural variant calls from GRIDSS that are shown to be linked empirically by GRIDSS are linked first followed by a set of heuristics to prioritise the remaining uncertain links. This process continues to extend the length of and reduce the number of chains in each cluster until no further links can be made. 

##### Constraints on linking breakends
In general each pair of facing breakends is considered by Linx as a candidate chain. However, 3 key constraints are applied in limiting candidate pairs:

- ‘Trans’ phased breakends are not permitted to chain - A breakend may not be chained to another breakend within it’s anchoring supporting distance unless it is linked by assembly.
- Closed loops without centromeres are only allowed for ecDNA - With the exception of ecDNA (see below), derivative chromosomes are assumed to connect to either a centromere or telomere at each end. Hence, chains which do not cross a centromere are not allowed to form closed loops (ie. the 2 breakends flanking a chain are not allowed to join to each other) except when specifically identified as ecDNA. 
- A chain should not pass through a region with lower available allele copy number than the JCN of the chain - Chains are generally assumed to take place on a single paternal chromosome except in the rare case that 2 distinct overlapping paternal alleles of the same chromosome are involved . The copy number for the affected allele is calculated for each segment adjacent to each cluster by first determining the copy number of the unaffected allele across each contiguous set of breakends in the cluster and subtracting that from the total copy number. The total JCN of linked chains crossing a segment should not exceed the calculated allele copy number for that segment. In some noisy copy number regions or where both paternal alleles are involved we may not be able to determine an undisrupted allele and the allele copy number is not calculated. Additionally, if all possible links have been exhausted using this rule, the rule is relaxed such that chaining can continue under the assumption that allele specific copy number may not have been estimated accurately.

##### Uniform JCN clusters
Uncertainty in JCN measurement is one of the key confounding factors in predicting the derivative structure. Many clusters however do have the same JCN for all variants and these uniform JCN clusters are significantly simpler to chain into a derivative chromosome as each pair of breakends can only be linked with a single JCN. 
 
Hence, each cluster is tested to see whether all its SVs could be explained by a single JCN value, using each SV’s JCN estimate and range. If all SVs have a JCN range which covers the same value, even if not an integer, then the cluster is considered to be of uniform JCN and no replication will occur in the chaining routine. Furthermore, if all SVs have a JCN min less than 1 and a max > 0.5, then the cluster is also considered uniform.

##### Variable JCN clusters 
For all clusters that cannot be resolved by a single uniform JCN, further considerations apply to explain the amplification of parts of the cluster. Biologically, each SV initially occurs by joining 2 breakends with a JCN of 1. However, a single chain in a cluster may contain SVs with different ploidies as a result of a replication from either a foldback inversion in a breakage fusion bridge event, or a later tandem duplication of part of the derivative chromosome. In these scenarios, the duplicated variants will appear multiple times in a single chain either repeated in the same direction in the case of a duplication or inverted in the case of a foldback. 

Duplication events are permitted to ‘replicate’ a chain in 2 different ways: 
* Foldbacks: Foldbacks with half the JCN of another chain are permitted to link both their breakends to the same breakend of that chain, making a new chain of half the JCN with the other unconnected breakend of the non foldback chain at both ends of the new chain. In this foldback replication case the new chain may also be treated as a ‘chained foldback’ and extended further in the same manner if possible.
* Complex Duplications: Conversely, complex duplications with half the JCN of another chain are permitted to join both of their breakends simultaneously to either ends of the other chain, effectively duplicating the entire chain, but keeping the same start and end breakends with half the JCN. 

Partial replication of a chain is also possible by later variants which affect chains that have also been duplicated. In this case the higher JCN chain is split into 2 separate chains, one which is linked to and given the JCN of the lower JCN chain, and the other which is given the residual JCN. 

#### Implementation of chaining algorithm
Linx first resolves all assembled and transitive SVs in the cluster into chains. Linx then keeps a cache of a set of chains consisting initially of all ‘single variant’ chains (ie. lone SVs) and assembled chains. Each chain has 2 breakends, a JCN and a JCN uncertainty. Each potentially linkable pairs of facing breakends (subject to the available allele copy number and no closed loops rules described above) is also cached as potentially linked chains.

The following steps are then applied iteratively to join chains together until no more chain links can be made:
1. Apply priority rules below to choose the most likely linked pair of chains from the cache
2. Merge chains:
  a) Create new combined chain and calculate the JCN & JCN uncertainty
  b) For replication events, replicate and halve the JCN of the chain, inverting if it is a foldback type event.
  c) In the case of partially split chains, the higher JCN original chain is kept with its residual JCN
  d) Remove merged chains
3. Update cache of linked breakend pairs that include a breakend on the merged chains


##### Prioritisation of chain links
Where more than 1 possible pair of linkable chain exists in the cache, links are ranked and chosen by the following criteria in descending order of importance:
1. Links with available allele copy number*
2. Links containing highest JCN foldback or complex duplication chain
  a) Links where it splits another chain with 2x its JCN
  b) Links where it matches the JCN of another chain 
  c) Links where it splits another foldback with greater than 2x JCN
  d) Links where it is itself split by another foldback or complex duplication with half the JCN
3. Breakends with a single link possibility
4. Links with highest matching JCN status (MATCHED > OVERLAPPING_JCN_RANGE > NO_OVERLAP)
5. Adjacent links
6. Higher JCN links (allowing for 0.5 abs and 15% threshold)
7. Shortest link

'* For the purpose of the available allele copy number rule, a junction with an offsetting inferred breakend at the exact base is assumed to create a link if and only if the JCN of both the junction and the offsetting inferred breakend is greater than adjacent major allele copy number (allowing for 0.5 abs and 15% threshold)

For uniform ploidy clusters, only rules 1, 3,5 & 7 are considered in the prioritisation of links.

A cluster can be chained into more than 1 chain, each one representing the neo-chromosomes resulting from the rearrangement event. Chaining is often imperfect and incomplete due to the inclusion of single breakends and uncertainty about JCN and subsequent breakend replication. 

##### Special considerations for LINE clusters
LINE clusters typically involve one or more insertions from a single source location to multiple target sites in the genome, with occasional inversion or rearrangement of the inserted sequence. Due to the highly localised origin and frequent overlap of these inserted elements, the above chaining rules are not appropriate for LINE clusters. Instead, assembled and transitive links are chained first and then pairs of SVs or assembled/transitive chains that make consistent insertions to a single remote site are chained together. Single breakends at an insertion site that are paired with a breakpoint to a known or suspected LINE source region and have insert sequence alignment matching the same source LINE region with the correct orientation are also chained at the source site. SVs that cannot be paired off to form consistent insertions are not chained.


##### Special considerations for extrachromosomal DNA (ecDNA)
ecDNA ( or double minutes) and the SVs contained within them are subject to special chaining rules in Linx. They are therefore identified prior to chaining. The key principle used to identify ecDNA is to look for high JCN junctions adjacent to low copy number regions which can be chained into a closed or predominantly closed loop.

Linx use the following algorithm to identify ecDNA
- Identify candidate ecDNA clusters: the cluster contains at least 1 non deletion junction with one breakend with a JCN > 5 AND at least 2.3x the adjacent major allele copy number. For clusters with maxJCN < 8, or if the only candidate DM variant is a single duplication, then the JCN of all candidate breakends must be at least 2.3x the adjacent major allele copy number
- Find all other potential ecDNA junctions in candidate clusters: any variant with JCN > max(5,25% of max ecDNA candidate JCN) and >2x the adjacent major allele copy number is classed as a candidate ecDNA junction. 
- Attempt to chain candidate ecDNA junctions into closed segments: Linx tries to chain the identified candidate ecDNA junctions both with uniform and variable junction copy number and chooses the chain with the most closed segments
- Determine whether chained ecDNA junction meets ecDNA criteria: All of the following criteria must be met either for a closed loop or for the all the DM candidate variants as a whole if a closed loop cannot be formed:
  - At least one pair of breakends must be chained to form a closed segment (ignoring non overlapping deletion junctions)
  - Either a complete closed chain is formed or the number of closed breakends must be at least double the number of open breakends. If the max ecDNA candidate JCN < 8, then the entire chain MUST be closed.
  - The total length of closed segments must be > 1500 bases. If the cluster includes only closed segments enclosed by adjacent single or inferred breakends on both sides, then at least one closed segment must have Purple depthWindowCount > 5
  - The sum of the JCN from foldbacks in the cluster + the sum of JCN of junctions from regions internal to the ecDNA segment bounds to regions external (excluding assembled templated insertions) + the maximum JCN of any single or inferred breakend (excluding proximate pairs of clustered breakends with opposite orientation) on closed segments  + 4 < reference JCN of DM. This rule is intended to ensure that the JCN of the DM could not have been achieved via amplification in a linear chromosome.

If Linx determines that an ecDNA event has occurred using the above criteria, it will retain and annotate the ecDNA chaining. Other junctions in the cluster with both breakends fully contained within a closed ecDNA segment are then only allowed to link to other variants within the ecDNA OR to the ecDNA forming variants. These links are likely lower JCN disruptions which occurred after the ecDNA was first replicated are present on a subset of the ecDNA. 

##### Special considerations for clusters with 2 inversions or 2 translocations

Chains consisting of 2 inversions or 2 translocations that do not meet the criteria for ecDNA are common. Where the breakends overlap they may have multiple plausible paths, in each case either forming a reciprocal inversion / translocations or a deletion / duplication with templated insertion. In cases where breakends cannot be phased, Linx can not uniquely distinguish between these 2 scenarios. Linx implements the following heuristics to attempt predict the event type:

For a pair of translocations:
- If the breakends face away from each other or are cis-phased on both chromosomes, then resolve as RECIP_TRANS (no chaining)
- If the breakends face towards each other and are not cis-phased on both chromosomes then:
  - If double minute rules are satisfied then resolve as DOUBLE_MINUTE
  - If the segment on either chromosome is bounded by LOH resolve then chain the other segments and resolve as a DUP_TI chain.
  - Else resolve as RECIP_TRANS_DUP (no chaining)
- If the breakends face towards each other and are not cis-phased on one chromosome and the breakends face away from each other or are cis-phased on the other chromosome then:
- If the segment on the chromosome with facing breakends is bounded by LOH resolve then chain the other segments and resolve as a DEL_TI chain.
Else resolve as RECIP_TRANS_DEL (no chaining)

Similarly, for clusters with a pair of inversions with opposite orientations:
- If the 2 inversions face away from each other and overlap on their outer breakends only, then resolve and chain as a RECIP_INV
- If the 2 inversion face towards each other and overlap on their inner breakends only, then:
  - If double minute rules are satisfied resolve as DOUBLE_MINUTE
  - If either segment is bounded by LOH, chain the other segment and resolve as DUP_TI chain
  - Else chain the outer breakends and resolve as RECIP_INV_DUP
- If one inversion fully encloses the other then:
  - If both inversions have the same JCN and the shorter possible templated insertion is bounded by LOH then chain the shorter templated insertion and resolve as a DEL_TI
  - Else if the inner inversion length < 100K, chain the shorter templated insertion and resolve as RESOLVED_FOLDBACK
  - Otherwise chain the longer of the 2 templated insertions and resolve as a RECIP_INV_DEL_DUP
- If there are 2 foldback inversions facing each other without overlap then
  - If double minute rules are satisfied then resolve as DOUBLE_MINUTE
  - Else resolve as FB_INV_PAIR (This may be formed from a breakage fusion bridge event)

#### Chain Annotations
The following data is captured for each templated insertion in a chain:
* Whether the link is assembled
* Distance to the next link and whether it traverses any other breakends or links
* Genic overlap and any exact exon boundary exon matches (ie. a pseudogene)

#### Annotation of Local topology
Consecutive breakends with no more than 5kb between them or which are part of the same foldback inversion are grouped together into a local topology group and given an id. The number of TIs formed by chained segments wholly within the local topology group are counted and a topology type is given to the remaining variants based on the breakend orientations. The topology types are categorised as one of the following (after excluding all TIs)
- TI_ONLY - All breakends in the group form templated insertions
- ISOLATED_BE - One breakend only
- DSB - A par of breakends forming a deletion bridge
- FOLDBACK - One foldback only
- FOLDBACK_DSB - A foldback with the outer breakend forming a deletion bridge
- SIMPLE_DUP - A single DUP of <5k bases
- COMPLEX_LINE - Any other cluster that is resolved as LINE
- COMPLEX_FOLDBACK - Any other cluster that includes a foldback
- COMPLEX_OTHER - Any other cluster


### Gene impact and fusion prediction

#### Annotation of breakends with potential gene impact

For each breakend we search for genes that could be potentially disrupted or fused by the structural variant. To do this we find and annotate the breakend for any transcript that either:
- Has an exon or intron overlapping the breakend
- Has its 5’ end downstream of and facing the breakend and less than 100k bases where no other splice acceptor exists closer to the breakend. 

Each breakend is additionally annotated for the transcript with the following information:
- disruptive: a breakend is disruptive for a particular transcript if the SV is an inversion, translocation or single breakend or a deletion/duplication that overlaps at least part of an exon in the transcript AND the variant is NOT part of a chain which does not disrupt the exon ordering in the transcript. A breakend which is resolved as type ‘LINE insertion’ is never marked as disruptive.
- transcript coding context: UPSTREAM, 5_UTR, CODING, 3_UTR, DOWNSTREAM OR NON_CODING
- gene orientation: relative orientation of gene compared to breakend (UPSTREAM or DOWNSTREAM)
- exonic (TRUE/FALSE)
- exact base phase: The exact base phasing of the current location
- Next splice site information: The distance to, phasing of and exon rank of the 1st base of the next facing splice acceptor or donor (note: phasing will be different from exactBasePhase if the breakend is exonic in the transcript or the coding context is upstream. Null if there are no subsequent splice sites in the gene.
- exon total count: The total number of exons in the transcript (for reference)
- transcript biotype: The ensembl biotype of the transcript



#### Known pathogenic fusions and promiscuous partners
Configuration of pathogenic fusions impacts Linx in 2 ways:
Some criteria for fusion calling are relaxed for known fusions due to the high prior likelihood of pathogenic fusions
As well as attempting to predict all fusion events, Linx uses the configured list of fusions to determine a subset which are ‘reported’ as likely pathogenic.
 
To produce the list of known fusions provided with Linx, a broad literature search was performed to find a comprehensive list of well-known fusions that are highly likely to be pathogenic. The criteria used for inclusion of a particular fusion in the curated list was either multiple independent reports of the fusion, or single case reports with either convincing demonstration of the pathogenicity in a model system or clear response to a therapy targeted to the specific fusion. 

The curated fusions were classified into 3 categories:
- Known fusions (n= 396) – these are transcript fusions which fuse either the coding regions of 2 genes to form a novel protein or the 5’ UTR regions of 2 genes which may lead to increased expression of the 3’ partner. A well-known example is TMPRSS2_ERG
- Known IG enhancer rearrangements (n= 17) – these are structural rearrangements in B-Cell lymphomas and leukemias that relocate enhancers from one of the @IG regions (IGH,IGK,IGL) to increase expression of a 3’ partner. A well-known example is @IGH-MYC
- Known exon deletions & duplications (n=11) – these are deletions or duplications of exons in specific exon ranges of a handful of genes which are known or highly likely to be pathogenic. Common examples are EGFR vII and vIII

A set of ‘promiscuous’ fusion partners was also determined from this list so that potential novel fusions with fusion partners that have been identified in multiple fusions previously can also be reported as potentially pathogenic. Any gene which was identified in 3 or more known fusions was marked as a promiscuous 5’ partner and likewise if it was identified in 3 or more known fusions in our curated list was marked as a promiscuous 3’ partner. MYC and CRLF4 were also marked as 3’ promiscuous since they feature in known fusions with both IG enhancer and known fusions. FGFR1 is also added as a 5’ promiscuous partner. 

For 12 promiscuous fusion partners {FGFR1, FGFR2, FGFR3, TMPRSS2, SLC45A3, HMGA2,BRAF, RET, ALK, ROS1, ETV1, ETV4} a specific exon range has been identified as highly promiscuous and is identified in the knowledge base. Fusion reporting criteria are relaxed in these ranges.  10 promiscuous 3’ genes {BRAF ,RET ,ROS1 ,ALK ,MET ,NRG1 , NRTK1, NTRK2 & NTRK3) are marked as ‘high impact’ and also have special treatment in the fusion reporting logic. 

A section of @IGH gene stretching from the diversity region to the end of the constant region was also marked as a ‘promiscuous IG partner’ as it features in many IG fusions.

#### Fusion prediction

##### Identify fusion candidates
Fusions are predicted in Linx by looking for consecutive and novel splice donor-acceptor pairings that are joined together in derivative chromosomes by either a single structural variant or a continuous chain of structural variants. 

For each single SV and for every facing pair of SVs in the same chain identify all viable splice acceptor and splice donor fusion combinations which satisfy the following conditions:
- Fusion is reportable (see criteria below)
- 3’ gene partner must have coding bases
- 5’ gene partner transcript must have one of the following ensembl biotypes: ‘protein_coding’, ’retained_intron’, ’processed_transcript’, ’nonsense_mediated_decay’, ’lincRNA’
- The upstream breakend must fall within the 5’ partner transcript and be disruptive to the transcript. 
- The downstream breakend must fall either within the 5’ gene or within 100kb upstream. 
- The combined length of all segments in the chain must be less than 150kb.
- The SV or chain must join appropriate contexts of the 5’ and 3’ genes (see table below) and for coding regions must be inframe after allowing for any skipped exons. For exonic to exonic fusions exact base phasing is also checked as splice acceptor to splice donor phasing. The following table shows allowed contexts:

![Fusion Configurations](src/main/resources/readme/fusion_configurations.png)

Notes:
(1) for breakends in the upstream region of the 3’ partner, the 1st exon is not considered as it does not have a splice acceptor and so the 2nd exon is assumed to be the 3’ fusion partner. 5’ partner coding to 3’ partner upstream is also possible if the 3’ partner coding region starts in the 1st exon.
(2) If fusing intron to exon, the fusion occurs with the next downstream exon, so check against the frame of the end of the exon instead of the exact base.
(3) Exonic to Intronic can occur if alternative splicing causes exon with exonic breakend to be skipped
(4) 5’ partner 5’UTR or non-coding to coding region of 3’ partner can technically make a fusion, but would need to find 1st alternative start codon also in-frame. These are called as out of frame and only reported for known fusions
(5) Coding Intronic to non-coding allowed only when transcript starts on 1st base of the next downstream exon - in this case we fuse to the first base of the gene which is allowed.

##### Special rules for IG rearrangements
In the special case of IG enhancer rearrangements, the rearrangement normally occurs either between the ‘D’ and ‘J’ region (due to RAG mediation D-J recombination failure – common in IGH-BCL2 fusions) or in the switch region just upstream of the constant regions (due to failure of isoform switching mechanisms – common in IGH-MYC rearrangements). In the former case, the Eµ enhancer is the likely driver of elevated expression whereas in the latter the driver is likely the alpha 1,2 & 3 regulatory region enhancer [ref: https://www.ncbi.nlm.nih.gov/pmc/articles/PMC6199666/]. To predict a relevant rearrangement, Linx onlyrequires that the breakend in IG is oriented downstream towards the enhancer regions and is is prior to the 1st coding base of the 3’ gene partner.   There is no requirement for consecutive splice acceptor and donors.

##### Special rules for single breakends which align to a site which forms a pathogenic fusion
The post processing steps of GRIDSS annotate the best alignments for the insert sequence of single breakends which cannot be uniquely mapped. If any single breakend has an alignment which would create fusion matching a known fusion or a known IG rearrangement in our knowledge base then that fusion is called as if the single breakend was a translocation to that alignment. 


##### Special gene specific cases
Linx also has special rules to support unusual biology for a handful of known pathogenic fusions:
- For CIC_DUX4 and IGH_DUX4, the DUX4 end may map to a number of different chromosomal regions, including the telomeric ends of both chromosomes 10q and 4q and the 37 alt contig GL000228.1.
- For RP11-356O9.1_ETV1 fusion (pathogenic in Prostate cancer) the breakend on the 5’ side breakend is permitted to be up to 20kb downstream of RP11-356O9.1.
- In the case of IGH-BCL2 (common in Folicular Lymphomas) & IGH-MYC, Linx also looks for fusions in the 3’UTR region and up to 50k bases downstream of BCL2 (and 500k bases downstream of MYC) facing in the upstream orientation towards the gene [ref: http://atlasgeneticsoncology.org/Genes/BCL2ID49.html ].

##### Prioritise genes and transcripts
Each candidate chained splice acceptor and splice donor fusion pair may have multiple gene fusion transcripts on both the 5’ gene and 3’ gene that meet the above criteria. Occasionally genes may also share a splice acceptor or splice donor in which case the transcripts of that groups of genes are considered together. Linx prioritizes the potential transcript candidates and choose a single pair of 5’ and 3’ transcripts via the following criteria in order of priority:
- Fusion is a KNOWN_PAIR or known EXON_DEL_DUP
- A phased fusion is possible
- Chain is not terminated early
- 3’ partner biotype is ‘protein_coding’
- 3’ partner region is INTRONIC or EXONIC
- No exons are skipped
- Best 3’ partner transcript, ranked by canonical and then longest (non NMD) protein coding
- Best 5’ partner transcript ranked by canonical, then longest protein coding, then longest
- If multiple chains link the same 2 genes then they are prioritised again according to the above logic.

For IG enhancer rearrangenemts, the canonical transcript is reported for all 3' gene partners.

##### Reportable fusions
In addition to predicting fusions, Linx also tries to identify likely viable pathogenic fusions and marks as reportable. To maximise precision whilst ensuring high impact fusions are always likely to be reported, the criteria vary by fusion type with more relaxed criteria for known pathogenic pairs due to high prior likelihood. High impact promiscuous fusion partners which may be clinically relevant (including NTRK1-3, BRAF, RET, ROS1, ALK) also have more relaxed criteria

The criteria are summarised in the below table. 

Criteria | KNOWN PAIR | IG KNOWN PAIR | EXON DEL DUP | HIGH IMPACT PROMISCUOUS | PROMISCUOUS OTHER
---|---|---|---|---|---
Knowledge-base match | GENE PAIR | GENE PAIR | Breakends within EXON RANGE | INTERGENIC ONLY | INTERGENIC ONLY
‘Nonsense Mediated Decay’ biotype allowed for 3’ partner | FALSE | FALSE | FALSE | FALSE | FALSE
Maximum chain links | 4 | 4 | 4 | 4 | 4
Maximum upstream distance for 3’ partner | 100kb | 100kb | NA | 100kb | 10kb
Phasing | INFRAME or SKIPPED EXONS* | NA  | INFRAME or SKIPPED EXONS**,# | INFRAME or SKIPPED EXONS | INFRAME##
Allow early chain termination or disruption by intermediate splice acceptor or donor | TRUE | TRUE | TRUE | FALSE | FALSE

'* 5’UTR to coding regions are also allowed for KNOWN_PAIR fusions (>1Mb length)
'** The breakend and the fused exon must both be in the specified ranges on both 5’ and 3’ side
'# Out of frame also reported for exonic to exonic EXON_DEL_DUP only (under assumption of possible phased indel)
'## Skipped exons are allowed if a known exon range is configured, but only if the breakend and fused exon must be within the specified range on the promiscuous side, and any skipping is allowed on the non-promiscuous gene.

Additionally, Linx checks that the protein domains retained in the 3’ partner may form a viable protein. Specifically The following domains must be preserved intact in the 3’ partner if they exist: Ets domain; Protein kinase domain; Epidermal growth factor-like domain; Ankyrin repeat-containing domain, Basic-leucine zipper domain,High mobility group box domain. The Raf-like Ras-binding domain must be disrupted if it exists (mainly affects BRAF). 

Finally linx sets a likelihood for each reported fusion. KNOWN_PAIR, IG_KNOWN_PAIR and EXON_DEL_DUP are set to HIGH likelihood. PROMISCUOUS fusions are set to HIGH likelihood only if the fused exon matches the known exon range, or else LOW otherwise.


#### Amplification, deletion and disruption drivers

##### Homozygous disruption drivers
Linx can optionally take as input a catalog of point mutation, amplification and homozygous deletion drivers which is created by PURPLE based on the raw somatic variant data and determined copy number profile. Linx leverages it’s chaining logic to extend the driver catalog by searching for 2 additional types of biallelic disruptions which disrupt all copies of the gene but do not cause a homozygous deletion in an exonic segment (which is PURPLE’s criteria for homozygous deletion). Specifically Linx searches for 2 additional types of homozygous disruptions:
* Disruptive Breakends - Any pair of disruptive breakends that form a deletion bridge or are oriented away from each other and both cause the copy number to drop to <0.5 after allowing for the JCN of any overlapping deletion bridges. 
* Disruptive Duplications - Any duplication which has both breakends disruptive in the transcript and a JCN >= flanking copy number at both ends.

Non-homozygous disruptions are not marked as reportable, but can be identified by searching for genes with breakends marked as disruptive

##### Linkage of drivers to contributing structural variant clusters 
We link each driver in the catalog that is affected by genomic rearrangements (ie. high level amplifications, homozygous deletions and biallelic point mutations in TSG with LOH and the homozygous disruptions found by Linx) to each structural variant cluster which contributed to the driver. 1 or more structural variant clusters may contribute to each event and/or the driver may be caused by a whole chromosome or whole arm event which cannot be mapped to a specific variant but which has caused significant copy number gain or loss

Amplifications drivers are linked to either one or more clusters which explain the gain in copy number over the gene (marked as type 'GAIN'), a gain in copy number in the centromere (marked as type 'GAIN_ARM') or across the whole chromosome (marked as type 'GAIN_CHR'). More than 1 of these factors can be recorded as a cause of amplification if its copy number gain is at least 33% of the largest contributing factor. To determine whether a cluster contributes to gene amplification, the copy number change of all its breakends surrounding the gene are summed into a net cluster copy number gain, and the copy number loss of any opposing clusters are subtracted. If a net gain remains, then the cluster is considered as contributing to the gene amplification.

Homozygous deletion drivers are linked to clusters that are either directly bound by the homozygous deleted region (svDriverType = DEL) or a cluster that bounds the LOH (svDriverType = LOH). Biallelic point mutations drivers in TSG with LOH are linked only to the cluster that bounds the LOH (svDriverType = LOH). If the LOH bounds extend to the whole arm or whole chromosome, then a record is created with linked clusterId is set to NULL and the svDrivertype is marked as LOH_ARM or LOH_CHR respectively.

The supported linkages between drivers and SVs are summarised in the table below

Driver Type | Events per driver | svDriverTypes
---|---|---
Amplification | 1+ | GAIN, GAIN_ARM, GAIN_CHR
Homozygous Deletion | 2 | DEL, LOH, LOH_ARM,LOH_CHR
Biallelic point mutation in TSG | 1 | LOH, LOH_ARM, LOH_CHR


## Visualisation

Visualisations of the Linx output can be generated with the accompanying tool as described [here](./README_VIS.md). 
Shown below is an example of a SS18-SSX1 fusion: 

<p align="center">
    <img src="src/main/resources/readme/default.png" width="800" alt="default">
</p>


## Version History

- [1.16](https://github.com/hartwigmedical/hmftools/releases/tag/linx-v1.16)

- [1.15](https://github.com/hartwigmedical/hmftools/releases/tag/sv-linx-v1.15)

- [1.14](https://github.com/hartwigmedical/hmftools/releases/tag/sv-linx-v1.14)

- [1.13](https://github.com/hartwigmedical/hmftools/releases/tag/sv-linx-v1.13) 

- [1.12](https://github.com/hartwigmedical/hmftools/releases/tag/sv-linx-v1.12) 

- [1.11](https://github.com/hartwigmedical/hmftools/releases/tag/sv-linx-v1.11) 

- [1.10](https://github.com/hartwigmedical/hmftools/releases/tag/sv-linx-v1.10) 

- [1.9](https://github.com/hartwigmedical/hmftools/releases/tag/sv-linx-v1.9) 

- [1.8](https://github.com/hartwigmedical/hmftools/releases/tag/sv-linx-v1.8) 

- [1.7](https://github.com/hartwigmedical/hmftools/releases/tag/sv-linx-v1.7) 

- [1.6](https://github.com/hartwigmedical/hmftools/releases/tag/sv-linx-v1.6) 

- [1.5](https://github.com/hartwigmedical/hmftools/releases/tag/sv-linx-v1.5) 

- [1.4](https://github.com/hartwigmedical/hmftools/releases/tag/sv-linx-v1.4) 

- [1.3](https://github.com/hartwigmedical/hmftools/releases/tag/sv-linx-v1.3) 

- [1.2](https://github.com/hartwigmedical/hmftools/releases/tag/sv-linx-v1.2) 

- [1.1](https://github.com/hartwigmedical/hmftools/releases/tag/sv-linx-v1.1) 
<|MERGE_RESOLUTION|>--- conflicted
+++ resolved
@@ -31,53 +31,6 @@
 
 Argument | Description
 ---|---
-<<<<<<< HEAD
-sample  | Required: Specific sample ID
-sv_vcf | Full path and filename for the SV VCF
-purple_dir | Directory with sample data for structural variant VCF, copy number and purity data files as written by GRIDSS and Purple.
-output_dir | Required: directory where all output files are written
-ref_genome_version | Defaults to version 37, valid values are 19, 37 or 38. 
-
-#### Database Connectivity
-Linx can source structural variants, copy number and purity data from the HMF MySQL database instead of from the VCF and TSV files.
-In this case specify database connection config: db_user, db_pass and db_url.
-
-Linx will read sample data from the following HMF tables:
-* copyNumber
-* structuralVariant
-* purity
-* geneCopyNumber and driverCatalog - if running driver annotation
-
-and upload samples data to the following HMF tables:
-* svAnnotation, svCluster and svLink
-* svBreakend, svFusion and svDriver
-
-#### Multi-sample batch mode
-Linx can run in a batch mode where it processes multiple samples at once. In this case it downloads SV and copy number data for each sample from the HMF MySQL database.
-
-The set of samples to be processed is specified in the 'sample' config value in 1 of 3 ways:
-* a list of samples separated by ','
-* a CSV containing sample IDs with file header SampleId
-* an '*' to process all samples in the HMF purity table. If the config option 'filter_qc_pass' is present then only samples passing QC are processed.
-
-### Modes and Routines
-Argument  | Description
----|---
-check_drivers | run driver annotation logic
-check_fusions | discover and annotate gene fusions
-
-### Reference files
-Argument  | Description
----|---
-fragile_site_file | List of known fragile sites - specify Chromosome,PosStart,PosEnd
-line_element_file | List of known LINE source regions - specify Chromosome,PosStart,PosEnd
-ensembl_data_dir | Directory for Ensembl reference files - see instructions for generation below.
-
-Reference files are available for ref genome 19/37 and 38 [HMFTools-Resources](https://resources.hartwigmedicalfoundation.nl/):
-- Linx: fragile sites and LINE source regions
-- Ensembl: cached Ensembl files
-- KnownFusions: HMF known fusion data
-=======
 -sample  | Required: Specific sample ID
 -sv_vcf | Full path and filename for the SV VCF
 -purple_dir | Directory with sample data for structural variant VCF, copy number and purity data files as written by GRIDSS and Purple.
@@ -89,10 +42,9 @@
 -known_fusion_file | known_fusion_data.csv 
 -fragile_site_file | List of known fragile sites  {Chromosome,PosStart,PosEnd}
 -line_element_file | List of known LINE source regions {Chromosome,PosStart,PosEnd}
--gene_transcripts_dir | Directory for Ensembl reference files - see instructions for generation below.
+-ensembl_data_dir | Directory for Ensembl reference files
 
 Reference files are available for ref genome 19/37 and 38 [HMFTools-Resources](https://resources.hartwigmedicalfoundation.nl/):
->>>>>>> b4fa0d3f
 - GenePanel: HMF driver genes
 - KnownFusions: HMF known fusion data
 - Linx: fragile sites, LINE source regions and replication origins
