--- conflicted
+++ resolved
@@ -12,7 +12,6 @@
     }
 
     @NotNull
-<<<<<<< HEAD
     public static GermlineDeletion create(@NotNull String geneName, boolean reported, @NotNull String chromosome,
             @NotNull String chromosomeBand)
     {
@@ -20,11 +19,8 @@
     }
 
     @NotNull
-    public static GermlineDeletion create(@NotNull String geneName, boolean reported, @NotNull GermlineStatus tumorStatus) {
-=======
     public static GermlineDeletion create(@NotNull String geneName, boolean reported, @NotNull GermlineStatus tumorStatus)
     {
->>>>>>> 7a6717d5
         return create(geneName, reported, tumorStatus, 0D, 0, 0);
     }
 
@@ -37,18 +33,15 @@
 
     @NotNull
     public static GermlineDeletion create(@NotNull String geneName, boolean reported, @NotNull GermlineStatus tumorStatus,
-<<<<<<< HEAD
-            double tumorCopyNumber, int regionStart, int regionEnd) {
+            double tumorCopyNumber, int regionStart, int regionEnd)
+    {
         return create(geneName, reported, tumorStatus, tumorCopyNumber, regionStart, regionEnd, Strings.EMPTY, Strings.EMPTY);
     }
 
     @NotNull
     public static GermlineDeletion create(@NotNull String geneName, boolean reported, @NotNull GermlineStatus tumorStatus,
-            double tumorCopyNumber, int regionStart, int regionEnd, @NotNull String chromosome, @NotNull String chromosomeBand) {
-=======
-            double tumorCopyNumber, int regionStart, int regionEnd)
+            double tumorCopyNumber, int regionStart, int regionEnd, @NotNull String chromosome, @NotNull String chromosomeBand)
     {
->>>>>>> 7a6717d5
         return new GermlineDeletion(geneName,
                 chromosome,
                 chromosomeBand,
