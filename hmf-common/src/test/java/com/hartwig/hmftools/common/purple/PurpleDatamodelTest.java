package com.hartwig.hmftools.common.purple;

import static org.junit.Assert.assertNotNull;

import java.util.Optional;

import com.hartwig.hmftools.common.cobalt.ImmutableCobaltRatio;
import com.hartwig.hmftools.common.purple.copynumber.CopyNumberMethod;
import com.hartwig.hmftools.common.purple.copynumber.ImmutablePurpleCopyNumber;
import com.hartwig.hmftools.common.purple.copynumber.sv.ImmutableStructuralVariantLegPloidy;
import com.hartwig.hmftools.common.purple.region.GermlineStatus;
import com.hartwig.hmftools.common.purple.region.ImmutableEnrichedRegion;
import com.hartwig.hmftools.common.purple.region.ImmutableFittedRegion;
import com.hartwig.hmftools.common.purple.region.ObservedRegion;
import com.hartwig.hmftools.common.purple.segment.SegmentSupport;
import com.hartwig.hmftools.common.variant.structural.ImmutableStructuralVariantImpl;
import com.hartwig.hmftools.common.variant.structural.ImmutableStructuralVariantLegImpl;
import com.hartwig.hmftools.common.variant.structural.StructuralVariantType;

import org.jetbrains.annotations.NotNull;
import org.junit.Test;

public class PurpleDatamodelTest {

    private static final String CHROMOSOME = "1";

    @Test
    public void testDefaultFittedRegion() {
        assertNotNull(createDefaultFittedRegion(CHROMOSOME, 1, 100).build());
    }

    @Test
    public void testDefaultCopyNumber() {
        assertNotNull(createCopyNumber(CHROMOSOME, 1, 100, 2).build());
    }

    @NotNull
    public static ImmutablePurpleCopyNumber.Builder createCopyNumber(@NotNull final String chromosome, final long start, final long end,
            final double copyNumber) {
        return ImmutablePurpleCopyNumber.builder()
                .chromosome(chromosome)
                .start(start)
                .end(end)
                .averageTumorCopyNumber(copyNumber)
                .segmentStartSupport(SegmentSupport.NONE)
                .segmentEndSupport(SegmentSupport.NONE)
                .method(CopyNumberMethod.UNKNOWN)
                .bafCount(0)
                .averageObservedBAF(0.5)
                .averageActualBAF(0.5);
    }

    @NotNull
    public static ImmutableEnrichedRegion.Builder createObservedRegion(@NotNull final String chromosome, final long start, final long end) {
        return ImmutableEnrichedRegion.builder()
                .observedBAF(0.5)
                .bafCount(1)
                .chromosome(chromosome)
                .start(start)
                .end(end)
                .observedTumorRatio(1)
                .observedTumorRatioCount(1)
                .observedNormalRatio(1)
                .ratioSupport(true)
                .svCluster(false)
                .status(GermlineStatus.DIPLOID)
                .gcContent(0.93)
                .support(SegmentSupport.NONE);
    }

    @NotNull
    public static ImmutableFittedRegion.Builder createDefaultFittedRegion(@NotNull final String chromosome, final long start,
            final long end) {
        final ObservedRegion observedRegion = createObservedRegion(chromosome, start, end).build();
        return ImmutableFittedRegion.builder()
                .from(observedRegion)
                .tumorCopyNumber(2)
                .tumorBAF(0.5)
                .segmentBAF(0)
                .segmentTumorCopyNumber(0)
                .cnvDeviation(0)
                .deviation(0)
                .modelPloidy(0)
                .modelBAF(0)
                .modelTumorRatio(0)
                .refNormalisedCopyNumber(2)
                .ratioSupport(true)
                .support(SegmentSupport.NONE)
                .ploidyPenalty(0)
                .bafDeviation(0);
    }

    @NotNull
    public static ImmutableStructuralVariantLegImpl.Builder createStartLeg(@NotNull final String startChromosome, final long startPosition,
            @NotNull final StructuralVariantType type) {

        final byte startOrientation;
        switch (type) {
            case DUP:
                startOrientation = -1;
                break;
            case BND:
            case INV:
                startOrientation = 1;
                break;
            default:
                startOrientation = 1;
                break;
        }

        return ImmutableStructuralVariantLegImpl.builder()
                .chromosome(startChromosome)
                .position(startPosition)
                .homology("")
                .orientation(startOrientation);
    }

    @NotNull
    public static ImmutableStructuralVariantLegImpl.Builder createEndLeg(@NotNull final String endChromosome, final long endPosition,
            @NotNull final StructuralVariantType type) {

        final byte endOrientation;
        switch (type) {
            case DUP:
                endOrientation = 1;
                break;
            case BND:
            case INV:
                endOrientation = 1;
                break;
            default:
                endOrientation = -1;
                break;
        }

        return ImmutableStructuralVariantLegImpl.builder()
                .chromosome(endChromosome)
                .position(endPosition)
                .orientation(endOrientation)
                .homology("");
    }

    @NotNull
    public static ImmutableStructuralVariantImpl.Builder createStructuralVariant(@NotNull final String startChromosome,
            final long startPosition, @NotNull final String endChromosome, final long endPosition,
            @NotNull final StructuralVariantType type, double startVaf, double endVaf) {

        return ImmutableStructuralVariantImpl.builder()
                .id("")
                .insertSequence("")
                .type(type)
                .start(createStartLeg(startChromosome, startPosition, type).alleleFrequency(startVaf).build())
                .end(createEndLeg(endChromosome, endPosition, type).alleleFrequency(endVaf).build())
                .imprecise(true)
                .somaticScore(0);
    }

    @NotNull
    public static ImmutableStructuralVariantImpl.Builder createStructuralVariant(@NotNull final String startChromosome,
            final long startPosition, @NotNull final String endChromosome, final long endPosition,
            @NotNull final StructuralVariantType type) {

        return ImmutableStructuralVariantImpl.builder()
                .id("")
                .insertSequence("")
                .type(type)
                .start(createStartLeg(startChromosome, startPosition, type).build())
                .end(createEndLeg(endChromosome, endPosition, type).build())
                .imprecise(true)
<<<<<<< HEAD
=======
                .somaticScore(0);
    }
    @NotNull
    public static ImmutableStructuralVariantImpl.Builder createStructuralVariantSingleBreakend(@NotNull final String startChromosome,
           final long startPosition, double startVaf) {
        return ImmutableStructuralVariantImpl.builder()
                .id("")
                .insertSequence("")
                .type(StructuralVariantType.BND)
                .start(createStartLeg(startChromosome, startPosition, StructuralVariantType.BND).alleleFrequency(startVaf).build())
                .imprecise(false)
>>>>>>> 3e56173e
                .somaticScore(0);
    }

    @NotNull
    public static ImmutableCobaltRatio.Builder cobalt(@NotNull final String chromosome, long position, double ratio) {
        return ImmutableCobaltRatio.builder()
                .chromosome(chromosome)
                .position(position)
                .tumorReadCount(0)
                .referenceReadCount(0)
                .referenceGCRatio(1)
                .referenceGCDiploidRatio(1)
                .tumorGCRatio(ratio);
    }

    @NotNull
    public static ImmutableStructuralVariantLegPloidy.Builder svLegPloidy(int orientation, @NotNull final Optional<Double> leftCopyNumber,
            @NotNull final Optional<Double> rightCopyNumber, double ploidy) {
        return ImmutableStructuralVariantLegPloidy.builder()
                .chromosome(CHROMOSOME)
                .position(1)
                .orientation((byte) orientation)
                .vaf(0.5)
                .alleleFrequency(0.5)
                .homology("")
                .weight(1)
                .averageImpliedPloidy(ploidy)
                .unweightedImpliedPloidy(ploidy)
                .leftCopyNumber(leftCopyNumber)
                .rightCopyNumber(rightCopyNumber);
    }

}<|MERGE_RESOLUTION|>--- conflicted
+++ resolved
@@ -167,8 +167,6 @@
                 .start(createStartLeg(startChromosome, startPosition, type).build())
                 .end(createEndLeg(endChromosome, endPosition, type).build())
                 .imprecise(true)
-<<<<<<< HEAD
-=======
                 .somaticScore(0);
     }
     @NotNull
@@ -180,7 +178,6 @@
                 .type(StructuralVariantType.BND)
                 .start(createStartLeg(startChromosome, startPosition, StructuralVariantType.BND).alleleFrequency(startVaf).build())
                 .imprecise(false)
->>>>>>> 3e56173e
                 .somaticScore(0);
     }
 
