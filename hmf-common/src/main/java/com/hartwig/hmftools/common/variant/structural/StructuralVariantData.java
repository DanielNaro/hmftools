--- conflicted
+++ resolved
@@ -8,11 +8,7 @@
 
     @Nullable
     public abstract String id();
-<<<<<<< HEAD
-    @Nullable
-=======
     public abstract String vcfId();
->>>>>>> 3e56173e
     public abstract String event();
 
     public abstract String startChromosome();
@@ -39,21 +35,12 @@
     public abstract boolean imprecise();
     public abstract Integer somaticScore();
     public abstract Double qualityScore();
-<<<<<<< HEAD
-    public abstract Long startIntervalOffsetStart();
-    public abstract Long startIntervalOffsetEnd();
-    public abstract Long endIntervalOffsetStart();
-    public abstract Long endIntervalOffsetEnd();
-    public abstract Long inexactHomologyOffsetStart();
-    public abstract Long inexactHomologyOffsetEnd();
-=======
     public abstract Integer startIntervalOffsetStart();
     public abstract Integer startIntervalOffsetEnd();
     public abstract Integer endIntervalOffsetStart();
     public abstract Integer endIntervalOffsetEnd();
     public abstract Integer inexactHomologyOffsetStart();
     public abstract Integer inexactHomologyOffsetEnd();
->>>>>>> 3e56173e
     public abstract Integer startTumourVariantFragmentCount();
     public abstract Integer startTumourReferenceFragmentCount();
     public abstract Integer startNormalVariantFragmentCount();
@@ -62,8 +49,5 @@
     public abstract Integer endTumourReferenceFragmentCount();
     public abstract Integer endNormalVariantFragmentCount();
     public abstract Integer endNormalReferenceFragmentCount();
-<<<<<<< HEAD
-=======
     public abstract String linkedBy();
->>>>>>> 3e56173e
 }