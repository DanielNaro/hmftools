--- conflicted
+++ resolved
@@ -52,10 +52,7 @@
 
     @Nullable
     String event();
-<<<<<<< HEAD
-=======
 
     @Nullable
     String linkedBy();
->>>>>>> 3e56173e
 }