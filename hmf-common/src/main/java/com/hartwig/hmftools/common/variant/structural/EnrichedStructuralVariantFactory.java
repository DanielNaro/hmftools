package com.hartwig.hmftools.common.variant.structural;

import java.util.List;

import com.google.common.annotations.VisibleForTesting;
import com.google.common.collect.Lists;
import com.google.common.collect.Multimap;
import com.hartwig.hmftools.common.purple.PurityAdjuster;
import com.hartwig.hmftools.common.purple.copynumber.PurpleCopyNumber;
import com.hartwig.hmftools.common.purple.copynumber.sv.StructuralVariantLegPloidy;
import com.hartwig.hmftools.common.purple.copynumber.sv.StructuralVariantLegPloidyFactory;

import org.jetbrains.annotations.NotNull;
import org.jetbrains.annotations.Nullable;

public final class EnrichedStructuralVariantFactory {

    private EnrichedStructuralVariantFactory() {
    }

    @NotNull
    public static List<EnrichedStructuralVariant> enrich(@NotNull final List<StructuralVariant> variants,
            @NotNull final PurityAdjuster purityAdjuster, @NotNull final Multimap<String, PurpleCopyNumber> copyNumbers) {
        final StructuralVariantLegPloidyFactory<PurpleCopyNumber> ploidyFactory =
                new StructuralVariantLegPloidyFactory<>(purityAdjuster, PurpleCopyNumber::averageTumorCopyNumber);

        final List<EnrichedStructuralVariant> result = Lists.newArrayList();
        for (final StructuralVariant variant : variants) {

            final ImmutableEnrichedStructuralVariant.Builder builder = ImmutableEnrichedStructuralVariant.builder().from(variant);
            final ImmutableEnrichedStructuralVariantLeg.Builder startBuilder =
                    ImmutableEnrichedStructuralVariantLeg.builder().from(variant.start());
            final StructuralVariantLeg variantEndLeg = variant.end();
            final ImmutableEnrichedStructuralVariantLeg.Builder endBuilder = variantEndLeg == null ? null :
                    ImmutableEnrichedStructuralVariantLeg.builder().from(variant.end());

            final List<StructuralVariantLegPloidy> ploidies = ploidyFactory.create(variant, copyNumbers);
            if (!ploidies.isEmpty()) {
                Double roundedPloidy = round(ploidies.get(0).averageImpliedPloidy());
                builder.ploidy(roundedPloidy);
            }

            if (ploidies.size() > 0) {
                final StructuralVariantLegPloidy start = ploidies.get(0);
                final StructuralVariantLegPloidy end = ploidies.size() <= 1 ? null : ploidies.get(1);

                startBuilder.adjustedAlleleFrequency(round(adjustedVAF(purityAdjuster, start)));
                startBuilder.adjustedCopyNumber(round(adjustedCopyNumber(start)));
                startBuilder.adjustedCopyNumberChange(round(adjustedCopyNumberChange(start)));

<<<<<<< HEAD
                if (endBuilder != null) {
=======
                if (end != null) {
>>>>>>> 3e56173e
                    endBuilder.adjustedAlleleFrequency(round(adjustedVAF(purityAdjuster, end)));
                    endBuilder.adjustedCopyNumber(round(adjustedCopyNumber(end)));
                    endBuilder.adjustedCopyNumberChange(round(adjustedCopyNumberChange(end)));
                }
            }

            result.add(builder.start(startBuilder.build()).end(endBuilder == null ? null : endBuilder.build()).build());
        }

        return result;
    }

    @Nullable
    private static Double round(@Nullable Double value) {
        return value == null ? null : Math.round(value * 1000d) / 1000d;
    }

    private static Double adjustedVAF(@NotNull final PurityAdjuster purityAdjuster, @NotNull final StructuralVariantLegPloidy ploidy) {
        final Double adjustedCopyNumber = adjustedCopyNumber(ploidy);
        return purityAdjuster.purityAdjustedVAF(ploidy.chromosome(), Math.max(0.001, adjustedCopyNumber), ploidy.vaf());
    }

    @VisibleForTesting
    static double adjustedCopyNumber(@NotNull final StructuralVariantLegPloidy ploidy) {
        if (ploidy.orientation() == 1) {
            return ploidy.leftCopyNumber().orElse(0D);
        } else {
            return ploidy.rightCopyNumber().orElse(0D);
        }
    }

    @VisibleForTesting
    static double adjustedCopyNumberChange(@NotNull final StructuralVariantLegPloidy ploidy) {
        double leftCopyNumber = ploidy.leftCopyNumber().orElse(0D);
        double rightCopyNumber = ploidy.rightCopyNumber().orElse(0D);

        return ploidy.orientation() == 1 ? leftCopyNumber - rightCopyNumber : rightCopyNumber - leftCopyNumber;
    }
}<|MERGE_RESOLUTION|>--- conflicted
+++ resolved
@@ -48,11 +48,7 @@
                 startBuilder.adjustedCopyNumber(round(adjustedCopyNumber(start)));
                 startBuilder.adjustedCopyNumberChange(round(adjustedCopyNumberChange(start)));
 
-<<<<<<< HEAD
-                if (endBuilder != null) {
-=======
                 if (end != null) {
->>>>>>> 3e56173e
                     endBuilder.adjustedAlleleFrequency(round(adjustedVAF(purityAdjuster, end)));
                     endBuilder.adjustedCopyNumber(round(adjustedCopyNumber(end)));
                     endBuilder.adjustedCopyNumberChange(round(adjustedCopyNumberChange(end)));
