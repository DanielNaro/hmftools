package com.hartwig.hmftools.common.cobalt;

import static com.hartwig.hmftools.common.cobalt.CobaltCommon.DELIMITER;
import static com.hartwig.hmftools.common.utils.FileWriterUtils.createBufferedReader;
import static com.hartwig.hmftools.common.utils.FileWriterUtils.createGzipBufferedReader;
import static com.hartwig.hmftools.common.utils.FileWriterUtils.createGzipBufferedWriter;
import static com.hartwig.hmftools.common.utils.FileWriterUtils.createFieldsIndexMap;

import java.io.BufferedReader;
import java.io.File;
import java.io.IOException;
import java.io.Writer;
import java.text.DecimalFormat;
import java.util.ArrayList;
import java.util.Collections;
import java.util.List;
import java.util.Map;
import java.util.StringJoiner;

import com.google.common.collect.ArrayListMultimap;
import com.google.common.collect.ListMultimap;
import com.google.common.collect.Maps;
import com.google.common.collect.Multimap;
import com.hartwig.hmftools.common.genome.chromosome.Chromosome;
import com.hartwig.hmftools.common.genome.chromosome.HumanChromosome;
import com.hartwig.hmftools.common.purple.Gender;

import org.jetbrains.annotations.NotNull;
import org.jetbrains.annotations.Nullable;

public final class CobaltRatioFile
{
    private static final DecimalFormat FORMAT = new DecimalFormat("#.####");

    private static final String EXTENSION = ".cobalt.ratio.tsv.gz";

    @Deprecated
    public static final String TUMOR_ONLY_REFERENCE_SAMPLE = "DIPLOID";

    @NotNull
    public static String generateFilenameForWriting(final String basePath, final String sample)
    {
        return basePath + File.separator + sample + EXTENSION;
    }

    @NotNull
    public static String generateFilenameForReading(final String basePath, final String sample)
    {
        String filename = basePath + File.separator + sample + EXTENSION;
        if(new File(filename).exists())
        {
            return filename;
        }

        // or maybe it is not gzipped (old version)
        filename = filename.substring(0, filename.length() - 3);
        return filename;
    }

    @NotNull
    public static ListMultimap<Chromosome,CobaltRatio> read(final String filename) throws IOException
    {
        Map<Chromosome,List<CobaltRatio>> chrRatiosMap = read(filename, null, true, true);

        final ListMultimap<Chromosome,CobaltRatio> result = ArrayListMultimap.create();

        for(Map.Entry<Chromosome,List<CobaltRatio>> entry : chrRatiosMap.entrySet())
        {
            HumanChromosome chromosome = HumanChromosome.fromString(entry.getKey().toString());
            entry.getValue().forEach(x -> result.put(chromosome, x));
        }

        return result;
    }

    @NotNull
    public static Map<Chromosome,List<CobaltRatio>> readWithGender(
            final String filename, final Gender gender, boolean hasReference, boolean hasTumor)
            throws IOException
    {
        return read(filename, gender, hasReference, hasTumor);
    }

    private static final String CHROMOSOME = "chromosome";
    private static final String POSITION = "position";
    private static final String REF_READ_COUNT = "referenceReadCount";
    private static final String TUMOR_READ_COUNT = "tumorReadCount";
    private static final String REF_GC_RATIO = "referenceGCRatio";
    private static final String TUMOR_GC_RATIO= "tumorGCRatio";
    private static final String REF_GC_DIP_RATIO = "referenceGCDiploidRatio";

    private static Map<Chromosome,List<CobaltRatio>> read(
            final String filename, final Gender gender, boolean hasReference, boolean hasTumor)
            throws IOException
    {
        Map<Chromosome,List<CobaltRatio>> chrRatiosMap = Maps.newHashMap();

        try(BufferedReader reader = filename.endsWith(".gz") ? createGzipBufferedReader(filename) : createBufferedReader(filename))
        {
            String line = reader.readLine();
            Map<String, Integer> fieldsIndexMap = createFieldsIndexMap(line, DELIMITER);

            int chrIndex = fieldsIndexMap.get(CHROMOSOME);
            int posIndex = fieldsIndexMap.get(POSITION);
            int refReadCountIndex = fieldsIndexMap.get(REF_READ_COUNT);
            int tumorReadCountIndex = fieldsIndexMap.get(TUMOR_READ_COUNT);
            int refGcRatioIndex = fieldsIndexMap.get(REF_GC_RATIO);
            int tumorGcRatioIndex = fieldsIndexMap.get(TUMOR_GC_RATIO);
            int refGcDiplodRatioIndex = fieldsIndexMap.get(REF_GC_DIP_RATIO);

            List<CobaltRatio> ratios = null;
            String currentChromosome = "";

<<<<<<< HEAD
        while((line = reader.readLine()) != null)
        {
            String[] values = line.split(DELIMITER, -1);

            String chromosome = values[chrIndex];
            double initialRefGCRatio = Double.parseDouble(values[refGcRatioIndex]);
            double initialRefGCDiploidRatio = Double.parseDouble(values[refGcDiplodRatioIndex]);

            double refGcRatio = genderAdjustedDiploidRatio(gender, chromosome, initialRefGCRatio, hasReference);
            double refGcDiploadRatio = genderAdjustedDiploidRatio(gender, chromosome, initialRefGCDiploidRatio, hasReference);
            double tumorGCRatio = hasTumor ? Double.parseDouble(values[tumorGcRatioIndex]) : refGcDiploadRatio;

            CobaltRatio ratio = ImmutableCobaltRatio.builder()
                    .chromosome(chromosome)
                    .position(Integer.parseInt(values[posIndex]))
                    .referenceReadCount(Integer.parseInt(values[refReadCountIndex]))
                    .tumorReadCount(Integer.parseInt(values[tumorReadCountIndex]))
                    .tumorGCRatio(tumorGCRatio)
                    .referenceGCRatio(refGcRatio)
                    .referenceGCDiploidRatio(refGcDiploadRatio)
                    .build();

            if(!currentChromosome.equals(chromosome))
=======
            while((line = reader.readLine()) != null)
>>>>>>> 155dc506
            {
                String[] values = line.split(DELIMITER, -1);

                String chromosome = values[chrIndex];
                double initialRefGCRatio = Double.parseDouble(values[refGcRatioIndex]);
                double initialRefGCDiploidRatio = Double.parseDouble(values[refGcDiplodRatioIndex]);

                double refGcRatio = genderAdjustedDiploidRatio(gender, chromosome, initialRefGCRatio, hasReference);
                double tumorGCRatio = hasTumor ? Double.parseDouble(values[tumorGcRatioIndex]) : refGcRatio;

                CobaltRatio ratio = ImmutableCobaltRatio.builder()
                        .chromosome(chromosome)
                        .position(Integer.parseInt(values[posIndex]))
                        .referenceReadCount(Integer.parseInt(values[refReadCountIndex]))
                        .tumorReadCount(Integer.parseInt(values[tumorReadCountIndex]))
                        .tumorGCRatio(tumorGCRatio)
                        .referenceGCRatio(refGcRatio)
                        .referenceGCDiploidRatio(genderAdjustedDiploidRatio(gender, chromosome, initialRefGCDiploidRatio, hasReference))
                        .build();

                if (ratios == null || !currentChromosome.equals(chromosome))
                {
                    currentChromosome = chromosome;
                    ratios = new ArrayList<>();
                    chrRatiosMap.put(HumanChromosome.fromString(chromosome), ratios);
                }

                ratios.add(ratio);
            }
        }

        return chrRatiosMap;
    }

    public static void write(final String fileName, Multimap<Chromosome, CobaltRatio> ratios) throws IOException
    {
        List<CobaltRatio> sorted = new ArrayList<>(ratios.values());
        Collections.sort(sorted);
        write(fileName, sorted);
    }

    private static void write(final String fileName, List<CobaltRatio> ratios) throws IOException
    {
        try(Writer writer = createGzipBufferedWriter(fileName))
        {
            for(String line : toLines(ratios))
            {
                writer.write(line + '\n');
            }
        }
    }

    private static List<String> toLines(final List<CobaltRatio> ratio)
    {
        final List<String> lines = new ArrayList<>();
        lines.add(header());
        ratio.stream().map(CobaltRatioFile::toString).forEach(lines::add);
        return lines;
    }

    private static String header()
    {
        return new StringJoiner(DELIMITER)
                .add(CHROMOSOME)
                .add(POSITION)
                .add(REF_READ_COUNT)
                .add(TUMOR_READ_COUNT)
                .add(REF_GC_RATIO)
                .add(TUMOR_GC_RATIO)
                .add(REF_GC_DIP_RATIO)
                .toString();
    }

    private static String toString(final CobaltRatio position)
    {
        return new StringJoiner(DELIMITER)
                .add(position.chromosome())
                .add(String.valueOf(position.position()))
                .add(String.valueOf(position.referenceReadCount()))
                .add(String.valueOf(position.tumorReadCount()))
                .add(FORMAT.format(position.referenceGCRatio()))
                .add(FORMAT.format(position.tumorGCRatio()))
                .add(FORMAT.format(position.referenceGCDiploidRatio()))
                .toString();
    }

    private static double genderAdjustedDiploidRatio(
            @Nullable final Gender gender, final String contig, double initialRatio, boolean hasReference)
    {
        if(gender == null || !HumanChromosome.contains(contig))
        {
            return initialRatio;
        }

        HumanChromosome chromosome = HumanChromosome.fromString(contig);
        if(chromosome.equals(HumanChromosome._X))
        {
            return gender.equals(Gender.FEMALE) ? 1 : 0.5;
        }

        if(chromosome.equals(HumanChromosome._Y))
        {
            return gender.equals(Gender.FEMALE) ? 0 : 0.5;
        }

        if(!hasReference && initialRatio < 0)
            return 1;

        return initialRatio;
    }
}<|MERGE_RESOLUTION|>--- conflicted
+++ resolved
@@ -19,6 +19,7 @@
 
 import com.google.common.collect.ArrayListMultimap;
 import com.google.common.collect.ListMultimap;
+import com.google.common.collect.Lists;
 import com.google.common.collect.Maps;
 import com.google.common.collect.Multimap;
 import com.hartwig.hmftools.common.genome.chromosome.Chromosome;
@@ -111,33 +112,7 @@
             List<CobaltRatio> ratios = null;
             String currentChromosome = "";
 
-<<<<<<< HEAD
-        while((line = reader.readLine()) != null)
-        {
-            String[] values = line.split(DELIMITER, -1);
-
-            String chromosome = values[chrIndex];
-            double initialRefGCRatio = Double.parseDouble(values[refGcRatioIndex]);
-            double initialRefGCDiploidRatio = Double.parseDouble(values[refGcDiplodRatioIndex]);
-
-            double refGcRatio = genderAdjustedDiploidRatio(gender, chromosome, initialRefGCRatio, hasReference);
-            double refGcDiploadRatio = genderAdjustedDiploidRatio(gender, chromosome, initialRefGCDiploidRatio, hasReference);
-            double tumorGCRatio = hasTumor ? Double.parseDouble(values[tumorGcRatioIndex]) : refGcDiploadRatio;
-
-            CobaltRatio ratio = ImmutableCobaltRatio.builder()
-                    .chromosome(chromosome)
-                    .position(Integer.parseInt(values[posIndex]))
-                    .referenceReadCount(Integer.parseInt(values[refReadCountIndex]))
-                    .tumorReadCount(Integer.parseInt(values[tumorReadCountIndex]))
-                    .tumorGCRatio(tumorGCRatio)
-                    .referenceGCRatio(refGcRatio)
-                    .referenceGCDiploidRatio(refGcDiploadRatio)
-                    .build();
-
-            if(!currentChromosome.equals(chromosome))
-=======
             while((line = reader.readLine()) != null)
->>>>>>> 155dc506
             {
                 String[] values = line.split(DELIMITER, -1);
 
@@ -146,7 +121,8 @@
                 double initialRefGCDiploidRatio = Double.parseDouble(values[refGcDiplodRatioIndex]);
 
                 double refGcRatio = genderAdjustedDiploidRatio(gender, chromosome, initialRefGCRatio, hasReference);
-                double tumorGCRatio = hasTumor ? Double.parseDouble(values[tumorGcRatioIndex]) : refGcRatio;
+                double refGcDiploadRatio = genderAdjustedDiploidRatio(gender, chromosome, initialRefGCDiploidRatio, hasReference);
+                double tumorGCRatio = hasTumor ? Double.parseDouble(values[tumorGcRatioIndex]) : refGcDiploadRatio;
 
                 CobaltRatio ratio = ImmutableCobaltRatio.builder()
                         .chromosome(chromosome)
@@ -155,13 +131,13 @@
                         .tumorReadCount(Integer.parseInt(values[tumorReadCountIndex]))
                         .tumorGCRatio(tumorGCRatio)
                         .referenceGCRatio(refGcRatio)
-                        .referenceGCDiploidRatio(genderAdjustedDiploidRatio(gender, chromosome, initialRefGCDiploidRatio, hasReference))
+                        .referenceGCDiploidRatio(refGcDiploadRatio)
                         .build();
 
-                if (ratios == null || !currentChromosome.equals(chromosome))
+                if(!currentChromosome.equals(chromosome))
                 {
                     currentChromosome = chromosome;
-                    ratios = new ArrayList<>();
+                    ratios = Lists.newArrayList();
                     chrRatiosMap.put(HumanChromosome.fromString(chromosome), ratios);
                 }
 
