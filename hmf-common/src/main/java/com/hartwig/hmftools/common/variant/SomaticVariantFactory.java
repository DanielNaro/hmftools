--- conflicted
+++ resolved
@@ -73,18 +73,8 @@
     }
 
     @NotNull
-<<<<<<< HEAD
-    public List<SomaticVariant> fromVCFFile(@NotNull final String tumor, @Nullable final String reference, @NotNull final String vcfFile)
-            throws IOException
-    {
-        return fromVCFFileWithoutCheck(tumor, reference, null, vcfFile);
-    }
-
-    @NotNull
-    public List<SomaticVariant> fromVCFFile(@NotNull final String tumor, @Nullable final String reference, @Nullable final String rna,
-=======
     public List<SomaticVariant> fromVCFFile(@NotNull final String tumor, @Nullable final String reference,
->>>>>>> a27a3401
+
             @NotNull final String vcfFile) throws IOException
     {
         final List<SomaticVariant> result = Lists.newArrayList();
@@ -93,19 +83,11 @@
     }
 
     @NotNull
-<<<<<<< HEAD
-    public List<SomaticVariant> fromVCFFileWithoutCheck(@NotNull final String tumor, @Nullable final String reference,
-            @Nullable final String rna, @NotNull final String vcfFile) throws IOException
-    {
-        final List<SomaticVariant> result = Lists.newArrayList();
-        fromVCFFile(tumor, reference, rna, vcfFile, false, result::add);
-=======
     public List<SomaticVariant> fromVCFFile(@NotNull final String tumor, @Nullable final String reference, @Nullable final String rna,
             @NotNull final String vcfFile) throws IOException
     {
         final List<SomaticVariant> result = Lists.newArrayList();
         fromVCFFile(tumor, reference, rna, vcfFile, true, result::add);
->>>>>>> a27a3401
         return result;
     }
 
