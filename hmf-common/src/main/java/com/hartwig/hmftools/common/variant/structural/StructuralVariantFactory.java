--- conflicted
+++ resolved
@@ -284,10 +284,6 @@
                 .startLinkedBy(context.getAttributeAsStringList(LOCAL_LINKED_BY, "").stream().filter(s -> !Strings.isNullOrEmpty(s)).collect(Collectors.joining( ",")))
                 .endLinkedBy(context.getAttributeAsStringList(REMOTE_LINKED_BY, "").stream().filter(s -> !Strings.isNullOrEmpty(s)).collect(Collectors.joining( ",")))
                 .imprecise(imprecise(context))
-<<<<<<< HEAD
-                // .somaticScore(context.hasAttribute(SOMATIC_SCORE) ? context.getAttributeAsInt(SOMATIC_SCORE, 0) : null)
-=======
->>>>>>> e30df554
                 .qualityScore(context.getPhredScaledQual());
     }
 static ImmutableStructuralVariantLegImpl.Builder setLegCommon(@NotNull ImmutableStructuralVariantLegImpl.Builder builder, @NotNull VariantContext context, boolean ignoreRefpair) {
