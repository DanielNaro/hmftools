--- conflicted
+++ resolved
@@ -21,21 +21,25 @@
     public static final String FILE_EXTENSION = ".linx.fusions.tsv";
 
     @NotNull
-    public static String generateFilename(@NotNull final String basePath, @NotNull final String sample) {
+    public static String generateFilename(@NotNull final String basePath, @NotNull final String sample)
+    {
         return basePath + File.separator + sample + FILE_EXTENSION;
     }
 
     @NotNull
-    public static List<ReportableGeneFusion> read(final String filePath) throws IOException {
+    public static List<ReportableGeneFusion> read(final String filePath) throws IOException
+    {
         return fromLines(Files.readAllLines(new File(filePath).toPath()));
     }
 
-    public static void write(@NotNull final String filename, @NotNull List<ReportableGeneFusion> fusions) throws IOException {
+    public static void write(@NotNull final String filename, @NotNull List<ReportableGeneFusion> fusions) throws IOException
+    {
         Files.write(new File(filename).toPath(), toLines(fusions));
     }
 
     @NotNull
-    private static List<String> toLines(@NotNull final List<ReportableGeneFusion> fusions) {
+    private static List<String> toLines(@NotNull final List<ReportableGeneFusion> fusions)
+    {
         final List<String> lines = Lists.newArrayList();
         lines.add(header());
         fusions.stream().map(ReportableGeneFusionFile::toString).forEach(lines::add);
@@ -43,24 +47,16 @@
     }
 
     @NotNull
-<<<<<<< HEAD
     static List<ReportableGeneFusion> fromLines(@NotNull List<String> lines)
     {
         return lines.stream().filter(x -> !x.startsWith("geneStart")).map(ReportableGeneFusionFile::fromString).collect(toList());
-=======
-    private static List<ReportableGeneFusion> fromLines(@NotNull List<String> lines) {
-        return lines.stream().filter(x -> !x.startsWith(HEADER_PREFIX)).map(ReportableGeneFusionFile::fromString).collect(toList());
->>>>>>> 526a026d
     }
 
     @NotNull
-    private static String header() {
-<<<<<<< HEAD
+    private static String header()
+    {
         return new StringJoiner(DELIMITER)
                 .add("geneStart")
-=======
-        return new StringJoiner(DELIMITER, HEADER_PREFIX, "").add("geneStart")
->>>>>>> 526a026d
                 .add("geneContextStart")
                 .add("geneTranscriptStart")
                 .add("geneEnd")
@@ -102,8 +98,10 @@
                 .build();
     }
 
-    public static String context(final String regionType, int exon, boolean isEnd) {
-        switch (regionType) {
+    public static String context(final String regionType, int exon, boolean isEnd)
+    {
+        switch (regionType)
+        {
             case "Upstream":
                 return "Promoter Region";
             case "Exonic":
@@ -115,7 +113,8 @@
         return String.format("ERROR: %s", regionType);
     }
 
-    public static double fusionPloidy(double downstreamPloidy, double upstreamPloidy) {
+    public static double fusionPloidy(double downstreamPloidy, double upstreamPloidy)
+    {
         return (upstreamPloidy + downstreamPloidy) * 0.5;
     }
 }