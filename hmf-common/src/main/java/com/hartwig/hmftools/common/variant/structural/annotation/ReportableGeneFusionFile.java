package com.hartwig.hmftools.common.variant.structural.annotation;

import static java.util.stream.Collectors.toList;

import static com.hartwig.hmftools.common.variant.structural.annotation.Transcript.TRANS_REGION_TYPE_EXONIC;
import static com.hartwig.hmftools.common.variant.structural.annotation.Transcript.TRANS_REGION_TYPE_INTRONIC;
import static com.hartwig.hmftools.common.variant.structural.annotation.Transcript.TRANS_REGION_TYPE_UPSTREAM;

import java.io.File;
import java.io.IOException;
import java.nio.file.Files;
import java.text.DecimalFormat;
import java.util.List;
import java.util.StringJoiner;

import com.google.common.collect.Lists;

import org.jetbrains.annotations.NotNull;

public final class ReportableGeneFusionFile {

    private static final DecimalFormat DECIMAL_FORMAT = new DecimalFormat("0.0000");
    private static final String DELIMITER = "\t";

    public static final String FILE_EXTENSION = ".linx.fusions.tsv";

    @NotNull
    public static String generateFilename(@NotNull final String basePath, @NotNull final String sample) {
        return basePath + File.separator + sample + FILE_EXTENSION;
    }

    @NotNull
    public static List<ReportableGeneFusion> read(final String filePath) throws IOException {
        return fromLines(Files.readAllLines(new File(filePath).toPath()));
    }

    @NotNull
    public static List<ReportableGeneFusion> readFromDetailedFusionFile(@NotNull String filePath) throws IOException {
        // TODO Remove this function since it is a work-around for bug known under DEV-833
        List<String> lines = Files.readAllLines(new File(filePath).toPath());
        List<ReportableGeneFusion> reportableGeneFusions = Lists.newArrayList();

        // Skip header
        for (int i = 1; i < lines.size(); i++) {
            String[] values = lines.get(i).split(",");
            // Filter on reportable = true
            if (Boolean.valueOf(values[1])) {
                reportableGeneFusions.add(ImmutableReportableGeneFusion.builder()
                        .geneStart(values[17])
                        .geneContextStart(context(values[21], Integer.valueOf(values[23]), false))
                        .geneTranscriptStart(values[19])
                        .geneEnd(values[44])
                        .geneContextEnd(context(values[48], Integer.valueOf(values[50]), true))
                        .geneTranscriptEnd(values[46])
                        .ploidy(fusionPloidy(Double.valueOf(values[15]), Double.valueOf(values[42])))
                        .build());
            }
        }

        return reportableGeneFusions;
    }

    public static void write(@NotNull final String filename, @NotNull List<ReportableGeneFusion> fusions) throws IOException {
        Files.write(new File(filename).toPath(), toLines(fusions));
    }

    @NotNull
    private static List<String> toLines(@NotNull final List<ReportableGeneFusion> fusions) {
        final List<String> lines = Lists.newArrayList();
        lines.add(header());
        fusions.stream().map(ReportableGeneFusionFile::toString).forEach(lines::add);
        return lines;
    }

    @NotNull
    private static List<ReportableGeneFusion> fromLines(@NotNull List<String> lines) {
        return lines.stream().filter(x -> !x.startsWith("geneStart")).map(ReportableGeneFusionFile::fromString).collect(toList());
    }

    @NotNull
    private static String header() {
        return new StringJoiner(DELIMITER).add("geneStart")
                .add("geneContextStart")
                .add("geneTranscriptStart")
                .add("geneEnd")
                .add("geneContextEnd")
                .add("geneTranscriptEnd")
                .add("ploidy")
                .toString();
    }

    @NotNull
    private static String toString(@NotNull ReportableGeneFusion fusion) {
        return new StringJoiner(DELIMITER).add(String.valueOf(fusion.geneStart()))
                .add(String.valueOf(fusion.geneContextStart()))
                .add(String.valueOf(fusion.geneTranscriptStart()))
                .add(String.valueOf(fusion.geneEnd()))
                .add(String.valueOf(fusion.geneContextEnd()))
                .add(String.valueOf(fusion.geneTranscriptEnd()))
                .add(DECIMAL_FORMAT.format(fusion.ploidy()))
                .toString();
    }

    @NotNull
    private static ReportableGeneFusion fromString(@NotNull String line) {
        String[] values = line.split(DELIMITER);

        int index = 0;

        return ImmutableReportableGeneFusion.builder()
                .geneStart(values[index++])
                .geneContextStart(values[index++])
                .geneTranscriptStart(values[index++])
                .geneEnd(values[index++])
                .geneContextEnd(values[index++])
                .geneTranscriptEnd(values[index++])
                .ploidy(Double.valueOf(values[index++]))
                .build();
    }

<<<<<<< HEAD
    public static String context(final Transcript transcript)
    {
        switch (transcript.regionType())
        {
            case TRANS_REGION_TYPE_UPSTREAM:
=======
    public static String context(final String regionType, int exon, boolean isEnd) {
        switch (regionType) {
            case "Upstream":
>>>>>>> 4e4e211c
                return "Promoter Region";
            case TRANS_REGION_TYPE_EXONIC:
                return String.format("Exon %d", transcript.ExonUpstream);
            case TRANS_REGION_TYPE_INTRONIC:
                return String.format("Intron %d", transcript.isUpstream() ? transcript.ExonUpstream : transcript.ExonDownstream);
        }

        return String.format("ERROR: %s", transcript.regionType());
    }

    public static double fusionPloidy(double downstreamPloidy, double upstreamPloidy) {
        return (upstreamPloidy + downstreamPloidy) * 0.5;
    }
}<|MERGE_RESOLUTION|>--- conflicted
+++ resolved
@@ -25,47 +25,25 @@
     public static final String FILE_EXTENSION = ".linx.fusions.tsv";
 
     @NotNull
-    public static String generateFilename(@NotNull final String basePath, @NotNull final String sample) {
+    public static String generateFilename(@NotNull final String basePath, @NotNull final String sample)
+    {
         return basePath + File.separator + sample + FILE_EXTENSION;
     }
 
     @NotNull
-    public static List<ReportableGeneFusion> read(final String filePath) throws IOException {
+    public static List<ReportableGeneFusion> read(final String filePath) throws IOException
+    {
         return fromLines(Files.readAllLines(new File(filePath).toPath()));
     }
 
-    @NotNull
-    public static List<ReportableGeneFusion> readFromDetailedFusionFile(@NotNull String filePath) throws IOException {
-        // TODO Remove this function since it is a work-around for bug known under DEV-833
-        List<String> lines = Files.readAllLines(new File(filePath).toPath());
-        List<ReportableGeneFusion> reportableGeneFusions = Lists.newArrayList();
-
-        // Skip header
-        for (int i = 1; i < lines.size(); i++) {
-            String[] values = lines.get(i).split(",");
-            // Filter on reportable = true
-            if (Boolean.valueOf(values[1])) {
-                reportableGeneFusions.add(ImmutableReportableGeneFusion.builder()
-                        .geneStart(values[17])
-                        .geneContextStart(context(values[21], Integer.valueOf(values[23]), false))
-                        .geneTranscriptStart(values[19])
-                        .geneEnd(values[44])
-                        .geneContextEnd(context(values[48], Integer.valueOf(values[50]), true))
-                        .geneTranscriptEnd(values[46])
-                        .ploidy(fusionPloidy(Double.valueOf(values[15]), Double.valueOf(values[42])))
-                        .build());
-            }
-        }
-
-        return reportableGeneFusions;
-    }
-
-    public static void write(@NotNull final String filename, @NotNull List<ReportableGeneFusion> fusions) throws IOException {
+    public static void write(@NotNull final String filename, @NotNull List<ReportableGeneFusion> fusions) throws IOException
+    {
         Files.write(new File(filename).toPath(), toLines(fusions));
     }
 
     @NotNull
-    private static List<String> toLines(@NotNull final List<ReportableGeneFusion> fusions) {
+    private static List<String> toLines(@NotNull final List<ReportableGeneFusion> fusions)
+    {
         final List<String> lines = Lists.newArrayList();
         lines.add(header());
         fusions.stream().map(ReportableGeneFusionFile::toString).forEach(lines::add);
@@ -73,12 +51,14 @@
     }
 
     @NotNull
-    private static List<ReportableGeneFusion> fromLines(@NotNull List<String> lines) {
+    private static List<ReportableGeneFusion> fromLines(@NotNull List<String> lines)
+    {
         return lines.stream().filter(x -> !x.startsWith("geneStart")).map(ReportableGeneFusionFile::fromString).collect(toList());
     }
 
     @NotNull
-    private static String header() {
+    private static String header()
+    {
         return new StringJoiner(DELIMITER).add("geneStart")
                 .add("geneContextStart")
                 .add("geneTranscriptStart")
@@ -90,7 +70,8 @@
     }
 
     @NotNull
-    private static String toString(@NotNull ReportableGeneFusion fusion) {
+    private static String toString(@NotNull ReportableGeneFusion fusion)
+    {
         return new StringJoiner(DELIMITER).add(String.valueOf(fusion.geneStart()))
                 .add(String.valueOf(fusion.geneContextStart()))
                 .add(String.valueOf(fusion.geneTranscriptStart()))
@@ -102,7 +83,8 @@
     }
 
     @NotNull
-    private static ReportableGeneFusion fromString(@NotNull String line) {
+    private static ReportableGeneFusion fromString(@NotNull String line)
+    {
         String[] values = line.split(DELIMITER);
 
         int index = 0;
@@ -118,17 +100,11 @@
                 .build();
     }
 
-<<<<<<< HEAD
     public static String context(final Transcript transcript)
     {
         switch (transcript.regionType())
         {
             case TRANS_REGION_TYPE_UPSTREAM:
-=======
-    public static String context(final String regionType, int exon, boolean isEnd) {
-        switch (regionType) {
-            case "Upstream":
->>>>>>> 4e4e211c
                 return "Promoter Region";
             case TRANS_REGION_TYPE_EXONIC:
                 return String.format("Exon %d", transcript.ExonUpstream);
@@ -139,7 +115,8 @@
         return String.format("ERROR: %s", transcript.regionType());
     }
 
-    public static double fusionPloidy(double downstreamPloidy, double upstreamPloidy) {
+    public static double fusionPloidy(double downstreamPloidy, double upstreamPloidy)
+    {
         return (upstreamPloidy + downstreamPloidy) * 0.5;
     }
 }