package com.hartwig.hmftools.common.ecrf.reader;

import java.util.List;
import java.util.Map;

import javax.xml.stream.XMLStreamException;
import javax.xml.stream.XMLStreamReader;
import javax.xml.stream.events.XMLEvent;

import com.google.common.collect.Lists;
import com.google.common.collect.Maps;
import com.hartwig.hmftools.common.ecrf.datamodel.EcrfDataField;
import com.hartwig.hmftools.common.ecrf.datamodel.EcrfForm;
import com.hartwig.hmftools.common.ecrf.datamodel.EcrfItemGroup;
import com.hartwig.hmftools.common.ecrf.datamodel.EcrfPatient;
import com.hartwig.hmftools.common.ecrf.datamodel.EcrfResolveException;
import com.hartwig.hmftools.common.ecrf.datamodel.EcrfStudyEvent;
import com.hartwig.hmftools.common.ecrf.formstatus.FormStatusData;
import com.hartwig.hmftools.common.ecrf.formstatus.FormStatusKey;
import com.hartwig.hmftools.common.ecrf.formstatus.FormStatusModel;
import com.hartwig.hmftools.common.ecrf.formstatus.ImmutableFormStatusKey;

import org.apache.logging.log4j.LogManager;
import org.apache.logging.log4j.Logger;
import org.apache.logging.log4j.util.Strings;
import org.jetbrains.annotations.NotNull;

public final class XMLPatientReader extends EcrfReader {

    private static final Logger LOGGER = LogManager.getLogger(XMLPatientReader.class);

    private static final String PATIENT_TAG = "SubjectData";
    private static final String PATIENT_ID_ATTRIBUTE = "SubjectKey";

    private static final String STUDY_EVENT_TAG = "StudyEventData";
    private static final String STUDY_EVENT_OID_ATTRIBUTE = "StudyEventOID";
    private static final String STUDY_EVENT_REPEAT_KEY_ATTRIBUTE = "StudyEventRepeatKey";
    private static final String FORM_TAG = "FormData";
    private static final String FORM_OID_ATTRIBUTE = "FormOID";
    private static final String FORM_REPEAT_KEY_ATTRIBUTE = "FormRepeatKey";
    private static final String ITEM_GROUP_TAG = "ItemGroupData";
    private static final String ITEM_GROUP_OID_ATTRIBUTE = "ItemGroupOID";
    private static final String ITEM_GROUP_REPEAT_KEY = "ItemGroupRepeatKey";

    private static final String ITEM_TAG = "ItemData";
    private static final String ITEM_OID_ATTRIBUTE = "ItemOID";
    private static final String ITEM_VALUE_ATTRIBUTE = "Value";

    private XMLPatientReader() {
    }

    @NotNull
    public static List<EcrfPatient> readPatients(@NotNull XMLStreamReader reader, @NotNull final XMLEcrfDatamodel datamodel,
            @NotNull final FormStatusModel formStatusModel) throws XMLStreamException {
        final List<EcrfPatient> patients = Lists.newArrayList();

        while (reader.hasNext() && !isClinicalDataEnd(reader)) {
            if (isPatientStart(reader)) {
                patients.add(readPatient(reader, datamodel, formStatusModel));
            }
            reader.next();
        }

        return patients;
    }

    @NotNull
    private static EcrfPatient readPatient(@NotNull final XMLStreamReader reader, @NotNull final XMLEcrfDatamodel datamodel,
            @NotNull final FormStatusModel formStatusModel) throws XMLStreamException {
        final String patientId = toCPCTPatientId(reader.getAttributeValue("", PATIENT_ID_ATTRIBUTE));
        final Map<String, List<EcrfStudyEvent>> studyEventsPerOID = Maps.newHashMap();
        final List<EcrfDataField> fields = Lists.newArrayList();

        String currentStudyEventOID = Strings.EMPTY;
        String currentStudyEventIdx = Strings.EMPTY;
        String currentFormOID = Strings.EMPTY;
        String currentFormIdx = Strings.EMPTY;
        String currentItemGroupOID = Strings.EMPTY;
        String currentItemGroupIdx = Strings.EMPTY;
        EcrfStudyEvent currentStudy = new EcrfStudyEvent(patientId);
        EcrfForm currentForm = new EcrfForm(patientId, "", "");
        EcrfItemGroup currentItemGroup = new EcrfItemGroup(patientId);
        while (reader.hasNext() && !isPatientEnd(reader)) {
            if (isStudyEventStart(reader)) {
                currentStudyEventOID = reader.getAttributeValue("", STUDY_EVENT_OID_ATTRIBUTE);
                currentStudyEventIdx = reader.getAttributeValue("", STUDY_EVENT_REPEAT_KEY_ATTRIBUTE);
                currentStudy = new EcrfStudyEvent(patientId);
                if (!studyEventsPerOID.containsKey(currentStudyEventOID)) {
                    studyEventsPerOID.put(currentStudyEventOID, Lists.newArrayList());
                }
                studyEventsPerOID.get(currentStudyEventOID).add(currentStudy);
            } else if (isFormStart(reader)) {
                currentFormOID = reader.getAttributeValue("", FORM_OID_ATTRIBUTE);
                currentFormIdx = reader.getAttributeValue("", FORM_REPEAT_KEY_ATTRIBUTE);
                final String formName = datamodel.forms().get(currentFormOID).name();
                final String studyEventName = datamodel.studyEvents().get(currentStudyEventOID).name();
                final FormStatusKey formKey =
                        new ImmutableFormStatusKey(patientId, formName, currentFormIdx, studyEventName, currentStudyEventIdx);
                final FormStatusData formStatus = formStatusModel.formStatuses().get(formKey);
                if (formStatus != null) {
                    currentForm = new EcrfForm(patientId, formStatus.dataStatus(), formStatus.locked());
                } else {
                    currentForm = new EcrfForm(patientId, "", "");
                }
                currentStudy.addForm(currentFormOID, currentForm);
            } else if (isItemGroupStart(reader)) {
                currentItemGroupOID = reader.getAttributeValue("", ITEM_GROUP_OID_ATTRIBUTE);
                currentItemGroupIdx = reader.getAttributeValue("", ITEM_GROUP_REPEAT_KEY);
                currentItemGroup = new EcrfItemGroup(patientId);
                currentForm.addItemGroup(currentItemGroupOID, currentItemGroup);
            } else if (isFieldStart(reader)) {
                String OID = reader.getAttributeValue("", ITEM_OID_ATTRIBUTE);
<<<<<<< HEAD
                String name = EcrfFieldFunctions.name(currentStudyEventOID, currentFormOID, currentItemGroupOID, OID);
                final EcrfField field = nameToEcrfFieldMap.get(name);
                if (field != null) {
                    String value = Strings.EMPTY;
                    try {
                        value = EcrfFieldFunctions.resolveValue(field, reader.getAttributeValue("", ITEM_VALUE_ATTRIBUTE));
                    } catch (EcrfResolveException exception) {
                        LOGGER.warn("Resolve issue for " + patientId + ": " + exception.getMessage());
                    }
                    currentItemGroup.addItem(OID, value);
                    fieldValues.get(field).add(value);
                } else {
                    final String value = reader.getAttributeValue("", ITEM_VALUE_ATTRIBUTE);
                    currentItemGroup.addItem(OID, value);
=======
                String value = Strings.EMPTY;
                try {
                    value = datamodel.resolveValue(OID, reader.getAttributeValue("", ITEM_VALUE_ATTRIBUTE));
                } catch (EcrfResolveException exception) {
                    LOGGER.warn("Resolve issue for " + patientId + ": " + exception.getMessage());
>>>>>>> 63084006
                }
                currentItemGroup.addItem(OID, value);
                fields.add(EcrfDataField.of(patientId, currentStudyEventOID, currentStudyEventIdx, currentFormOID, currentFormIdx,
                        currentItemGroupOID, currentItemGroupIdx, OID, value, currentForm.status(), currentForm.locked()));
            }
            reader.next();
        }
        return new EcrfPatient(patientId, studyEventsPerOID, fields);
    }

    @NotNull
    private static String toCPCTPatientId(@NotNull final String ecrfPatientId) {
        return ecrfPatientId.replaceAll("-", "");
    }

    private static boolean isPatientStart(@NotNull final XMLStreamReader reader) {
        return isOfTypeWithName(reader, XMLEvent.START_ELEMENT, PATIENT_TAG);
    }

    private static boolean isPatientEnd(@NotNull final XMLStreamReader reader) {
        return isOfTypeWithName(reader, XMLEvent.END_ELEMENT, PATIENT_TAG);
    }

    private static boolean isFieldStart(@NotNull final XMLStreamReader reader) {
        return isOfTypeWithName(reader, XMLEvent.START_ELEMENT, ITEM_TAG);
    }

    private static boolean isStudyEventStart(@NotNull final XMLStreamReader reader) {
        return isOfTypeWithName(reader, XMLEvent.START_ELEMENT, STUDY_EVENT_TAG);
    }

    private static boolean isFormStart(@NotNull final XMLStreamReader reader) {
        return isOfTypeWithName(reader, XMLEvent.START_ELEMENT, FORM_TAG);
    }

    private static boolean isItemGroupStart(@NotNull final XMLStreamReader reader) {
        return isOfTypeWithName(reader, XMLEvent.START_ELEMENT, ITEM_GROUP_TAG);
    }
}<|MERGE_RESOLUTION|>--- conflicted
+++ resolved
@@ -110,28 +110,11 @@
                 currentForm.addItemGroup(currentItemGroupOID, currentItemGroup);
             } else if (isFieldStart(reader)) {
                 String OID = reader.getAttributeValue("", ITEM_OID_ATTRIBUTE);
-<<<<<<< HEAD
-                String name = EcrfFieldFunctions.name(currentStudyEventOID, currentFormOID, currentItemGroupOID, OID);
-                final EcrfField field = nameToEcrfFieldMap.get(name);
-                if (field != null) {
-                    String value = Strings.EMPTY;
-                    try {
-                        value = EcrfFieldFunctions.resolveValue(field, reader.getAttributeValue("", ITEM_VALUE_ATTRIBUTE));
-                    } catch (EcrfResolveException exception) {
-                        LOGGER.warn("Resolve issue for " + patientId + ": " + exception.getMessage());
-                    }
-                    currentItemGroup.addItem(OID, value);
-                    fieldValues.get(field).add(value);
-                } else {
-                    final String value = reader.getAttributeValue("", ITEM_VALUE_ATTRIBUTE);
-                    currentItemGroup.addItem(OID, value);
-=======
                 String value = Strings.EMPTY;
                 try {
                     value = datamodel.resolveValue(OID, reader.getAttributeValue("", ITEM_VALUE_ATTRIBUTE));
                 } catch (EcrfResolveException exception) {
                     LOGGER.warn("Resolve issue for " + patientId + ": " + exception.getMessage());
->>>>>>> 63084006
                 }
                 currentItemGroup.addItem(OID, value);
                 fields.add(EcrfDataField.of(patientId, currentStudyEventOID, currentStudyEventIdx, currentFormOID, currentFormIdx,
