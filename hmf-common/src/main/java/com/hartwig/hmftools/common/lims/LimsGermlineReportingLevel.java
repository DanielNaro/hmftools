package com.hartwig.hmftools.common.lims;

import com.hartwig.hmftools.common.lims.cohort.LimsCohortConfig;

import org.jetbrains.annotations.NotNull;
import org.jetbrains.annotations.Nullable;

public enum LimsGermlineReportingLevel {
    REPORT_WITH_NOTIFICATION,
    REPORT_WITHOUT_NOTIFICATION,
    NO_REPORTING;

    @NotNull
<<<<<<< HEAD
    static LimsGermlineReportingLevel fromLimsInputs(boolean limsSampleReportGermlineVariants, @NotNull String germlineReportingLevelString,
            @NotNull String sampleId, @Nullable LimsCohortConfig cohort) {
        if (limsSampleReportGermlineVariants && cohort != null) {
=======
    static LimsGermlineReportingLevel fromLimsInputs(boolean reportGermlineVariants, @NotNull String germlineReportingLevelString,
            @NotNull String sampleId, @NotNull LimsCohortConfig cohort) {
        if (reportGermlineVariants && !cohort.cohortId().isEmpty()) {
>>>>>>> 7c36b69d
            // Cases "geen toevalsbevindingen: familie mag deze/wel niet opvragen" have been merged
            // into a single category "geen toevalsbevindingen" per feb 1st 2020
            if (cohort.reportGermline() && cohort.reportGermlineFlag()) {
                switch (germlineReportingLevelString) {
                    case "1: Behandelbare toevalsbevindingen":
                    case "2: Alle toevalsbevindingen":
                    case "1: Yes":
                        return REPORT_WITH_NOTIFICATION;
                    case "3: Geen toevalsbevindingen":
                    case "3: Geen toevalsbevindingen; familie mag deze wel opvragen":
                    case "4: Geen toevalsbevindingen; familie mag deze niet opvragen":
                    case "2: No":
                        return REPORT_WITHOUT_NOTIFICATION;
                    default:
                        throw new IllegalStateException(
                                "Cannot resolve germline reporting choice " + germlineReportingLevelString + " for sample " + sampleId);
                }
            } else if (cohort.reportGermline() && !cohort.reportGermlineFlag()) {
                return REPORT_WITHOUT_NOTIFICATION;
            }
        }
        return NO_REPORTING;
    }
}<|MERGE_RESOLUTION|>--- conflicted
+++ resolved
@@ -2,6 +2,9 @@
 
 import com.hartwig.hmftools.common.lims.cohort.LimsCohortConfig;
 
+import org.apache.logging.log4j.LogManager;
+import org.apache.logging.log4j.Logger;
+import org.apache.logging.log4j.util.Strings;
 import org.jetbrains.annotations.NotNull;
 import org.jetbrains.annotations.Nullable;
 
@@ -10,16 +13,12 @@
     REPORT_WITHOUT_NOTIFICATION,
     NO_REPORTING;
 
+    private static final Logger LOGGER = LogManager.getLogger(LimsGermlineReportingLevel.class);
+
     @NotNull
-<<<<<<< HEAD
     static LimsGermlineReportingLevel fromLimsInputs(boolean limsSampleReportGermlineVariants, @NotNull String germlineReportingLevelString,
             @NotNull String sampleId, @Nullable LimsCohortConfig cohort) {
         if (limsSampleReportGermlineVariants && cohort != null) {
-=======
-    static LimsGermlineReportingLevel fromLimsInputs(boolean reportGermlineVariants, @NotNull String germlineReportingLevelString,
-            @NotNull String sampleId, @NotNull LimsCohortConfig cohort) {
-        if (reportGermlineVariants && !cohort.cohortId().isEmpty()) {
->>>>>>> 7c36b69d
             // Cases "geen toevalsbevindingen: familie mag deze/wel niet opvragen" have been merged
             // into a single category "geen toevalsbevindingen" per feb 1st 2020
             if (cohort.reportGermline() && cohort.reportGermlineFlag()) {
