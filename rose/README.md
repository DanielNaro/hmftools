# Relevant Oncogenic Summary of Eligibility
ROSE match all the genomic events and signatures that are determined by the Hartwig pipeline to the actionability treatment options in the Netherlands. 

## Contents
<<<<<<< HEAD
- [What is present in the actionability database?](#actionability-database)
- [How is actionability matched against genomic events and signatures?](#matching-of-actionability)
=======
- [What is present in the actionability database?](#actionability-db)
- [How is actionability matched against genomic events and signatures?](#matching-of-actionability-based-on-genomic-events-and-signatures)
>>>>>>> ed037ab8
- [What output is produced by ROSE?](#rose-output)
- [Which known issues are present in ROSE?](#known-issues)
- [Version history and download links](#version-history-and-download-links)

## Actionability database
For determining which genomic event or signature is actionable in the NL an actionability database is used. This database has the following format:

Field  | Description | Example
---|---|---
match | The gene name or signature which could be actionable together with the type alteration | RAD51B
type_alteration | The alteration of the event |  INACTIVATION
condition | The condition where the event should meet with | ONLY_HIGH
conclusion | The clinical sentence which will be added into the conclusion | inactivation, potential benefit from PARP inhibitors (clinical trial)

The field condition could contain the following values:

Field  | Description
---|---
ONLY_HIGH | Only using actionable evidence for genomic events with high driver likelihood
ALWAYS | Always using actionable evidence unless driver likelihood 
ALWAYS_NO_ACTIONABLE | Always add genomic events to summary unless they aren't actionable events
OTHER | Other general messages to events

The field type alteration could contain the following values which are specific for genomic alterations/alterations:

Field  | Description
---|---
AMPLIFICATION | Actionable when the gene is amplified 
EXTRACELLULAR_DOMAIN_MUTATION | Actionable when a mutation is in the extracellular domain domain 
FUSION | Actionable when the fusion is KNOWN_PAIR, PROMISCUOUS_3, PROMISCUOUS_5, IG_KNOWN_PAIR or IG_PROMISCUOUS as annotated by PURPLE
INACTIVATION | Actionable when gene is inactivated 
INTERNAL_DELETION | Actionable when there is a EXON_DEL_DUP fusion of that gene 
KINASE_DOMAIN_DUPLICATION | Actionable when the genomic event determined a kinase domain duplication
LOSS | Actionable when the gene is deleted
POSITIVE | Actionable when there is a positive call for a specific signature e.g. HRD deficient 
RESISTANCE_MUTATION | Actionable when it is related to a resistence mutation

The field type alteration could contain also the following values which are related to disclaimers or general information which is 
important to know for interpretation of the clinical relevance:

Field  | Description
---|---
PURITY | Disclaimer sentence when there is a lower tumor purity low (below the 20%) 
PURITY_UNRELIABLE | Disclaimer sentence when the tumor purity could be reliably determined 
FINDINGS | A general sentence for what can be detected in the report
GERMLINE | A sentence if the small variant is detected in the germline of the patient but also called in the tumor 
CUPPA | The molecular tissue of origin classifier prediction with likelihood >= 80%
CUPPA_INCONCLUSIVE | The molecular tissue of origin classifier prediction which couldn't determined with enough likelihood 
NO_ONCOGENIC | The WGS analyse could not detected any oncogenic genomic event/signature
NO_ACTIONABLE | The WGS analyse could not detected any oncogenic genomic event/signature wich is actionable 
NO_HRD_CAUSE | The WGS analys detected an HRD mutational profile but no support is found for this signature 
NO_MSI_HRD_PROFILE | The WGS analys detected HRD/MSI support but the mutational profile isn't detected 
NOT_BIALLELIC | The WGS analyse called a TSG small variant but the variant itself isn't biallelic  

## Matching of actionability based on genomic events and signatures

Genomic events and signatures are categorized in six categories and actionability is matched for every category independently.

#### SNVs and (small) INDELs

Small variants (SNVs and INDELs) are determined by [PURPLE](../purple/README.md). For the small variants, the variants should be meets 
with the following conditions:
- For variants which are present in ONCO genes: 
  - The type alteration will be annotated with ACTIVATING_MUTATION
  - Actionability is only match when the variant is a high driver variant 

- For variants which are present in TSG genes:
  - The type alteration will be annotated with INACTIVATION 
  - Actionability is match when the variant is a high driver variant and condition is annotated with ONLY HIGH. Also, for some of called 
variants the precense is relevant for clinical interpretation but without actionability, the condition is annotated  ALWAYS_NO_ACTIONABLE
and will be added into the conclusion unless the driver likelihood. 
  - Checking the presence if the variant is bi-allelic. When an intact allele is still present, we notify this for interpretation

Do note that germline and somatic variants are treated equally. It is not considered relevant for clinical evidence whether the variant is
present in the germline already or has been acquired by the tumor somatically.

#### Copy numbers

Actionability on amplifications and deletions is considered applicable in case a gene has been classified as amplified or deleted by
[PURPLE](../purple/README.md). If an CNV is called, the actionability will be match with the following type alteration: 
- If it is an amplification the type alteration will be AMPLIFICATION
- If it is a deletion the type alteration will be LOSS

#### Homozygous disruptions

When a gene has been homozygously disrupted according to [LINX](../linx/README.md), the actionability will always match with the
type alteration INACTIVATION.

#### Fusions

For fusions that are deemed reportable according to [LINX](../linx/README.md), the following matching is performed:
- Fusions will be match to the actionability unless the driver likelihood 
- If fusion type is EXON_DEL_DUP this will match to the type alteration INTERNAL_DELETION actionability
- If fusion type is EXON_DEL_DUP and gene is EGFR with the specific range (25;26 exon up and 14;18 exon down) it will match to the 
actionability of KINASE_DOMAIN_DUPLICATION for EGFR
- If fusion type is PROMISCUOUS_3, PROMISCUOUS_5, KNOWN_PAIR, IG_KNOWN_PAIR or IG_PROMISCUOUS this will match to the type alteration
FUSION for actionability when the fusion gene is either on 3' promiscuous or 5' side 

#### Viral presence

For matching viral presence to actionability, the interpretation by [Virus Interpreter](../virus-interpreter/README.md) is used. 
The type alteration will be POSITIVE and the virus should be present in the actionability database. Also, the actionability is meets 
unless the driver likelihood

#### Signatures
The signatures are categorized in four categories and actionability is matched for every category independently.

###### HRD
When a tumor has the signature homologous recombination repair, which means a value >= 0.5 with the status omologous recombination 
deficient, according to[CHORD](https://github.com/UMCUGenetics/CHORD) the signature is match for actionability. Also, when there is no 
support for this signature this will be also mentioned. 

###### MSI
When a tumor has the signature microsatellite instability, which means a value >= 4 with the status MSI,  according to 
[PURPLE](../purple/README.md) the signature is match for actionability.

###### TML
When a tumor has the signature tumor mutational load, which means a value >= 140 with the TML high status, according to 
[PURPLE](../purple/README.md) the signature is match for actionability.

###### TMB
When a tumor has the signature tumor mutational burden, which means a value >= 10, according to [PURPLE](../purple/README.md) 
the signature is match for actionability.

#### Other matchings for the clinical conclusion

###### Molecular Tissue of Origin classifier
The molecular tissue of origin classifier predicts the primary tumor location of the patient based on the WGS date by 
[CUPPA](../cuppa/README.md). When this classify a tumor location with a likelihood above the 80% the primary tumor location is added. 
However, it is also possible that the likelihood is below the 80% and then 'inconclusive' is added to the clincial conclusion. 

###### Disclaimer of tumor purity
For every sample which we have analysed the tumor purity will be determined. For this, there are two flavours: 
- when the tumor purity couldn't be reliable determined, this will be mentioned
- when the tumor purity is below the 20% a disclaimer is added that the result should be interpret with caution

###### General information
In every clinical conclusion a sentence is mentioned that an overview of oncogenic DNA aberations can be found in the report. Next to this 
we could append some extra information: 
- When there are oncogenic DNA aberrations could be detected but those aberrations didn't actionable this will be mentioned in the summary
- When no oncogenic DNA aberrations could be detected this will be mentioned in the summary

## ROSE output

ROSE produces a tsv with the clinical eligibility of that sample

Field  | Description | Example
---|---|---
tumor sample | Sample ID | HMF123
conclusion | The clinical conclusion of the sample | BRCA2 inactivation, potential benefit from PARP inhibitors <enter> BRCA1 inactivation, potential benefit from PARP inhibitors <enter>

## Known issues 
- When we called two or more actionable variants, this shows 2 entries in the conclusion rather than merge this to one single sentence 
- We don't interpret the type alteration for NO_MSI_HRD_PROFILE, EXTRACELLULAR_DOMAIN_MUTATION and RESISTANCE_MUTATION

## Version History and Download Links
- (Upcoming)
    - Initial release. <|MERGE_RESOLUTION|>--- conflicted
+++ resolved
@@ -2,13 +2,8 @@
 ROSE match all the genomic events and signatures that are determined by the Hartwig pipeline to the actionability treatment options in the Netherlands. 
 
 ## Contents
-<<<<<<< HEAD
-- [What is present in the actionability database?](#actionability-database)
-- [How is actionability matched against genomic events and signatures?](#matching-of-actionability)
-=======
 - [What is present in the actionability database?](#actionability-db)
 - [How is actionability matched against genomic events and signatures?](#matching-of-actionability-based-on-genomic-events-and-signatures)
->>>>>>> ed037ab8
 - [What output is produced by ROSE?](#rose-output)
 - [Which known issues are present in ROSE?](#known-issues)
 - [Version history and download links](#version-history-and-download-links)
@@ -52,7 +47,7 @@
 Field  | Description
 ---|---
 PURITY | Disclaimer sentence when there is a lower tumor purity low (below the 20%) 
-PURITY_UNRELIABLE | Disclaimer sentence when the tumor purity could be reliably determined 
+PURITY_UNRELIABLE | Disclaimer sentence when the tumor purity could be relaible determined 
 FINDINGS | A general sentence for what can be detected in the report
 GERMLINE | A sentence if the small variant is detected in the germline of the patient but also called in the tumor 
 CUPPA | The molecular tissue of origin classifier prediction with likelihood >= 80%
