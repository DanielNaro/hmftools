package com.hartwig.hmftools.datamodel.purple;

import java.util.List;

import org.immutables.gson.Gson;
import org.immutables.value.Value;
import org.jetbrains.annotations.NotNull;
import org.jetbrains.annotations.Nullable;

@Gson.TypeAdapters
@Value.Immutable
@Value.Style(passAnnotations = { NotNull.class, Nullable.class })
public interface PurpleRecord
{
<<<<<<< HEAD

=======
>>>>>>> 7a6717d5
    @NotNull
    PurpleFit fit();

    @NotNull
    PurpleCharacteristics characteristics();

    @NotNull
    List<PurpleDriver> somaticDrivers();

    @Nullable
    List<PurpleDriver> germlineDrivers();

    @NotNull
    List<PurpleVariant> allSomaticVariants();

    @NotNull
    List<PurpleVariant> reportableSomaticVariants();

    @NotNull
    List<PurpleVariant> additionalSuspectSomaticVariants();

    @Nullable
    List<PurpleVariant> allGermlineVariants();

    @Nullable
    List<PurpleVariant> reportableGermlineVariants();

    @Nullable
    List<PurpleVariant> additionalSuspectGermlineVariants();

    @NotNull
    List<PurpleCopyNumber> allSomaticCopyNumbers();

    @NotNull
    List<PurpleGeneCopyNumber> allSomaticGeneCopyNumbers();

    @NotNull
    List<PurpleGeneCopyNumber> suspectGeneCopyNumbersWithLOH();

    @NotNull
    List<PurpleGainLoss> allSomaticGainsLosses();

    @NotNull
    List<PurpleGainLoss> reportableSomaticGainsLosses();

    @NotNull
    List<PurpleGainLoss> nearReportableSomaticGains();

    @NotNull
    List<PurpleGainLoss> additionalSuspectSomaticGainsLosses();

    @Nullable
    List<PurpleGermlineDeletion> allGermlineDeletions();

    @Nullable
    List<PurpleGainLoss> allGermlineFullLosses();

    @Nullable
    List<PurpleGainLoss> reportableGermlineFullLosses();

    @Nullable
    List<PurpleLossOfHeterozygosity> allGermlineLossOfHeterozygosities();

    @Nullable
    List<PurpleLossOfHeterozygosity> reportableGermlineLossOfHeterozygosities();
}<|MERGE_RESOLUTION|>--- conflicted
+++ resolved
@@ -12,10 +12,6 @@
 @Value.Style(passAnnotations = { NotNull.class, Nullable.class })
 public interface PurpleRecord
 {
-<<<<<<< HEAD
-
-=======
->>>>>>> 7a6717d5
     @NotNull
     PurpleFit fit();
 
