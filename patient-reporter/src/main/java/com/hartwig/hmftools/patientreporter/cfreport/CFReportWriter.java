package com.hartwig.hmftools.patientreporter.cfreport;

import com.hartwig.hmftools.patientreporter.AnalysedPatientReport;
import com.hartwig.hmftools.patientreporter.QCFailReport;
import com.hartwig.hmftools.patientreporter.ReportWriter;
import com.hartwig.hmftools.patientreporter.SampleReport;
import com.hartwig.hmftools.patientreporter.cfreport.chapters.*;
import com.itextpdf.kernel.events.PdfDocumentEvent;
import com.itextpdf.kernel.geom.PageSize;
import com.itextpdf.kernel.pdf.PdfDocument;
import com.itextpdf.kernel.pdf.PdfWriter;
import com.itextpdf.layout.Document;
import com.itextpdf.layout.element.AreaBreak;
import com.itextpdf.layout.property.AreaBreakType;

import org.apache.logging.log4j.LogManager;
import org.apache.logging.log4j.Logger;
import org.jetbrains.annotations.NotNull;

import java.io.ByteArrayOutputStream;
import java.io.File;
import java.io.IOException;
import java.nio.file.Files;

public class CFReportWriter implements ReportWriter {

    private static final Logger LOGGER = LogManager.getLogger(CFReportWriter.class);

    private boolean writeToFile = true;

    @Override
<<<<<<< HEAD
    public void writeAnalysedPatientReport(@NotNull final AnalysedPatientReport report, @NotNull final String outputFilePath)
            throws IOException {
        writeReport(report.sampleReport(),
                new ReportChapter[] { new SummaryChapter(report), new TherapyDetailsChapter(report), new ActionableOrDriversChapter(report),
                        new TumorCharacteristicsChapter(report), new CircosChapter(report), new ExplanationChapter(report),
                        new DetailsAndDisclaimerChapter(report) },
                outputFilePath);
=======
    public void writeAnalysedPatientReport(@NotNull final AnalysedPatientReport report, @NotNull final String outputFilePath) throws IOException {

        writeReport(
                report.sampleReport(),
                new ReportChapter[]{
                        new SummaryChapter(report),
                        new TherapyDetailsChapter(report),
                        new ActionableOrDriversChapter(report),
                        new TumorCharacteristicsChapter(report),
                        new CircosChapter(report),
                        new ExplanationChapter(),
                        new DetailsAndDisclaimerChapter(report)
                }, outputFilePath
        );
>>>>>>> bf71fcf6

    }

    @Override
    public void writeQCFailReport(@NotNull final QCFailReport report, @NotNull final String outputFilePath) throws IOException {
        writeReport(report.sampleReport(), new ReportChapter[] { new QCFailChapter(report) }, outputFilePath);
    }

<<<<<<< HEAD
    private static void writeReport(@NotNull final SampleReport sampleReport, @NotNull ReportChapter[] chapters,
            @Nullable String outputFilePath) throws IOException {
=======
    public void setWriteToFile(boolean writeToFile) {
        this.writeToFile = writeToFile;
    }

    private void writeReport(@NotNull final SampleReport sampleReport, @NotNull ReportChapter[] chapters, @NotNull String outputFilePath) throws IOException {

>>>>>>> bf71fcf6
        // Initialize report with metadata
        final Document doc = initializeReport(outputFilePath);
        final PdfDocument pdfDocument = doc.getPdfDocument();

        // Setup page event handling (used for automatic generation of header, side panel and footer)
        PageEventHandler pageEventHandler = new PageEventHandler(sampleReport);
        pdfDocument.addEventHandler(PdfDocumentEvent.START_PAGE, pageEventHandler);

        // Write chapters to report
        for (int i = 0; i < chapters.length; i++) {
            ReportChapter chapter = chapters[i];

            // Reconfigure event handler for upcoming pages
            pageEventHandler.setChapterTitle(chapter.getName());
            pageEventHandler.setPageNumberPrefix(chapter.getPageNumberPrefix());
            pageEventHandler.resetChapterPageCounter();
            pageEventHandler.setSidebarType(!chapter.isFullWidth(), chapter.hasCompleteSidebar());

            // Add page break for all except the first chapters
            if (i > 0) {
                doc.add(new AreaBreak(AreaBreakType.NEXT_PAGE));
            }
            chapter.render(doc);

        }

        // Update chapter titles and page numbers
        pageEventHandler.writeDynamicTextParts(doc.getPdfDocument());

        // Close document
        doc.close();
        pdfDocument.close();

        // Log info
        if (writeToFile) {
            LOGGER.info("Created patient report at " + outputFilePath);
        } else {
            LOGGER.info("Created patient report");
        }
    }

    /**
     * Initialize report document with relevant metadata
     */
    @NotNull
<<<<<<< HEAD
    private static Document initializeReport(@Nullable final String outputFilePath) throws IOException {
        PdfWriter writer;
        if (outputFilePath != null) {
=======
    private Document initializeReport(@NotNull final String outputFilePath) throws IOException {

        PdfWriter writer;
        if (writeToFile) {

>>>>>>> bf71fcf6
            // Prevent overwriting existing files
            if (Files.exists(new File(outputFilePath).toPath())) {
                throw new IOException("Could not write " + outputFilePath + " as it already exists.");
            }

            // Create file writer
            writer = new PdfWriter(outputFilePath);

        } else {
            // Create in-memory writer
            writer = new PdfWriter(new ByteArrayOutputStream());
        }

        // Create PDF with metadata
        final PdfDocument pdf = new PdfDocument(writer);
        pdf.setDefaultPageSize(PageSize.A4);
        pdf.getDocumentInfo().setTitle(ReportResources.METADATA_TITLE);
        pdf.getDocumentInfo().setAuthor(ReportResources.METADATA_AUTHOR);

        // Create document
        Document document = new Document(pdf);
        document.setMargins(ReportResources.PAGE_MARGIN_TOP,
                ReportResources.PAGE_MARGIN_RIGHT,
                ReportResources.PAGE_MARGIN_BOTTOM,
                ReportResources.PAGE_MARGIN_LEFT);

        return document;
    }
}<|MERGE_RESOLUTION|>--- conflicted
+++ resolved
@@ -29,31 +29,13 @@
     private boolean writeToFile = true;
 
     @Override
-<<<<<<< HEAD
     public void writeAnalysedPatientReport(@NotNull final AnalysedPatientReport report, @NotNull final String outputFilePath)
             throws IOException {
         writeReport(report.sampleReport(),
                 new ReportChapter[] { new SummaryChapter(report), new TherapyDetailsChapter(report), new ActionableOrDriversChapter(report),
-                        new TumorCharacteristicsChapter(report), new CircosChapter(report), new ExplanationChapter(report),
+                        new TumorCharacteristicsChapter(report), new CircosChapter(report), new ExplanationChapter(),
                         new DetailsAndDisclaimerChapter(report) },
                 outputFilePath);
-=======
-    public void writeAnalysedPatientReport(@NotNull final AnalysedPatientReport report, @NotNull final String outputFilePath) throws IOException {
-
-        writeReport(
-                report.sampleReport(),
-                new ReportChapter[]{
-                        new SummaryChapter(report),
-                        new TherapyDetailsChapter(report),
-                        new ActionableOrDriversChapter(report),
-                        new TumorCharacteristicsChapter(report),
-                        new CircosChapter(report),
-                        new ExplanationChapter(),
-                        new DetailsAndDisclaimerChapter(report)
-                }, outputFilePath
-        );
->>>>>>> bf71fcf6
-
     }
 
     @Override
@@ -61,17 +43,12 @@
         writeReport(report.sampleReport(), new ReportChapter[] { new QCFailChapter(report) }, outputFilePath);
     }
 
-<<<<<<< HEAD
-    private static void writeReport(@NotNull final SampleReport sampleReport, @NotNull ReportChapter[] chapters,
-            @Nullable String outputFilePath) throws IOException {
-=======
     public void setWriteToFile(boolean writeToFile) {
         this.writeToFile = writeToFile;
     }
 
-    private void writeReport(@NotNull final SampleReport sampleReport, @NotNull ReportChapter[] chapters, @NotNull String outputFilePath) throws IOException {
-
->>>>>>> bf71fcf6
+    private void writeReport(@NotNull final SampleReport sampleReport, @NotNull ReportChapter[] chapters, @NotNull String outputFilePath)
+            throws IOException {
         // Initialize report with metadata
         final Document doc = initializeReport(outputFilePath);
         final PdfDocument pdfDocument = doc.getPdfDocument();
@@ -117,17 +94,9 @@
      * Initialize report document with relevant metadata
      */
     @NotNull
-<<<<<<< HEAD
-    private static Document initializeReport(@Nullable final String outputFilePath) throws IOException {
-        PdfWriter writer;
-        if (outputFilePath != null) {
-=======
     private Document initializeReport(@NotNull final String outputFilePath) throws IOException {
-
         PdfWriter writer;
         if (writeToFile) {
-
->>>>>>> bf71fcf6
             // Prevent overwriting existing files
             if (Files.exists(new File(outputFilePath).toPath())) {
                 throw new IOException("Could not write " + outputFilePath + " as it already exists.");
