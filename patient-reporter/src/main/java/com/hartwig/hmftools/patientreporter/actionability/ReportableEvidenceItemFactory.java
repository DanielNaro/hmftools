package com.hartwig.hmftools.patientreporter.actionability;

import java.util.List;
import java.util.Set;

import com.google.common.collect.Lists;
import com.google.common.collect.Sets;
import com.hartwig.hmftools.common.protect.ImmutableProtectEvidence;
import com.hartwig.hmftools.common.protect.ProtectEvidence;
import com.hartwig.hmftools.common.protect.ProtectSource;
import com.hartwig.hmftools.common.serve.Knowledgebase;

import org.jetbrains.annotations.NotNull;

public final class ReportableEvidenceItemFactory {

    private ReportableEvidenceItemFactory() {
    }

    @NotNull
    public static List<ProtectEvidence> extractNonTrialsOnLabel(@NotNull List<ProtectEvidence> evidenceItems) {
        List<ProtectEvidence> nonTrials = Lists.newArrayList();
        for (ProtectEvidence evidence: evidenceItems) {
<<<<<<< HEAD
            for (ProtectSource source: evidence.sources()) {
                if (source.name() != Knowledgebase.ICLUSION && evidence.onLabel()){
                    nonTrials.add(evidence);
=======
            Set<ProtectSource> protectSources = Sets.newHashSet();

            for (ProtectSource source: evidence.protectSources()) {
                if (source.source() != Knowledgebase.ICLUSION && evidence.onLabel()){
                    protectSources.add(source);
>>>>>>> 46521627
                }
            }

            if (protectSources.size() >= 1) {
                nonTrials.add(ImmutableProtectEvidence.builder().from(evidence).protectSources(protectSources).build());
            }
        }
        return nonTrials;
    }

    @NotNull
    public static List<ProtectEvidence> extractNonTrialsOffLabel(@NotNull List<ProtectEvidence> evidenceItems) {
        List<ProtectEvidence> nonTrials = Lists.newArrayList();
        for (ProtectEvidence evidence: evidenceItems) {
<<<<<<< HEAD
            for (ProtectSource source: evidence.sources()) {
                if (source.name() != Knowledgebase.ICLUSION && !evidence.onLabel()){
                    nonTrials.add(evidence);
=======
            Set<ProtectSource> protectSources = Sets.newHashSet();
            for (ProtectSource source: evidence.protectSources()) {
                if (source.source() != Knowledgebase.ICLUSION && !evidence.onLabel()){
                    protectSources.add(source);

>>>>>>> 46521627
                }
            }
            if (protectSources.size() >= 1) {
                nonTrials.add(ImmutableProtectEvidence.builder().from(evidence).protectSources(protectSources).build());
            }
        }
        return nonTrials;
    }
}<|MERGE_RESOLUTION|>--- conflicted
+++ resolved
@@ -21,17 +21,11 @@
     public static List<ProtectEvidence> extractNonTrialsOnLabel(@NotNull List<ProtectEvidence> evidenceItems) {
         List<ProtectEvidence> nonTrials = Lists.newArrayList();
         for (ProtectEvidence evidence: evidenceItems) {
-<<<<<<< HEAD
-            for (ProtectSource source: evidence.sources()) {
-                if (source.name() != Knowledgebase.ICLUSION && evidence.onLabel()){
-                    nonTrials.add(evidence);
-=======
             Set<ProtectSource> protectSources = Sets.newHashSet();
 
             for (ProtectSource source: evidence.protectSources()) {
                 if (source.source() != Knowledgebase.ICLUSION && evidence.onLabel()){
                     protectSources.add(source);
->>>>>>> 46521627
                 }
             }
 
@@ -46,17 +40,11 @@
     public static List<ProtectEvidence> extractNonTrialsOffLabel(@NotNull List<ProtectEvidence> evidenceItems) {
         List<ProtectEvidence> nonTrials = Lists.newArrayList();
         for (ProtectEvidence evidence: evidenceItems) {
-<<<<<<< HEAD
-            for (ProtectSource source: evidence.sources()) {
-                if (source.name() != Knowledgebase.ICLUSION && !evidence.onLabel()){
-                    nonTrials.add(evidence);
-=======
             Set<ProtectSource> protectSources = Sets.newHashSet();
             for (ProtectSource source: evidence.protectSources()) {
                 if (source.source() != Knowledgebase.ICLUSION && !evidence.onLabel()){
                     protectSources.add(source);
 
->>>>>>> 46521627
                 }
             }
             if (protectSources.size() >= 1) {
