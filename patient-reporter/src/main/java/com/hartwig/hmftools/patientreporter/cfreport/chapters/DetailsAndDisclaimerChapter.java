--- conflicted
+++ resolved
@@ -41,7 +41,6 @@
 
     @Override
     public final void render(@NotNull final Document reportDocument) throws IOException {
-
         // Main content
         Table table = new Table(UnitValue.createPercentArray(new float[] { 1, 0.1f, 1 }));
         table.setWidth(getContentWidth());
@@ -50,16 +49,8 @@
         table.addCell(TableUtil.getLayoutCell().add(createDisclaimerDiv()));
         reportDocument.add(table);
 
-<<<<<<< HEAD
-        // End of report text
-        reportDocument.add(new Paragraph("— End of report —").setMarginTop(50).addStyle(ReportResources.smallBodyTextStyle()));
-
-        reportDocument.add(createSignatureDiv(patientReport.logoRVAPath(), patientReport.signaturePath()).setPaddingTop(80));
-=======
         reportDocument.add(ReportSignature.createEndOfReportIndication());
         reportDocument.add(ReportSignature.createSignatureDiv(patientReport.logoRVAPath(), patientReport.signaturePath()));
->>>>>>> bf71fcf6
-
     }
 
     @NotNull
@@ -111,47 +102,8 @@
 
     }
 
-    @NotNull
-<<<<<<< HEAD
-    private static Div createSignatureDiv(@NotNull String rvaLogoPath, @NotNull String signaturePath) throws IOException {
-        Div div = new Div();
-        div.setKeepTogether(true);
-
-        // Add RVA logo
-        try {
-            final Image rvaLogo = new Image(ImageDataFactory.create(rvaLogoPath));
-            rvaLogo.setMaxHeight(58);
-            div.add(rvaLogo);
-        } catch (MalformedURLException e) {
-            throw new IOException("Failed to read RVA logo image at " + rvaLogoPath);
-        }
-
-        // Add signature text
-        Paragraph signatureText =
-                new Paragraph().setFont(ReportResources.getFontBold()).setFontSize(10).setFontColor(ReportResources.PALETTE_BLACK);
-
-        signatureText.add(ReportResources.SIGNATURE_NAME + ",\n");
-        signatureText.add(new Text(ReportResources.SIGNATURE_TITLE).setFont(ReportResources.getFontRegular()));
-        div.add(signatureText);
-
-        // Add signature image
-        try {
-            final Image signatureImage = new Image(ImageDataFactory.create(signaturePath));
-            signatureImage.setMaxHeight(60);
-            signatureImage.setMarginTop(-20); // Set negative margin so the signature slightly overlaps the signature text
-            signatureImage.setMarginLeft(10);
-            div.add(signatureImage);
-        } catch (MalformedURLException e) {
-            throw new IOException("Failed to read signature image at " + signaturePath);
-        }
-
-        return div;
-
-    }
 
     @NotNull
-=======
->>>>>>> bf71fcf6
     private static Paragraph createContentParagraph(@NotNull String text) {
         return new Paragraph(text).addStyle(ReportResources.smallBodyTextStyle()).setFixedLeading(ReportResources.BODY_TEXT_LEADING);
     }
