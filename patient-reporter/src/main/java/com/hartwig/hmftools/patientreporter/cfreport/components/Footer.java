--- conflicted
+++ resolved
@@ -55,15 +55,9 @@
             this.template = template;
         }
 
-<<<<<<< HEAD
-        public void renderPageNumber(int totalPageCount, @NotNull PdfDocument document) {
-            String displayString = ((prefix != null) ? prefix.toUpperCase() + " \u2014 " : "") + pageNumber + "/" + totalPageCount;
-=======
         void renderPageNumber(int totalPageCount, @NotNull PdfDocument document) {
-
             String displayString = ((prefix != null) ? prefix.toUpperCase() + " \u2014 " : "")
                     + pageNumber + "/" + totalPageCount;
->>>>>>> bf71fcf6
 
             Canvas canvas = new Canvas(template, document);
             canvas.showTextAligned(new Paragraph().add(displayString).addStyle(ReportResources.pageNumberStyle()),
