--- conflicted
+++ resolved
@@ -226,12 +226,6 @@
     @NotNull
     private static Options createOptions() {
         final Options options = new Options();
-<<<<<<< HEAD
-        options.addOption(CPCT_SLICING_BED, true, "Complete path towards the CPCT slicing bed.");
-        options.addOption(HIGH_CONFIDENCE_BED, true, "Complete path towards the high confidence bed.");
-=======
-
->>>>>>> 3073c5ae
         options.addOption(CPCT_ECRF, true, "Complete path towards the cpct ecrf xml database.");
         options.addOption(LIMS_JSON, true, "Complete path towards a JSON containing the LIMS data dump.");
         options.addOption(REPORT_DIRECTORY, true, "Complete path to where the PDF reports have to be saved.");
