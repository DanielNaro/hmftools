package com.hartwig.hmftools.patientreporter;

import java.io.File;
import java.io.FileNotFoundException;
import java.io.IOException;
import java.nio.file.Files;
<<<<<<< HEAD
import java.sql.SQLException;
import java.time.format.DateTimeFormatter;
=======
>>>>>>> f6b3e50a

import javax.xml.stream.XMLStreamException;

import com.google.common.collect.Maps;
import com.hartwig.hmftools.common.cosmic.CosmicModel;
import com.hartwig.hmftools.common.ecrf.CpctEcrfModel;
import com.hartwig.hmftools.common.ecrf.formstatus.ImmutableFormStatusModel;
import com.hartwig.hmftools.common.exception.EmptyFileException;
import com.hartwig.hmftools.common.exception.HartwigException;
import com.hartwig.hmftools.common.lims.LimsJsonModel;
import com.hartwig.hmftools.common.slicing.HmfSlicer;
import com.hartwig.hmftools.common.slicing.SlicerFactory;
import com.hartwig.hmftools.patientreporter.algo.NotSequenceableReason;
import com.hartwig.hmftools.patientreporter.algo.NotSequenceableReporter;
import com.hartwig.hmftools.patientreporter.algo.NotSequenceableStudy;
import com.hartwig.hmftools.patientreporter.algo.PatientReporter;
import com.hartwig.hmftools.patientreporter.report.PDFWriter;
import com.hartwig.hmftools.patientreporter.report.ReportWriter;
import com.hartwig.hmftools.patientreporter.variants.StructuralVariantAnalyzer;
import com.hartwig.hmftools.patientreporter.variants.VariantAnalyzer;
import com.hartwig.hmftools.svannotation.MySQLAnnotator;
import com.hartwig.hmftools.svannotation.NullAnnotator;
import com.hartwig.hmftools.svannotation.StructuralVariantAnnotator;

import org.apache.commons.cli.CommandLine;
import org.apache.commons.cli.CommandLineParser;
import org.apache.commons.cli.DefaultParser;
import org.apache.commons.cli.HelpFormatter;
import org.apache.commons.cli.Options;
import org.apache.commons.cli.ParseException;
import org.apache.logging.log4j.LogManager;
import org.apache.logging.log4j.Logger;
import org.jetbrains.annotations.NotNull;

import net.sf.dynamicreports.report.exception.DRException;

public class PatientReporterApplication {

    private static final Logger LOGGER = LogManager.getLogger(PatientReporterApplication.class);

    // KODU: There is probably a better way to do this...
    public static final String VERSION = "3.5";

    private static final String CPCT_SLICING_BED = "cpct_slicing_bed";
    private static final String HIGH_CONFIDENCE_BED = "high_confidence_bed";
    private static final String HMF_GENE_PANEL = "hmf_gene_panel";
    private static final String CPCT_ECRF = "cpct_ecrf";
    private static final String LIMS_JSON = "lims_json";
    private static final String REPORT_DIRECTORY = "report_dir";
    private static final String RUN_DIRECTORY = "run_dir";
    private static final String NOT_SEQUENCEABLE = "not_sequenceable";
    private static final String NOT_SEQUENCEABLE_REASON = "not_sequenceable_reason";
    private static final String NOT_SEQUENCEABLE_SAMPLE = "not_sequenceable_sample";
    private static final String DRUP_GENES_CSV = "drup_genes_csv";
    private static final String COSMIC_CSV = "cosmic_csv";
<<<<<<< HEAD
    private static final String FREEC = "freec";
    private static final String ENSEMBL_DB = "ensembl_db";

    private static final DateTimeFormatter DATE_FORMATTER = DateTimeFormatter.ofPattern("yyyy-MM-dd");
=======
    private static final String CENTER_CSV = "center_csv";
    private static final String SIGNATURE = "signature";
>>>>>>> f6b3e50a

    public static void main(final String... args)
            throws ParseException, IOException, HartwigException, DRException, XMLStreamException, SQLException {
        final Options options = createOptions();
        final CommandLine cmd = createCommandLine(options, args);

        if (cmd.hasOption(NOT_SEQUENCEABLE) && validInputForNonSequenceableReport(cmd)) {
            final String notSequenceableSample = cmd.getOptionValue(NOT_SEQUENCEABLE_SAMPLE);
            final NotSequenceableStudy study = NotSequenceableStudy.fromSample(notSequenceableSample);
            if (study == null) {
                LOGGER.warn("Could not determine study for sample " + notSequenceableSample);
            } else {
                LOGGER.info("Generating non-sequenceable report for " + notSequenceableSample);

                final NotSequenceableReason notSequenceableReason =
                        NotSequenceableReason.fromIdentifier(cmd.getOptionValue(NOT_SEQUENCEABLE_REASON));

                final NotSequenceableReporter reporter =
                        new NotSequenceableReporter(buildCpctEcrfModel(cmd), buildLimsModel(cmd), buildReportWriter(cmd));

                reporter.run(notSequenceableSample, notSequenceableReason, study);
            }
        } else if (validInputForPatientReporter(cmd)) {
            LOGGER.info("Running patient reporter v" + VERSION);

            final HmfReporterData reporterData = buildReporterData(cmd);
            final PatientReporter reporter = buildReporter(reporterData.slicer(), reporterData.cosmicModel(), cmd);

            final PatientReport report = reporter.run(cmd.getOptionValue(RUN_DIRECTORY));
            buildReportWriter(cmd).writeSequenceReport(report, reporterData);
        } else {
            printUsageAndExit(options);
        }
    }

    private static HmfReporterData buildReporterData(@NotNull final CommandLine cmd) throws IOException, HartwigException {
        return HmfReporterDataLoader.buildFromFiles(cmd.getOptionValue(HMF_GENE_PANEL), cmd.getOptionValue(DRUP_GENES_CSV),
                cmd.getOptionValue(COSMIC_CSV), cmd.getOptionValue(CENTER_CSV), cmd.getOptionValue(SIGNATURE));
    }

    @NotNull
    private static LimsJsonModel buildLimsModel(@NotNull final CommandLine cmd) throws IOException, EmptyFileException {
        return LimsJsonModel.readModelFromFile(cmd.getOptionValue(LIMS_JSON));
    }

    @NotNull
    private static PatientReporter buildReporter(@NotNull final HmfSlicer hmfSlicingRegion, @NotNull final CosmicModel cosmic,
            @NotNull final CommandLine cmd) throws IOException, EmptyFileException, XMLStreamException, SQLException {
        final VariantAnalyzer variantAnalyzer =
                VariantAnalyzer.fromSlicingRegions(hmfSlicingRegion, SlicerFactory.fromBedFile(cmd.getOptionValue(HIGH_CONFIDENCE_BED)),
                        SlicerFactory.fromBedFile(cmd.getOptionValue(CPCT_SLICING_BED)));

<<<<<<< HEAD
        final StructuralVariantAnnotator annotator;
        if (cmd.hasOption(ENSEMBL_DB)) {
            final String url = "jdbc:" + cmd.getOptionValue(ENSEMBL_DB);
            LOGGER.info("connecting to: {}", url);
            annotator = MySQLAnnotator.make(url);
        } else {
            annotator = NullAnnotator.make();
        }
        final StructuralVariantAnalyzer svAnalyzer = new StructuralVariantAnalyzer(annotator, hmfSlicingRegion, cosmic);

        return new PatientReporter(buildCpctEcrfModel(cmd), buildLimsModel(cmd), variantAnalyzer, svAnalyzer, copyNumberAnalyzer,
                cmd.hasOption(FREEC), cmd.hasOption(ENSEMBL_DB));
=======
        return new PatientReporter(buildCpctEcrfModel(cmd), buildLimsModel(cmd), variantAnalyzer);
>>>>>>> f6b3e50a
    }

    @NotNull
    private static CpctEcrfModel buildCpctEcrfModel(@NotNull final CommandLine cmd) throws FileNotFoundException, XMLStreamException {
        LOGGER.info(" Loading ECRF database...");
        final CpctEcrfModel cpctEcrfModel =
                CpctEcrfModel.loadFromXML(cmd.getOptionValue(CPCT_ECRF), new ImmutableFormStatusModel(Maps.newHashMap()));
        LOGGER.info("  Loaded data for " + cpctEcrfModel.patientCount() + " patients.");
        return cpctEcrfModel;
    }

    @NotNull
    private static ReportWriter buildReportWriter(@NotNull final CommandLine cmd) {
        return new PDFWriter(cmd.getOptionValue(REPORT_DIRECTORY));
    }

    private static void printUsageAndExit(@NotNull final Options options) {
        final HelpFormatter formatter = new HelpFormatter();
        formatter.printHelp("Patient-Reporter", options);
        System.exit(1);
    }

    private static boolean validInputForPatientReporter(@NotNull final CommandLine cmd) {
        if (validInputForEcrfAndTumorPercentages(cmd) && validInputForReportWriter(cmd)) {
            final String cpctSlicingBed = cmd.getOptionValue(CPCT_SLICING_BED);
            final String highConfidenceBed = cmd.getOptionValue(HIGH_CONFIDENCE_BED);
            final String hmfGenePanel = cmd.getOptionValue(HMF_GENE_PANEL);
            final String drupGenesCsv = cmd.getOptionValue(DRUP_GENES_CSV);
            final String cosmicCsv = cmd.getOptionValue(COSMIC_CSV);
            final String centerCsv = cmd.getOptionValue(CENTER_CSV);
            final String runDirectory = cmd.getOptionValue(RUN_DIRECTORY);
            final String signaturePath = cmd.getOptionValue(SIGNATURE);

            if (cpctSlicingBed == null || !exists(cpctSlicingBed)) {
                LOGGER.warn(CPCT_SLICING_BED + " has to be an existing file: " + cpctSlicingBed);
            } else if (highConfidenceBed == null || !exists(highConfidenceBed)) {
                LOGGER.warn(HIGH_CONFIDENCE_BED + " has to be an existing file: " + highConfidenceBed);
            } else if (hmfGenePanel == null || !exists(hmfGenePanel)) {
                LOGGER.warn(HMF_GENE_PANEL + " has to be an existing file: " + hmfGenePanel);
            } else if (drupGenesCsv == null || !exists(drupGenesCsv)) {
                LOGGER.warn(DRUP_GENES_CSV + " has to be an existing file: " + drupGenesCsv);
            } else if (cosmicCsv == null || !exists(cosmicCsv)) {
                LOGGER.warn(COSMIC_CSV + " has to be an existing file: " + cosmicCsv);
            } else if (centerCsv == null || !exists(centerCsv)) {
                LOGGER.warn(CENTER_CSV + " has to be an existing file: " + centerCsv);
            } else if (signaturePath == null || !exists(signaturePath)) {
                LOGGER.warn(SIGNATURE + " has to be an existing file: " + signaturePath);
            } else if (runDirectory == null || !exists(runDirectory) && !isDirectory(runDirectory)) {
                LOGGER.warn(RUN_DIRECTORY + " has to be an existing directory: " + runDirectory);
            } else {
                return true;
            }
        }

        return false;
    }

    private static boolean validInputForNonSequenceableReport(@NotNull final CommandLine cmd) {
        if (validInputForEcrfAndTumorPercentages(cmd) && validInputForReportWriter(cmd)) {
            final NotSequenceableReason notSequenceableReason =
                    NotSequenceableReason.fromIdentifier(cmd.getOptionValue(NOT_SEQUENCEABLE_REASON));
            final String notSequenceableSample = cmd.getOptionValue(NOT_SEQUENCEABLE_SAMPLE);

            if (notSequenceableReason == NotSequenceableReason.OTHER) {
                LOGGER.warn(NOT_SEQUENCEABLE_REASON + " has to be either low_tumor_percentage or low_dna_yield.");
            } else if (notSequenceableSample == null) {
                LOGGER.warn(NOT_SEQUENCEABLE_SAMPLE + " has to be provided.");
            } else {
                return true;
            }
        }
        return false;
    }

    private static boolean validInputForReportWriter(@NotNull final CommandLine cmd) {
        final String reportDirectory = cmd.getOptionValue(REPORT_DIRECTORY);

        if (reportDirectory == null || !exists(reportDirectory) || !isDirectory(reportDirectory)) {
            LOGGER.warn(REPORT_DIRECTORY + " has to be an existing directory: " + reportDirectory);
        } else {
            return true;
        }

        return false;
    }

    private static boolean validInputForEcrfAndTumorPercentages(@NotNull final CommandLine cmd) {
        final String cpctEcrf = cmd.getOptionValue(CPCT_ECRF);
        final String limsJson = cmd.getOptionValue(LIMS_JSON);

        if (cpctEcrf == null || !exists(cpctEcrf)) {
            LOGGER.warn(CPCT_ECRF + " has to be an existing file: " + cpctEcrf);
        } else if (limsJson == null || !exists(limsJson)) {
            LOGGER.warn(LIMS_JSON + " has to be an existing file: " + limsJson);
        } else {
            return true;
        }

        return false;
    }

    private static boolean exists(@NotNull final String path) {
        return Files.exists(new File(path).toPath());
    }

    private static boolean isDirectory(@NotNull final String path) {
        return Files.isDirectory(new File(path).toPath());
    }

    @NotNull
    private static Options createOptions() {
        final Options options = new Options();

        options.addOption(CPCT_SLICING_BED, true, "Complete path towards the CPCT slicing bed.");
        options.addOption(HIGH_CONFIDENCE_BED, true, "Complete path towards the high confidence bed.");
        options.addOption(HMF_GENE_PANEL, true, "Complete path towards the HMF gene panel csv.");
        options.addOption(CPCT_ECRF, true, "Complete path towards the cpct ecrf xml database.");
        options.addOption(LIMS_JSON, true, "Complete path towards a JSON containing the LIMS data dump.");
        options.addOption(REPORT_DIRECTORY, true, "Complete path to where the PDF reports have to be saved.");
        options.addOption(RUN_DIRECTORY, true, "Complete path towards a single run dir where patient reporter will run on.");

        options.addOption(NOT_SEQUENCEABLE, false, "If set, generates a non-sequenceable report.");
        options.addOption(NOT_SEQUENCEABLE_REASON, true, "Either 'low_tumor_percentage' or 'low_dna_yield'");
        options.addOption(NOT_SEQUENCEABLE_SAMPLE, true, "In case of non-sequenceable reports, the name of the sample used.");
        options.addOption(DRUP_GENES_CSV, true, "Path towards a CSV containing genes that could potentially indicate inclusion in DRUP.");
        options.addOption(COSMIC_CSV, true, "Path towards a CSV containing COSMIC census data.");
<<<<<<< HEAD
        options.addOption(FREEC, false, "Use freec copy numbers instead of purple.");

        options.addOption(ENSEMBL_DB, true, "Annotate structural variants using this Ensembl DB URI");

=======
        options.addOption(CENTER_CSV, true, "Path towards a CSV containing center data.");
        options.addOption(SIGNATURE, true, "Path towards a image file containing the signature to be appended at the end of the report.");
>>>>>>> f6b3e50a
        return options;
    }

    @NotNull
    private static CommandLine createCommandLine(@NotNull final Options options, @NotNull final String... args) throws ParseException {
        final CommandLineParser parser = new DefaultParser();
        return parser.parse(options, args);
    }
}<|MERGE_RESOLUTION|>--- conflicted
+++ resolved
@@ -4,11 +4,8 @@
 import java.io.FileNotFoundException;
 import java.io.IOException;
 import java.nio.file.Files;
-<<<<<<< HEAD
 import java.sql.SQLException;
 import java.time.format.DateTimeFormatter;
-=======
->>>>>>> f6b3e50a
 
 import javax.xml.stream.XMLStreamException;
 
@@ -64,15 +61,10 @@
     private static final String NOT_SEQUENCEABLE_SAMPLE = "not_sequenceable_sample";
     private static final String DRUP_GENES_CSV = "drup_genes_csv";
     private static final String COSMIC_CSV = "cosmic_csv";
-<<<<<<< HEAD
-    private static final String FREEC = "freec";
     private static final String ENSEMBL_DB = "ensembl_db";
 
-    private static final DateTimeFormatter DATE_FORMATTER = DateTimeFormatter.ofPattern("yyyy-MM-dd");
-=======
     private static final String CENTER_CSV = "center_csv";
     private static final String SIGNATURE = "signature";
->>>>>>> f6b3e50a
 
     public static void main(final String... args)
             throws ParseException, IOException, HartwigException, DRException, XMLStreamException, SQLException {
@@ -125,7 +117,6 @@
                 VariantAnalyzer.fromSlicingRegions(hmfSlicingRegion, SlicerFactory.fromBedFile(cmd.getOptionValue(HIGH_CONFIDENCE_BED)),
                         SlicerFactory.fromBedFile(cmd.getOptionValue(CPCT_SLICING_BED)));
 
-<<<<<<< HEAD
         final StructuralVariantAnnotator annotator;
         if (cmd.hasOption(ENSEMBL_DB)) {
             final String url = "jdbc:" + cmd.getOptionValue(ENSEMBL_DB);
@@ -135,12 +126,8 @@
             annotator = NullAnnotator.make();
         }
         final StructuralVariantAnalyzer svAnalyzer = new StructuralVariantAnalyzer(annotator, hmfSlicingRegion, cosmic);
-
-        return new PatientReporter(buildCpctEcrfModel(cmd), buildLimsModel(cmd), variantAnalyzer, svAnalyzer, copyNumberAnalyzer,
-                cmd.hasOption(FREEC), cmd.hasOption(ENSEMBL_DB));
-=======
-        return new PatientReporter(buildCpctEcrfModel(cmd), buildLimsModel(cmd), variantAnalyzer);
->>>>>>> f6b3e50a
+        
+	return new PatientReporter(buildCpctEcrfModel(cmd), buildLimsModel(cmd), variantAnalyzer, svAnalyzer);
     }
 
     @NotNull
@@ -267,15 +254,9 @@
         options.addOption(NOT_SEQUENCEABLE_SAMPLE, true, "In case of non-sequenceable reports, the name of the sample used.");
         options.addOption(DRUP_GENES_CSV, true, "Path towards a CSV containing genes that could potentially indicate inclusion in DRUP.");
         options.addOption(COSMIC_CSV, true, "Path towards a CSV containing COSMIC census data.");
-<<<<<<< HEAD
-        options.addOption(FREEC, false, "Use freec copy numbers instead of purple.");
-
         options.addOption(ENSEMBL_DB, true, "Annotate structural variants using this Ensembl DB URI");
-
-=======
         options.addOption(CENTER_CSV, true, "Path towards a CSV containing center data.");
         options.addOption(SIGNATURE, true, "Path towards a image file containing the signature to be appended at the end of the report.");
->>>>>>> f6b3e50a
         return options;
     }
 
