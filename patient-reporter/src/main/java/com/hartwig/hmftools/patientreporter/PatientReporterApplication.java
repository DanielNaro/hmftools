--- conflicted
+++ resolved
@@ -89,11 +89,7 @@
             LOGGER.info("Running patient reporter v" + VERSION);
 
             final HmfReporterData reporterData = buildReporterData(cmd);
-<<<<<<< HEAD
-            final PatientReporter reporter = buildReporter(reporterData.slicer(), reporterData.cosmicModel(), cmd);
-=======
-            final PatientReporter reporter = buildReporter(reporterData.geneModel(), cmd);
->>>>>>> 982ff177
+            final PatientReporter reporter = buildReporter(reporterData.geneModel(), reporterData.cosmicModel(), cmd);
 
             final PatientReport report = reporter.run(cmd.getOptionValue(RUN_DIRECTORY));
             buildReportWriter(cmd).writeSequenceReport(report, reporterData);
@@ -103,8 +99,8 @@
     }
 
     private static HmfReporterData buildReporterData(@NotNull final CommandLine cmd) throws IOException, HartwigException {
-        return HmfReporterDataLoader.buildFromFiles(cmd.getOptionValue(DRUP_GENES_CSV),
-                cmd.getOptionValue(COSMIC_CSV), cmd.getOptionValue(CENTER_CSV), cmd.getOptionValue(SIGNATURE));
+        return HmfReporterDataLoader.buildFromFiles(cmd.getOptionValue(DRUP_GENES_CSV), cmd.getOptionValue(COSMIC_CSV),
+                cmd.getOptionValue(CENTER_CSV), cmd.getOptionValue(SIGNATURE));
     }
 
     @NotNull
@@ -113,13 +109,8 @@
     }
 
     @NotNull
-<<<<<<< HEAD
-    private static PatientReporter buildReporter(@NotNull final HmfSlicer hmfSlicingRegion, @NotNull final CosmicModel cosmic,
-            @NotNull final CommandLine cmd) throws IOException, EmptyFileException, XMLStreamException, SQLException {
-=======
-    private static PatientReporter buildReporter(@NotNull final GeneModel geneModel, @NotNull final CommandLine cmd)
-            throws IOException, EmptyFileException, XMLStreamException {
->>>>>>> 982ff177
+    private static PatientReporter buildReporter(@NotNull final GeneModel geneModel, @NotNull CosmicModel cosmic, @NotNull final CommandLine cmd)
+            throws IOException, EmptyFileException, XMLStreamException, SQLException {
         final VariantAnalyzer variantAnalyzer =
                 VariantAnalyzer.fromSlicingRegions(geneModel, SlicerFactory.fromBedFile(cmd.getOptionValue(HIGH_CONFIDENCE_BED)),
                         SlicerFactory.fromBedFile(cmd.getOptionValue(CPCT_SLICING_BED)));
@@ -132,7 +123,7 @@
         } else {
             annotator = NullAnnotator.make();
         }
-        final StructuralVariantAnalyzer svAnalyzer = new StructuralVariantAnalyzer(annotator, hmfSlicingRegion, cosmic);
+        final StructuralVariantAnalyzer svAnalyzer = new StructuralVariantAnalyzer(annotator, geneModel.hmfRegions(), cosmic);
 
         return new PatientReporter(buildCpctEcrfModel(cmd), buildLimsModel(cmd), variantAnalyzer, svAnalyzer);
     }
