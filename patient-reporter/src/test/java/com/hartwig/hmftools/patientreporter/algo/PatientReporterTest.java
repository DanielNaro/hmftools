package com.hartwig.hmftools.patientreporter.algo;

import static org.junit.Assert.assertNotNull;

import java.io.IOException;

import com.google.common.collect.Lists;
import com.google.common.io.Resources;
import com.hartwig.hmftools.common.cosmic.Cosmic;
import com.hartwig.hmftools.common.ecrf.CpctEcrfModel;
import com.hartwig.hmftools.common.ecrf.reader.ImmutableXMLEcrfDatamodel;
import com.hartwig.hmftools.common.exception.HartwigException;
import com.hartwig.hmftools.common.gene.GeneModel;
import com.hartwig.hmftools.common.lims.LimsJsonModel;
<<<<<<< HEAD
import com.hartwig.hmftools.common.slicing.HmfSlicer;
import com.hartwig.hmftools.common.slicing.SlicerFactory;
import com.hartwig.hmftools.patientreporter.variants.StructuralVariantAnalyzer;
=======
import com.hartwig.hmftools.hmfslicer.HmfGenePanelSupplier;
>>>>>>> 982ff177
import com.hartwig.hmftools.patientreporter.variants.VariantAnalyzer;
import com.hartwig.hmftools.svannotation.NullAnnotator;

import org.jetbrains.annotations.NotNull;
import org.junit.Test;

import net.sf.dynamicreports.report.exception.DRException;

public class PatientReporterTest {

    private static final String RUN_DIRECTORY = Resources.getResource("example").getPath();
<<<<<<< HEAD
    private static final String BED_DIRECTORY = Resources.getResource("bed").getPath();
    private static final String COSMIC_EXAMPLE_FILE = Resources.getResource("csv").getPath() + File.separator + "cosmic_slice.csv";

    @Test
    public void canRunOnRunDirectory() throws IOException, HartwigException, DRException {
        final String hmfSlicingBed = BED_DIRECTORY + File.separator + "hmf_gene_panel.tsv";
        final HmfSlicer hmfSlicingRegion = SlicerFactory.fromHmfGenePanelFile(hmfSlicingBed);
        final VariantAnalyzer variantAnalyzer = VariantAnalyzer.fromSlicingRegions(hmfSlicingRegion, hmfSlicingRegion, hmfSlicingRegion);
        final StructuralVariantAnalyzer structuralVariantAnalyzer =
                new StructuralVariantAnalyzer(NullAnnotator.make(), hmfSlicingRegion, Cosmic.buildModelFromCsv(COSMIC_EXAMPLE_FILE));
        final PatientReporter algo =
                new PatientReporter(buildTestCpctEcrfModel(), LimsJsonModel.buildEmptyModel(), variantAnalyzer, structuralVariantAnalyzer);
=======

    @Test
    public void canRunOnRunDirectory() throws IOException, HartwigException, DRException {
        final GeneModel geneModel = new GeneModel(HmfGenePanelSupplier.asMap());
        final VariantAnalyzer variantAnalyzer = VariantAnalyzer.fromSlicingRegions(geneModel, geneModel.slicer(), geneModel.slicer());
        final PatientReporter algo = new PatientReporter(buildTestCpctEcrfModel(), LimsJsonModel.buildEmptyModel(), variantAnalyzer);
>>>>>>> 982ff177
        assertNotNull(algo.run(RUN_DIRECTORY));
    }

    @NotNull
    private static CpctEcrfModel buildTestCpctEcrfModel() {
        return new CpctEcrfModel(
                ImmutableXMLEcrfDatamodel.of(Lists.newArrayList(), Lists.newArrayList(), Lists.newArrayList(), Lists.newArrayList(),
                        Lists.newArrayList()), Lists.newArrayList());
    }
}<|MERGE_RESOLUTION|>--- conflicted
+++ resolved
@@ -2,6 +2,7 @@
 
 import static org.junit.Assert.assertNotNull;
 
+import java.io.File;
 import java.io.IOException;
 
 import com.google.common.collect.Lists;
@@ -12,13 +13,8 @@
 import com.hartwig.hmftools.common.exception.HartwigException;
 import com.hartwig.hmftools.common.gene.GeneModel;
 import com.hartwig.hmftools.common.lims.LimsJsonModel;
-<<<<<<< HEAD
-import com.hartwig.hmftools.common.slicing.HmfSlicer;
-import com.hartwig.hmftools.common.slicing.SlicerFactory;
+import com.hartwig.hmftools.hmfslicer.HmfGenePanelSupplier;
 import com.hartwig.hmftools.patientreporter.variants.StructuralVariantAnalyzer;
-=======
-import com.hartwig.hmftools.hmfslicer.HmfGenePanelSupplier;
->>>>>>> 982ff177
 import com.hartwig.hmftools.patientreporter.variants.VariantAnalyzer;
 import com.hartwig.hmftools.svannotation.NullAnnotator;
 
@@ -30,27 +26,16 @@
 public class PatientReporterTest {
 
     private static final String RUN_DIRECTORY = Resources.getResource("example").getPath();
-<<<<<<< HEAD
-    private static final String BED_DIRECTORY = Resources.getResource("bed").getPath();
     private static final String COSMIC_EXAMPLE_FILE = Resources.getResource("csv").getPath() + File.separator + "cosmic_slice.csv";
-
-    @Test
-    public void canRunOnRunDirectory() throws IOException, HartwigException, DRException {
-        final String hmfSlicingBed = BED_DIRECTORY + File.separator + "hmf_gene_panel.tsv";
-        final HmfSlicer hmfSlicingRegion = SlicerFactory.fromHmfGenePanelFile(hmfSlicingBed);
-        final VariantAnalyzer variantAnalyzer = VariantAnalyzer.fromSlicingRegions(hmfSlicingRegion, hmfSlicingRegion, hmfSlicingRegion);
-        final StructuralVariantAnalyzer structuralVariantAnalyzer =
-                new StructuralVariantAnalyzer(NullAnnotator.make(), hmfSlicingRegion, Cosmic.buildModelFromCsv(COSMIC_EXAMPLE_FILE));
-        final PatientReporter algo =
-                new PatientReporter(buildTestCpctEcrfModel(), LimsJsonModel.buildEmptyModel(), variantAnalyzer, structuralVariantAnalyzer);
-=======
 
     @Test
     public void canRunOnRunDirectory() throws IOException, HartwigException, DRException {
         final GeneModel geneModel = new GeneModel(HmfGenePanelSupplier.asMap());
         final VariantAnalyzer variantAnalyzer = VariantAnalyzer.fromSlicingRegions(geneModel, geneModel.slicer(), geneModel.slicer());
-        final PatientReporter algo = new PatientReporter(buildTestCpctEcrfModel(), LimsJsonModel.buildEmptyModel(), variantAnalyzer);
->>>>>>> 982ff177
+        final StructuralVariantAnalyzer structuralVariantAnalyzer =
+                new StructuralVariantAnalyzer(NullAnnotator.make(), geneModel.hmfRegions(), Cosmic.buildModelFromCsv(COSMIC_EXAMPLE_FILE));
+        final PatientReporter algo =
+                new PatientReporter(buildTestCpctEcrfModel(), LimsJsonModel.buildEmptyModel(), variantAnalyzer, structuralVariantAnalyzer);
         assertNotNull(algo.run(RUN_DIRECTORY));
     }
 
