package com.hartwig.hmftools.patientreporter.algo;

import static org.junit.Assert.assertNotNull;

import java.io.File;
import java.io.IOException;

import com.google.common.collect.Lists;
import com.google.common.io.Resources;
import com.hartwig.hmftools.common.cosmic.Cosmic;
import com.hartwig.hmftools.common.ecrf.CpctEcrfModel;
import com.hartwig.hmftools.common.ecrf.reader.ImmutableXMLEcrfDatamodel;
import com.hartwig.hmftools.common.exception.HartwigException;
import com.hartwig.hmftools.common.lims.LimsJsonModel;
import com.hartwig.hmftools.common.slicing.HmfSlicer;
import com.hartwig.hmftools.common.slicing.SlicerFactory;
<<<<<<< HEAD
import com.hartwig.hmftools.patientreporter.copynumber.FreecCopyNumberAnalyzer;
import com.hartwig.hmftools.patientreporter.variants.StructuralVariantAnalyzer;
=======
>>>>>>> f6b3e50a
import com.hartwig.hmftools.patientreporter.variants.VariantAnalyzer;
import com.hartwig.hmftools.svannotation.NullAnnotator;

import org.jetbrains.annotations.NotNull;
import org.junit.Test;

import net.sf.dynamicreports.report.exception.DRException;

public class PatientReporterTest {

    private static final String RUN_DIRECTORY = Resources.getResource("example").getPath();
    private static final String BED_DIRECTORY = Resources.getResource("bed").getPath();
    private static final String COSMIC_EXAMPLE_FILE = Resources.getResource("csv").getPath() + File.separator + "cosmic_slice.csv";

    @Test
    public void canRunOnRunDirectory() throws IOException, HartwigException, DRException {
        final String hmfSlicingBed = BED_DIRECTORY + File.separator + "hmf_gene_panel.tsv";
        final HmfSlicer hmfSlicingRegion = SlicerFactory.fromHmfGenePanelFile(hmfSlicingBed);
        final VariantAnalyzer variantAnalyzer = VariantAnalyzer.fromSlicingRegions(hmfSlicingRegion, hmfSlicingRegion, hmfSlicingRegion);
<<<<<<< HEAD
        final FreecCopyNumberAnalyzer copyNumberAnalyzer = FreecCopyNumberAnalyzer.fromHmfSlicingRegion(hmfSlicingRegion);

        final StructuralVariantAnalyzer structuralVariantAnalyzer =
                new StructuralVariantAnalyzer(NullAnnotator.make(), hmfSlicingRegion, Cosmic.buildModelFromCsv(COSMIC_EXAMPLE_FILE));

        final PatientReporter algo =
                new PatientReporter(buildTestCpctEcrfModel(), Lims.buildEmptyModel(), variantAnalyzer, structuralVariantAnalyzer,
                        copyNumberAnalyzer, false, false);

=======
        final PatientReporter algo = new PatientReporter(buildTestCpctEcrfModel(), LimsJsonModel.buildEmptyModel(), variantAnalyzer);
>>>>>>> f6b3e50a
        assertNotNull(algo.run(RUN_DIRECTORY));
    }

    @NotNull
    private static CpctEcrfModel buildTestCpctEcrfModel() {
        return new CpctEcrfModel(
                ImmutableXMLEcrfDatamodel.of(Lists.newArrayList(), Lists.newArrayList(), Lists.newArrayList(), Lists.newArrayList(),
                        Lists.newArrayList()), Lists.newArrayList());
    }
}<|MERGE_RESOLUTION|>--- conflicted
+++ resolved
@@ -14,11 +14,7 @@
 import com.hartwig.hmftools.common.lims.LimsJsonModel;
 import com.hartwig.hmftools.common.slicing.HmfSlicer;
 import com.hartwig.hmftools.common.slicing.SlicerFactory;
-<<<<<<< HEAD
-import com.hartwig.hmftools.patientreporter.copynumber.FreecCopyNumberAnalyzer;
 import com.hartwig.hmftools.patientreporter.variants.StructuralVariantAnalyzer;
-=======
->>>>>>> f6b3e50a
 import com.hartwig.hmftools.patientreporter.variants.VariantAnalyzer;
 import com.hartwig.hmftools.svannotation.NullAnnotator;
 
@@ -38,19 +34,10 @@
         final String hmfSlicingBed = BED_DIRECTORY + File.separator + "hmf_gene_panel.tsv";
         final HmfSlicer hmfSlicingRegion = SlicerFactory.fromHmfGenePanelFile(hmfSlicingBed);
         final VariantAnalyzer variantAnalyzer = VariantAnalyzer.fromSlicingRegions(hmfSlicingRegion, hmfSlicingRegion, hmfSlicingRegion);
-<<<<<<< HEAD
-        final FreecCopyNumberAnalyzer copyNumberAnalyzer = FreecCopyNumberAnalyzer.fromHmfSlicingRegion(hmfSlicingRegion);
-
         final StructuralVariantAnalyzer structuralVariantAnalyzer =
                 new StructuralVariantAnalyzer(NullAnnotator.make(), hmfSlicingRegion, Cosmic.buildModelFromCsv(COSMIC_EXAMPLE_FILE));
-
         final PatientReporter algo =
-                new PatientReporter(buildTestCpctEcrfModel(), Lims.buildEmptyModel(), variantAnalyzer, structuralVariantAnalyzer,
-                        copyNumberAnalyzer, false, false);
-
-=======
-        final PatientReporter algo = new PatientReporter(buildTestCpctEcrfModel(), LimsJsonModel.buildEmptyModel(), variantAnalyzer);
->>>>>>> f6b3e50a
+                new PatientReporter(buildTestCpctEcrfModel(), LimsJsonModel.buildEmptyModel(), variantAnalyzer, structuralVariantAnalyzer);
         assertNotNull(algo.run(RUN_DIRECTORY));
     }
 
