package com.hartwig.hmftools.patientreporter.cfreport;

import com.hartwig.hmftools.common.ecrf.projections.ImmutablePatientTumorLocation;
import com.hartwig.hmftools.patientreporter.*;

import com.hartwig.hmftools.patientreporter.qcfail.QCFailReason;
import com.hartwig.hmftools.patientreporter.qcfail.QCFailStudy;
import com.hartwig.hmftools.patientreporter.report.util.PatientReportFormat;
import org.jetbrains.annotations.NotNull;
import org.jetbrains.annotations.Nullable;
import org.junit.Test;

import java.io.File;
import java.io.IOException;
import java.time.LocalDate;
import java.time.format.DateTimeFormatter;
import java.util.Locale;
import java.util.Optional;

import static com.hartwig.hmftools.patientreporter.PatientReporterTestUtil.testBaseReportData;

public class CFReportWriterTest {

    private static final boolean WRITE_TO_PDF = false;
    private static final boolean TIMESTAMP_FILES = false;

    private static final String REPORT_BASE_DIR = System.getProperty("user.home") + File.separator + "hmf" + File.separator + "tmp";
    private static final DateTimeFormatter DATE_FORMATTER = DateTimeFormatter.ofPattern("dd-MMM-yyyy", Locale.ENGLISH);

    @Test
    public void canGeneratePatientReportForCOLO829() throws IOException {
        AnalysedPatientReport colo829Report = ExampleAnalysisTestFactory.buildCOLO829();

<<<<<<< HEAD
        CFReportWriter reportWriter = new CFReportWriter();
        reportWriter.writeAnalysedPatientReport(colo829Report,
                getReportFilePath("hmf_test_sequence_report_" + String.valueOf(System.currentTimeMillis()) + ".pdf"));
=======
        CFReportWriter writer = new CFReportWriter();
        writer.setWriteToFile(WRITE_TO_PDF);
        writer.writeAnalysedPatientReport(colo829Report, getReportFilePath("hmf_test_sequence_report.pdf"));
>>>>>>> bf71fcf6
    }

    @Test
    public void canGeneratePatientReportForCompletelyFilledInReport() throws IOException {
        AnalysedPatientReport patientReport = ExampleAnalysisTestFactory.buildAnalysisWithAllTablesFilledIn();

<<<<<<< HEAD
        CFReportWriter reportWriter = new CFReportWriter();
        reportWriter.writeAnalysedPatientReport(patientReport,
                getReportFilePath("hmf_full_test_sequence_report_" + String.valueOf(System.currentTimeMillis()) + ".pdf"));
=======
        CFReportWriter writer = new CFReportWriter();
        writer.setWriteToFile(WRITE_TO_PDF);
        writer.writeAnalysedPatientReport(patientReport, getReportFilePath("hmf_full_test_sequence_report.pdf"));
    }

    @Test
    public void canGenerateLowTumorPercentageReport() throws IOException {
        generateQCFailCPCTReport(0.1, null, QCFailReason.LOW_TUMOR_PERCENTAGE,
                getReportFilePath("hmf_low_tumor_percentage_report.pdf"));
    }

    @Test
    public void canGenerateLowDNAYieldReport() throws IOException {
        generateQCFailCPCTReport(0.6, null, QCFailReason.LOW_DNA_YIELD,
                getReportFilePath("hmf_low_dna_yield_report.pdf"));
    }

    @Test
    public void canGeneratePostDNAIsolationFailReport() throws IOException {
        generateQCFailCPCTReport(0.6, null, QCFailReason.POST_ANALYSIS_FAIL,
                getReportFilePath("hmf_post_dna_isolation_fail_report.pdf"));

    }

    @Test
    public void canGenerateLowMolecularTumorPercentage() throws IOException {
        generateQCFailCPCTReport(null, 0.15, QCFailReason.SHALLOW_SEQ_LOW_PURITY,
                getReportFilePath("hmf_low_molecular_tumor_percentage_report.pdf"));
    }

    @NotNull
    private static void generateQCFailCPCTReport(@Nullable Double pathologyTumorPercentage,
                                                                @Nullable Double shallowSeqPurity, @NotNull QCFailReason reason, @NotNull String filename) throws IOException {
        SampleReport sampleReport = ImmutableSampleReport.of("CPCT02991111T",
                "A1",
                "A2",
                ImmutablePatientTumorLocation.of("CPCT02991111", "Skin", "Melanoma"),
                shallowSeqPurity != null ? PatientReportFormat.formatPercent(shallowSeqPurity) : "not determined",
                pathologyTumorPercentage != null ? PatientReportFormat.formatPercent(pathologyTumorPercentage) : "not determined",
                LocalDate.parse("05-Jan-2018", DATE_FORMATTER),
                LocalDate.parse("01-Jan-2018", DATE_FORMATTER),
                "PREP013V23-QC037V20-SEQ008V25",
                "HMF Testing Center",
                "COLO-001-002",
                "ContactMe",
                "contact@me.com",
                "ABC",
                "123456");

        QCFailReport patientReport = ImmutableQCFailReport.of(sampleReport,
                reason,
                QCFailStudy.CPCT,
                Optional.empty(),
                testBaseReportData().signaturePath(),
                testBaseReportData().logoRVAPath());

        CFReportWriter writer = new CFReportWriter();
        writer.setWriteToFile(WRITE_TO_PDF);
        writer.writeQCFailReport(patientReport, filename);

>>>>>>> bf71fcf6
    }

    @NotNull
    private static String getReportFilePath(@NotNull String filename) {

        if (TIMESTAMP_FILES) {
            int extensionStart = filename.lastIndexOf('.');
            filename = filename.substring(0, extensionStart) + "_" + System.currentTimeMillis() + filename.substring(extensionStart);
        }

        return REPORT_BASE_DIR + File.separator + filename;

    }

}<|MERGE_RESOLUTION|>--- conflicted
+++ resolved
@@ -6,6 +6,7 @@
 import com.hartwig.hmftools.patientreporter.qcfail.QCFailReason;
 import com.hartwig.hmftools.patientreporter.qcfail.QCFailStudy;
 import com.hartwig.hmftools.patientreporter.report.util.PatientReportFormat;
+
 import org.jetbrains.annotations.NotNull;
 import org.jetbrains.annotations.Nullable;
 import org.junit.Test;
@@ -31,26 +32,15 @@
     public void canGeneratePatientReportForCOLO829() throws IOException {
         AnalysedPatientReport colo829Report = ExampleAnalysisTestFactory.buildCOLO829();
 
-<<<<<<< HEAD
-        CFReportWriter reportWriter = new CFReportWriter();
-        reportWriter.writeAnalysedPatientReport(colo829Report,
-                getReportFilePath("hmf_test_sequence_report_" + String.valueOf(System.currentTimeMillis()) + ".pdf"));
-=======
         CFReportWriter writer = new CFReportWriter();
         writer.setWriteToFile(WRITE_TO_PDF);
         writer.writeAnalysedPatientReport(colo829Report, getReportFilePath("hmf_test_sequence_report.pdf"));
->>>>>>> bf71fcf6
     }
 
     @Test
     public void canGeneratePatientReportForCompletelyFilledInReport() throws IOException {
         AnalysedPatientReport patientReport = ExampleAnalysisTestFactory.buildAnalysisWithAllTablesFilledIn();
 
-<<<<<<< HEAD
-        CFReportWriter reportWriter = new CFReportWriter();
-        reportWriter.writeAnalysedPatientReport(patientReport,
-                getReportFilePath("hmf_full_test_sequence_report_" + String.valueOf(System.currentTimeMillis()) + ".pdf"));
-=======
         CFReportWriter writer = new CFReportWriter();
         writer.setWriteToFile(WRITE_TO_PDF);
         writer.writeAnalysedPatientReport(patientReport, getReportFilePath("hmf_full_test_sequence_report.pdf"));
@@ -58,47 +48,47 @@
 
     @Test
     public void canGenerateLowTumorPercentageReport() throws IOException {
-        generateQCFailCPCTReport(0.1, null, QCFailReason.LOW_TUMOR_PERCENTAGE,
-                getReportFilePath("hmf_low_tumor_percentage_report.pdf"));
+        generateQCFailCPCTReport(0.1, null, QCFailReason.LOW_TUMOR_PERCENTAGE, getReportFilePath("hmf_low_tumor_percentage_report.pdf"));
     }
 
     @Test
     public void canGenerateLowDNAYieldReport() throws IOException {
-        generateQCFailCPCTReport(0.6, null, QCFailReason.LOW_DNA_YIELD,
-                getReportFilePath("hmf_low_dna_yield_report.pdf"));
+        generateQCFailCPCTReport(0.6, null, QCFailReason.LOW_DNA_YIELD, getReportFilePath("hmf_low_dna_yield_report.pdf"));
     }
 
     @Test
     public void canGeneratePostDNAIsolationFailReport() throws IOException {
-        generateQCFailCPCTReport(0.6, null, QCFailReason.POST_ANALYSIS_FAIL,
-                getReportFilePath("hmf_post_dna_isolation_fail_report.pdf"));
+        generateQCFailCPCTReport(0.6, null, QCFailReason.POST_ANALYSIS_FAIL, getReportFilePath("hmf_post_dna_isolation_fail_report.pdf"));
 
     }
 
     @Test
     public void canGenerateLowMolecularTumorPercentage() throws IOException {
-        generateQCFailCPCTReport(null, 0.15, QCFailReason.SHALLOW_SEQ_LOW_PURITY,
+        generateQCFailCPCTReport(null,
+                0.15,
+                QCFailReason.SHALLOW_SEQ_LOW_PURITY,
                 getReportFilePath("hmf_low_molecular_tumor_percentage_report.pdf"));
     }
 
-    @NotNull
-    private static void generateQCFailCPCTReport(@Nullable Double pathologyTumorPercentage,
-                                                                @Nullable Double shallowSeqPurity, @NotNull QCFailReason reason, @NotNull String filename) throws IOException {
+    private static void generateQCFailCPCTReport(@Nullable Double pathologyTumorPercentage, @Nullable Double shallowSeqPurity,
+            @NotNull QCFailReason reason, @NotNull String filename) throws IOException {
         SampleReport sampleReport = ImmutableSampleReport.of("CPCT02991111T",
+                ImmutablePatientTumorLocation.of("CPCT02991111", "Skin", "Melanoma"),
                 "A1",
+                LocalDate.parse("05-Jan-2018", DATE_FORMATTER),
+
                 "A2",
-                ImmutablePatientTumorLocation.of("CPCT02991111", "Skin", "Melanoma"),
+                LocalDate.parse("01-Jan-2018", DATE_FORMATTER),
                 shallowSeqPurity != null ? PatientReportFormat.formatPercent(shallowSeqPurity) : "not determined",
                 pathologyTumorPercentage != null ? PatientReportFormat.formatPercent(pathologyTumorPercentage) : "not determined",
-                LocalDate.parse("05-Jan-2018", DATE_FORMATTER),
-                LocalDate.parse("01-Jan-2018", DATE_FORMATTER),
                 "PREP013V23-QC037V20-SEQ008V25",
                 "HMF Testing Center",
                 "COLO-001-002",
                 "ContactMe",
                 "contact@me.com",
                 "ABC",
-                "123456");
+                "123456",
+                "XX");
 
         QCFailReport patientReport = ImmutableQCFailReport.of(sampleReport,
                 reason,
@@ -110,20 +100,15 @@
         CFReportWriter writer = new CFReportWriter();
         writer.setWriteToFile(WRITE_TO_PDF);
         writer.writeQCFailReport(patientReport, filename);
-
->>>>>>> bf71fcf6
     }
 
     @NotNull
     private static String getReportFilePath(@NotNull String filename) {
-
         if (TIMESTAMP_FILES) {
             int extensionStart = filename.lastIndexOf('.');
             filename = filename.substring(0, extensionStart) + "_" + System.currentTimeMillis() + filename.substring(extensionStart);
         }
-
         return REPORT_BASE_DIR + File.separator + filename;
 
     }
-
 }