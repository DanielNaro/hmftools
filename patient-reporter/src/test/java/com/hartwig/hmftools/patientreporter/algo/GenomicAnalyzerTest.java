package com.hartwig.hmftools.patientreporter.algo;

import static org.junit.Assert.assertEquals;
import static org.junit.Assert.assertFalse;
import static org.junit.Assert.assertNotNull;
import static org.junit.Assert.assertTrue;

import java.io.IOException;
import java.util.List;

import com.google.common.collect.Lists;
import com.hartwig.hmftools.common.genotype.GenotypeStatus;
import com.hartwig.hmftools.common.lims.LimsGermlineReportingLevel;
import com.hartwig.hmftools.common.variant.CodingEffect;
import com.hartwig.hmftools.common.variant.Hotspot;
import com.hartwig.hmftools.common.variant.ImmutableReportableVariant;
import com.hartwig.hmftools.common.variant.ReportableVariant;
import com.hartwig.hmftools.common.variant.ReportableVariantSource;
import com.hartwig.hmftools.common.variant.VariantType;
import com.hartwig.hmftools.patientreporter.PatientReporterConfig;
import com.hartwig.hmftools.patientreporter.PatientReporterTestFactory;

import org.apache.logging.log4j.util.Strings;
import org.immutables.value.internal.$processor$.meta.$GsonMirrors;
import org.jetbrains.annotations.NotNull;
import org.jetbrains.annotations.Nullable;
import org.junit.Ignore;
import org.junit.Test;

public class GenomicAnalyzerTest {

    @Test
    public void canRunOnTestRun() throws IOException {
        AnalysedReportData testReportData = PatientReporterTestFactory.loadTestAnalysedReportData();

        GenomicAnalyzer analyzer = new GenomicAnalyzer(testReportData.germlineReportingModel());

        PatientReporterConfig config = PatientReporterTestFactory.createTestReporterConfig();

<<<<<<< HEAD
        assertNotNull(analyzer.run("sample", "reference", config, LimsGermlineReportingLevel.REPORT_WITH_NOTIFICATION));
=======
        assertNotNull(analyzer.run("sample", "fakeSampleBarcode", "reference", "fakeReferenceBarcode", config, LimsGermlineReportingLevel.REPORT_WITH_NOTIFICATION));
    }

    @Test
    @Ignore
    public void canRunOnTestRunAnonymised() throws IOException {
        // TODO Fix up purple germline vcf.
        AnalysedReportData testReportData = PatientReporterTestFactory.loadTestAnalysedReportData();

        GenomicAnalyzer analyzer = new GenomicAnalyzer(testReportData.germlineReportingModel());

        PatientReporterConfig config = PatientReporterTestFactory.createTestReporterConfig();

        assertNotNull(analyzer.run("fakeSampleId", "sample", "fakeReferenceId", "reference", config, LimsGermlineReportingLevel.REPORT_WITH_NOTIFICATION));
    }

    @Test
    @Ignore
    public void testAnonymisedMakesNoDifference() throws IOException {
        // TODO Fix up purple germline vcf.
        AnalysedReportData testReportData = PatientReporterTestFactory.loadTestAnalysedReportData();

        GenomicAnalyzer analyzer = new GenomicAnalyzer(testReportData.germlineReportingModel());

        PatientReporterConfig config = PatientReporterTestFactory.createTestReporterConfig();

        GenomicAnalysis report_non_anonymised = analyzer.run("sample", "fakeSampleBarcode", "reference", "fakeReferenceBarcode", config, LimsGermlineReportingLevel.REPORT_WITH_NOTIFICATION);
        GenomicAnalysis report_anonymised = analyzer.run("fakeSampleId", "sample", "fakeReferenceId", "reference", config, LimsGermlineReportingLevel.REPORT_WITH_NOTIFICATION);
        assertEquals(report_non_anonymised, report_anonymised);
>>>>>>> a27a3401
    }

    @Test
    public void canTestHasOtherGermlineVariantWithDifferentPhaseSet() {
        List<ReportableVariant> reportableVariants1 =
                testReportableVariants("MUTYH", GenotypeStatus.HET, null, "MUTYH", GenotypeStatus.HET, null);
        ReportableVariant reportableVariantToCompare1 = testReportableVariant("MUTYH", GenotypeStatus.HET, null);
        assertFalse(GenomicAnalyzer.hasOtherGermlineVariantWithDifferentPhaseSet(reportableVariants1, reportableVariantToCompare1));

        List<ReportableVariant> reportableVariants2 =
                testReportableVariants("MUTYH", GenotypeStatus.HET, null, "MUTYH", GenotypeStatus.HET, 123);
        ReportableVariant reportableVariantToCompare2 = testReportableVariant("MUTYH", GenotypeStatus.HET, 123);
        assertTrue(GenomicAnalyzer.hasOtherGermlineVariantWithDifferentPhaseSet(reportableVariants2, reportableVariantToCompare2));
    }

    @NotNull
    public List<ReportableVariant> testReportableVariants(@NotNull String gene1, @NotNull GenotypeStatus genotypeStatus1,
            @Nullable Integer localPhaseSet1, @NotNull String gene2, @NotNull GenotypeStatus genotypeStatus2,
            @Nullable Integer localPhaseSet2) {
        ReportableVariant variant1 = ImmutableReportableVariant.builder()
                .type(VariantType.SNP)
                .source(ReportableVariantSource.GERMLINE)
                .gene(gene1)
                .transcript("transcript")
                .isCanonical(true)
                .genotypeStatus(genotypeStatus1)
                .chromosome(Strings.EMPTY)
                .position(0)
                .ref(Strings.EMPTY)
                .alt(Strings.EMPTY)
                .otherReportedEffects(Strings.EMPTY)
                .canonicalTranscript(Strings.EMPTY)
                .canonicalEffect(Strings.EMPTY)
                .canonicalCodingEffect(CodingEffect.UNDEFINED)
                .canonicalHgvsCodingImpact(Strings.EMPTY)
                .canonicalHgvsProteinImpact(Strings.EMPTY)
                .totalReadCount(0)
                .alleleReadCount(0)
                .totalCopyNumber(0)
                .alleleCopyNumber(0D)
                .minorAlleleCopyNumber(0D)
                .hotspot(Hotspot.HOTSPOT)
                .clonalLikelihood(1D)
                .driverLikelihood(0D)
                .biallelic(false)
                .localPhaseSet(localPhaseSet1)
                .build();

        ReportableVariant variant2 = ImmutableReportableVariant.builder()
                .type(VariantType.SNP)
                .source(ReportableVariantSource.GERMLINE)
                .gene(gene2)
                .transcript("transcript")
                .isCanonical(true)
                .genotypeStatus(genotypeStatus2)
                .chromosome(Strings.EMPTY)
                .position(0)
                .ref(Strings.EMPTY)
                .alt(Strings.EMPTY)
                .otherReportedEffects(Strings.EMPTY)
                .canonicalTranscript(Strings.EMPTY)
                .canonicalEffect(Strings.EMPTY)
                .canonicalCodingEffect(CodingEffect.UNDEFINED)
                .canonicalHgvsCodingImpact(Strings.EMPTY)
                .canonicalHgvsProteinImpact(Strings.EMPTY)
                .totalReadCount(0)
                .alleleReadCount(0)
                .totalCopyNumber(0)
                .alleleCopyNumber(0D)
                .minorAlleleCopyNumber(0D)
                .hotspot(Hotspot.HOTSPOT)
                .clonalLikelihood(1D)
                .driverLikelihood(0D)
                .biallelic(false)
                .localPhaseSet(localPhaseSet2)
                .build();

        return Lists.newArrayList(variant1, variant2);
    }

    @NotNull
    public ReportableVariant testReportableVariant(@NotNull String gene, @NotNull GenotypeStatus genotypeStatus,
            @Nullable Integer localPhaseSet) {
        return ImmutableReportableVariant.builder()
                .type(VariantType.SNP)
                .source(ReportableVariantSource.GERMLINE)
                .gene(gene)
                .transcript("transcript")
                .isCanonical(true)
                .genotypeStatus(genotypeStatus)
                .chromosome(Strings.EMPTY)
                .position(0)
                .ref(Strings.EMPTY)
                .alt(Strings.EMPTY)
                .otherReportedEffects(Strings.EMPTY)
                .canonicalTranscript(Strings.EMPTY)
                .canonicalEffect(Strings.EMPTY)
                .canonicalCodingEffect(CodingEffect.UNDEFINED)
                .canonicalHgvsCodingImpact(Strings.EMPTY)
                .canonicalHgvsProteinImpact(Strings.EMPTY)
                .totalReadCount(0)
                .alleleReadCount(0)
                .totalCopyNumber(0)
                .alleleCopyNumber(0D)
                .minorAlleleCopyNumber(0D)
                .hotspot(Hotspot.HOTSPOT)
                .clonalLikelihood(1D)
                .driverLikelihood(0D)
                .biallelic(false)
                .localPhaseSet(localPhaseSet)
                .build();
    }
}<|MERGE_RESOLUTION|>--- conflicted
+++ resolved
@@ -37,39 +37,7 @@
 
         PatientReporterConfig config = PatientReporterTestFactory.createTestReporterConfig();
 
-<<<<<<< HEAD
         assertNotNull(analyzer.run("sample", "reference", config, LimsGermlineReportingLevel.REPORT_WITH_NOTIFICATION));
-=======
-        assertNotNull(analyzer.run("sample", "fakeSampleBarcode", "reference", "fakeReferenceBarcode", config, LimsGermlineReportingLevel.REPORT_WITH_NOTIFICATION));
-    }
-
-    @Test
-    @Ignore
-    public void canRunOnTestRunAnonymised() throws IOException {
-        // TODO Fix up purple germline vcf.
-        AnalysedReportData testReportData = PatientReporterTestFactory.loadTestAnalysedReportData();
-
-        GenomicAnalyzer analyzer = new GenomicAnalyzer(testReportData.germlineReportingModel());
-
-        PatientReporterConfig config = PatientReporterTestFactory.createTestReporterConfig();
-
-        assertNotNull(analyzer.run("fakeSampleId", "sample", "fakeReferenceId", "reference", config, LimsGermlineReportingLevel.REPORT_WITH_NOTIFICATION));
-    }
-
-    @Test
-    @Ignore
-    public void testAnonymisedMakesNoDifference() throws IOException {
-        // TODO Fix up purple germline vcf.
-        AnalysedReportData testReportData = PatientReporterTestFactory.loadTestAnalysedReportData();
-
-        GenomicAnalyzer analyzer = new GenomicAnalyzer(testReportData.germlineReportingModel());
-
-        PatientReporterConfig config = PatientReporterTestFactory.createTestReporterConfig();
-
-        GenomicAnalysis report_non_anonymised = analyzer.run("sample", "fakeSampleBarcode", "reference", "fakeReferenceBarcode", config, LimsGermlineReportingLevel.REPORT_WITH_NOTIFICATION);
-        GenomicAnalysis report_anonymised = analyzer.run("fakeSampleId", "sample", "fakeReferenceId", "reference", config, LimsGermlineReportingLevel.REPORT_WITH_NOTIFICATION);
-        assertEquals(report_non_anonymised, report_anonymised);
->>>>>>> a27a3401
     }
 
     @Test
