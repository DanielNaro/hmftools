package com.hartwig.hmftools.patientreporter.report;

import static org.junit.Assert.assertNotNull;

import java.io.File;
import java.io.FileOutputStream;
import java.io.IOException;
import java.time.LocalDate;
import java.time.format.DateTimeFormatter;
import java.util.Collections;
import java.util.List;

import com.google.common.collect.Lists;
import com.google.common.io.Resources;
import com.hartwig.hmftools.common.exception.HartwigException;
import com.hartwig.hmftools.common.purple.PurityAdjuster;
import com.hartwig.hmftools.common.purple.gender.Gender;
import com.hartwig.hmftools.common.purple.purity.FittedPurity;
import com.hartwig.hmftools.common.purple.purity.ImmutableFittedPurity;
import com.hartwig.hmftools.patientreporter.HmfReporterData;
import com.hartwig.hmftools.patientreporter.HmfReporterDataLoader;
import com.hartwig.hmftools.patientreporter.ImmutablePatientReport;
import com.hartwig.hmftools.patientreporter.PatientReport;
import com.hartwig.hmftools.patientreporter.algo.NotSequenceableReason;
import com.hartwig.hmftools.patientreporter.algo.NotSequenceableStudy;
import com.hartwig.hmftools.patientreporter.copynumber.CopyNumberReport;
import com.hartwig.hmftools.patientreporter.copynumber.CopyNumberReportType;
import com.hartwig.hmftools.patientreporter.copynumber.ImmutableCopyNumberReport;
import com.hartwig.hmftools.patientreporter.variants.ImmutableVariantReport;
import com.hartwig.hmftools.patientreporter.variants.StructuralVariantAnalysis;
import com.hartwig.hmftools.patientreporter.variants.VariantReport;

import org.jetbrains.annotations.NotNull;
import org.junit.Test;

import net.sf.dynamicreports.jasper.builder.JasperReportBuilder;
import net.sf.dynamicreports.report.exception.DRException;

public class PDFWriterTest {

    private static final boolean SHOW_AND_PRINT = false;
    private static final boolean WRITE_TO_PDF = false;

    private static final String REPORT_BASE_DIR = System.getProperty("user.home");
    private static final DateTimeFormatter FORMATTER = DateTimeFormatter.ofPattern("dd-MMM-yyyy");

    @Test
    public void canGenerateReports() throws DRException, IOException, HartwigException {
        final String sample = "CPCT11111111T";
        final String tumorType = "Melanoma";
        final Double pathologyTumorPercentage = 0.6;

        final FittedPurity fittedPurity =
                ImmutableFittedPurity.builder().purity(0.58).diploidProportion(0).normFactor(0).score(0).ploidy(2).build();

        final List<VariantReport> variants = createTestVariants(new PurityAdjuster(Gender.MALE, fittedPurity));
        final int mutationalLoad = 361;
        final List<CopyNumberReport> copyNumbers = createTestCopyNumbers();

        final List<StructuralVariantAnalysis.GeneFusion> fusions = Collections.emptyList();
        final List<StructuralVariantAnalysis.GeneDisruption> disruptions = Collections.emptyList();

        final PatientReport patientReport =
                ImmutablePatientReport.of(sample, variants, fusions, disruptions, copyNumbers, mutationalLoad, tumorType,
                        pathologyTumorPercentage, "58%", "FC000001", "CSB000001", LocalDate.parse("05-Jan-2016", FORMATTER),
                        LocalDate.parse("01-Jan-2016", FORMATTER));

        final String drupFilterPath = Resources.getResource("csv").getPath() + File.separator + "drup_genes.csv";
        final String cosmicPath = Resources.getResource("csv").getPath() + File.separator + "cosmic_slice.csv";
        final String centerPath = Resources.getResource("center").getPath() + File.separator + "centers.csv";
        final String signaturePath = Resources.getResource("signature").getPath() + File.separator + "signature.png";
        final String fusionPath = Resources.getResource("csv").getPath() + File.separator + "cosmic_gene_fusions.csv";

        final HmfReporterData reporterData =
                HmfReporterDataLoader.buildFromFiles(drupFilterPath, cosmicPath, centerPath, signaturePath, fusionPath);

<<<<<<< HEAD
        final InputStream logoStream = Resources.asByteSource(Resources.getResource(PDFWriter.REPORT_LOGO_PATH)).openStream();
        final JasperReportBuilder report = PDFWriter.generatePatientReport(patientReport, logoStream, reporterData);
        final JasperReportBuilder evidenceReport = EvidenceItemsWriter.generatePatientReport(patientReport, reporterData);

        assertNotNull(report);
        assertNotNull(evidenceReport);
=======
        final JasperReportBuilder mainReport = PDFWriter.generatePatientReport(patientReport, reporterData);
        assertNotNull(mainReport);

        final JasperReportBuilder supplement = PDFWriter.generateSupplementaryReport(patientReport);
        assertNotNull(supplement);
>>>>>>> 3443f8e8

        if (SHOW_AND_PRINT) {
            mainReport.show().print();
        }

        if (WRITE_TO_PDF) {
<<<<<<< HEAD
            report.toPdf(new FileOutputStream(REPORT_BASE_DIR + "/hmf/tmp/test_report.pdf"));
            evidenceReport.toPdf(new FileOutputStream(REPORT_BASE_DIR + "/hmf/tmp/test_evidence_report.pdf"));
=======
            mainReport.toPdf(new FileOutputStream(REPORT_BASE_DIR + "/hmf/tmp/test_report.pdf"));
            supplement.toPdf(new FileOutputStream(REPORT_BASE_DIR + "/hmf/tmp/test_supplement.pdf"));
>>>>>>> 3443f8e8
        }
    }

    @NotNull
    private static List<VariantReport> createTestVariants(@NotNull final PurityAdjuster purityAdjuster) {
        final VariantReport variant1 = ImmutableVariantReport.builder()
                .gene("BRAF")
                .chromosome("7")
                .position(140453136)
                .ref("A")
                .alt("T")
                .transcript("ENST00000377970.6")
                .hgvsCoding("c.1799T>A")
                .hgvsProtein("p.Val600Glu")
                .consequence("missense variant")
                .cosmicID("COSM476")
                .alleleReadCount(18)
                .totalReadCount(99)
                .baf("AAAB")
                .impliedVAF(purityAdjuster.purityAdjustedVAF(4, 0.18 / 0.99))
                .build();

        final VariantReport variant2 = ImmutableVariantReport.builder()
                .gene("MYC")
                .chromosome("8")
                .position(128748854)
                .ref("GG")
                .alt("CA")
                .transcript("ENST00000377970.2")
                .hgvsCoding("c.15_16delinsCA")
                .hgvsProtein("p.Val6Ile")
                .consequence("missense variant")
                .cosmicID("")
                .alleleReadCount(20)
                .totalReadCount(88)
                .impliedVAF(purityAdjuster.purityAdjustedVAF(2, 0.2 / 0.88))
                .baf("AB")
                .build();

        final VariantReport variant3 = ImmutableVariantReport.builder()
                .gene("TP53")
                .chromosome("17")
                .position(7577111)
                .ref("GCACAAA")
                .alt("G")
                .transcript("ENST00000269305.4")
                .hgvsCoding("c.821_826delTTTGTG")
                .hgvsProtein("p.Val274_Cys275del")
                .consequence("inframe deletion")
                .alleleReadCount(20)
                .totalReadCount(87)
                .impliedVAF(purityAdjuster.purityAdjustedVAF(3, 0.20 / 0.87))
                .baf("AAA")
                .build();
        return Lists.newArrayList(variant1, variant2, variant3);
    }

    @NotNull
    private static List<CopyNumberReport> createTestCopyNumbers() {
        final CopyNumberReport copyNumber1 = ImmutableCopyNumberReport.builder()
                .chromosome("2")
                .chromosomeBand("p23.1-p23.2")
                .gene("ALK")
                .copyNumber(0)
                .type(CopyNumberReportType.LOSS)
                .build();
        final CopyNumberReport copyNumber2 = ImmutableCopyNumberReport.builder()
                .chromosome("3")
                .chromosomeBand("q26.32")
                .gene("PIK3CA")
                .copyNumber(9)
                .type(CopyNumberReportType.GAIN)
                .build();
        return Lists.newArrayList(copyNumber1, copyNumber2);
    }

    @Test
    public void canGenerateNotSequenceableReport() throws DRException, IOException {
        final String sample = "CPCT11111111T";
        final String tumorType = "Melanoma";
        final NotSequenceableReason reason = NotSequenceableReason.LOW_TUMOR_PERCENTAGE;
        final String tumorPercentageString = "10%";
        final NotSequenceableStudy study = NotSequenceableStudy.CPCT;

        final JasperReportBuilder report = PDFWriter.generateNotSequenceableReport(sample, tumorType, tumorPercentageString, reason, study);
        assertNotNull(report);

        if (SHOW_AND_PRINT) {
            report.show().print();
        }

        if (WRITE_TO_PDF) {
            report.toPdf(new FileOutputStream(REPORT_BASE_DIR + "/hmf/tmp/low_tumor_percentage_report.pdf"));
        }
    }
}<|MERGE_RESOLUTION|>--- conflicted
+++ resolved
@@ -74,33 +74,23 @@
         final HmfReporterData reporterData =
                 HmfReporterDataLoader.buildFromFiles(drupFilterPath, cosmicPath, centerPath, signaturePath, fusionPath);
 
-<<<<<<< HEAD
-        final InputStream logoStream = Resources.asByteSource(Resources.getResource(PDFWriter.REPORT_LOGO_PATH)).openStream();
-        final JasperReportBuilder report = PDFWriter.generatePatientReport(patientReport, logoStream, reporterData);
-        final JasperReportBuilder evidenceReport = EvidenceItemsWriter.generatePatientReport(patientReport, reporterData);
-
-        assertNotNull(report);
-        assertNotNull(evidenceReport);
-=======
         final JasperReportBuilder mainReport = PDFWriter.generatePatientReport(patientReport, reporterData);
         assertNotNull(mainReport);
 
         final JasperReportBuilder supplement = PDFWriter.generateSupplementaryReport(patientReport);
         assertNotNull(supplement);
->>>>>>> 3443f8e8
+
+        final JasperReportBuilder evidenceReport = EvidenceItemsWriter.generatePatientReport(patientReport, reporterData);
+        assertNotNull(evidenceReport);
 
         if (SHOW_AND_PRINT) {
             mainReport.show().print();
         }
 
         if (WRITE_TO_PDF) {
-<<<<<<< HEAD
-            report.toPdf(new FileOutputStream(REPORT_BASE_DIR + "/hmf/tmp/test_report.pdf"));
-            evidenceReport.toPdf(new FileOutputStream(REPORT_BASE_DIR + "/hmf/tmp/test_evidence_report.pdf"));
-=======
             mainReport.toPdf(new FileOutputStream(REPORT_BASE_DIR + "/hmf/tmp/test_report.pdf"));
             supplement.toPdf(new FileOutputStream(REPORT_BASE_DIR + "/hmf/tmp/test_supplement.pdf"));
->>>>>>> 3443f8e8
+            evidenceReport.toPdf(new FileOutputStream(REPORT_BASE_DIR + "/hmf/tmp/test_evidence_report.pdf"));
         }
     }
 
