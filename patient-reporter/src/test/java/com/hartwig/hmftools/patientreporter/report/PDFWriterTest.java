package com.hartwig.hmftools.patientreporter.report;

import static org.junit.Assert.assertNotNull;

import java.io.File;
import java.io.FileOutputStream;
import java.io.IOException;
import java.io.InputStream;
import java.time.LocalDate;
import java.time.format.DateTimeFormatter;
import java.util.List;

import com.google.common.collect.Lists;
import com.google.common.io.Resources;
import com.hartwig.hmftools.common.exception.HartwigException;
import com.hartwig.hmftools.common.purple.PurityAdjuster;
import com.hartwig.hmftools.common.purple.gender.Gender;
import com.hartwig.hmftools.common.purple.purity.FittedPurity;
import com.hartwig.hmftools.common.purple.purity.ImmutableFittedPurity;
import com.hartwig.hmftools.patientreporter.HmfReporterData;
import com.hartwig.hmftools.patientreporter.HmfReporterDataLoader;
import com.hartwig.hmftools.patientreporter.ImmutablePatientReport;
import com.hartwig.hmftools.patientreporter.PatientReport;
import com.hartwig.hmftools.patientreporter.algo.NotSequenceableReason;
import com.hartwig.hmftools.patientreporter.algo.NotSequenceableStudy;
import com.hartwig.hmftools.patientreporter.copynumber.CopyNumberReport;
import com.hartwig.hmftools.patientreporter.copynumber.CopyNumberReportType;
import com.hartwig.hmftools.patientreporter.copynumber.ImmutableCopyNumberReport;
import com.hartwig.hmftools.patientreporter.variants.ImmutableVariantReport;
import com.hartwig.hmftools.patientreporter.variants.VariantReport;

import org.jetbrains.annotations.NotNull;
import org.junit.Test;

import net.sf.dynamicreports.jasper.builder.JasperReportBuilder;
import net.sf.dynamicreports.report.exception.DRException;

public class PDFWriterTest {

    private static final boolean SHOW_AND_PRINT = false;
    private static final boolean WRITE_TO_PDF = false;

    private static final String REPORT_BASE_DIR = System.getProperty("user.home");
    private static final DateTimeFormatter FORMATTER = DateTimeFormatter.ofPattern("dd-MMM-yyyy");

    @Test
    public void canGeneratePatientReport() throws DRException, IOException, HartwigException {
        final String sample = "CPCT11111111T";
        final String tumorType = "Melanoma";
        final Double pathologyTumorPercentage = 0.6;

        final FittedPurity fittedPurity =
                ImmutableFittedPurity.builder().purity(0.58).diploidProportion(0).normFactor(0).score(0).ploidy(2).build();

        final List<VariantReport> variants = createTestVariants(new PurityAdjuster(Gender.MALE, fittedPurity));
        final int mutationalLoad = 361;
        final List<CopyNumberReport> copyNumbers = createTestCopyNumbers();

        final PatientReport patientReport =
                ImmutablePatientReport.of(sample, variants, copyNumbers, mutationalLoad, tumorType, pathologyTumorPercentage, "58%",
                        "FC000001", "CSB000001", LocalDate.parse("05-Jan-2016", FORMATTER), LocalDate.parse("01-Jan-2016", FORMATTER));

        final String genePanelPath = Resources.getResource("bed").getPath() + File.separator + "hmf_gene_panel.tsv";
        final String drupFilterPath = Resources.getResource("csv").getPath() + File.separator + "drup_genes.csv";
        final String cosmicPath = Resources.getResource("csv").getPath() + File.separator + "cosmic_slice.csv";
        final String centerPath = Resources.getResource("center").getPath() + File.separator + "centers.csv";
        final String signaturePath = Resources.getResource("signature").getPath() + File.separator + "signature.png";

        final HmfReporterData reporterData =
                HmfReporterDataLoader.buildFromFiles(genePanelPath, drupFilterPath, cosmicPath, centerPath, signaturePath);

        final InputStream logoStream = Resources.asByteSource(Resources.getResource(PDFWriter.REPORT_LOGO_PATH)).openStream();
        final JasperReportBuilder report = PDFWriter.generatePatientReport(patientReport, logoStream, reporterData);
        assertNotNull(report);

        if (SHOW_AND_PRINT) {
            report.show().print();
        }

        if (WRITE_TO_PDF) {
            report.toPdf(new FileOutputStream(REPORT_BASE_DIR + "/hmf/tmp/test_report.pdf"));
        }
        logoStream.close();
    }

    @NotNull
    private static List<VariantReport> createTestVariants(@NotNull final PurityAdjuster purityAdjuster) {
        final VariantReport variant1 = ImmutableVariantReport.builder()
                .gene("BRAF")
                .chromosome("7")
                .position(140453136)
                .ref("A")
                .alt("T")
                .transcript("ENST00000377970.6")
                .hgvsCoding("c.1799T>A")
                .hgvsProtein("p.Val600Glu")
                .consequence("missense variant")
                .cosmicID("COSM476")
                .alleleReadCount(18)
                .totalReadCount(99)
                .baf("AAAB")
                .impliedVAF(purityAdjuster.purityAdjustedVAF(4, 0.18 / 0.99))
                .build();

        final VariantReport variant2 = ImmutableVariantReport.builder()
                .gene("MYC")
                .chromosome("8")
                .position(128748854)
                .ref("GG")
                .alt("CA")
                .transcript("ENST00000377970.2")
                .hgvsCoding("c.15_16delinsCA")
                .hgvsProtein("p.Val6Ile")
                .consequence("missense variant")
                .cosmicID("")
                .alleleReadCount(20)
                .totalReadCount(88)
                .impliedVAF(purityAdjuster.purityAdjustedVAF(2, 0.2 / 0.88))
                .baf("AB")
                .build();

        final VariantReport variant3 = ImmutableVariantReport.builder()
                .gene("TP53")
                .chromosome("17")
                .position(7577111)
                .ref("GCACAAA")
                .alt("G")
                .transcript("ENST00000269305.4")
                .hgvsCoding("c.821_826delTTTGTG")
                .hgvsProtein("p.Val274_Cys275del")
                .consequence("inframe deletion")
                .alleleReadCount(20)
                .totalReadCount(87)
                .impliedVAF(purityAdjuster.purityAdjustedVAF(3, 0.20 / 0.87))
                .baf("AAA")
                .build();
        return Lists.newArrayList(variant1, variant2, variant3);
    }

<<<<<<< HEAD
=======
    @NotNull
    private static List<CopyNumberReport> createTestCopyNumbers() {
>>>>>>> b04228b6
        final CopyNumberReport copyNumber1 = ImmutableCopyNumberReport.builder()
                .chromosome("2")
                .chromosomeBand("p23.1-p23.2")
                .gene("ALK")
                .copyNumber(0)
                .type(CopyNumberReportType.LOSS)
                .build();
        final CopyNumberReport copyNumber2 = ImmutableCopyNumberReport.builder()
                .chromosome("3")
                .chromosomeBand("q26.32")
                .gene("PIK3CA")
                .copyNumber(9)
                .type(CopyNumberReportType.GAIN)
                .build();
<<<<<<< HEAD
        final List<CopyNumberReport> copyNumbers = Lists.newArrayList(copyNumber1, copyNumber2);

        final int mutationalLoad = 361;
        final String tumorType = "Melanoma";
        final Double pathologyTumorPercentage = 0.6;

        final PatientReport patientReport =
                new PatientReport(sample, variants, copyNumbers, mutationalLoad, tumorType, pathologyTumorPercentage, fittedPurity);

        final String genePanelPath = Resources.getResource("bed").getPath() + File.separator + "hmf_gene_panel.tsv";
        final String drupFilterPath = Resources.getResource("csv").getPath() + File.separator + "drup_genes.csv";
        final String cosmicPath = Resources.getResource("csv").getPath() + File.separator + "cosmic_slice.csv";

        // KODU: Refers to the actual cosmic path on datastore:
        // final String cosmicPath = REPORT_BASE_DIR + "/hmf/tmp/170529_grch37_cosmic_census.csv";
        final HmfReporterData reporterData = HmfReporterDataLoader.buildFromFiles(genePanelPath, drupFilterPath, cosmicPath);

        final InputStream logoStream = Resources.asByteSource(Resources.getResource(PDFWriter.REPORT_LOGO_PATH)).openStream();
        final JasperReportBuilder report = PDFWriter.generatePatientReport(patientReport, logoStream, reporterData);
        final JasperReportBuilder evidenceReport = EvidenceItemsWriter.generatePatientReport(patientReport, reporterData);
        assertNotNull(report);
        assertNotNull(evidenceReport);

        if (SHOW_AND_PRINT) {
            report.show().print();
        }

        if (WRITE_TO_PDF) {
            report.toPdf(new FileOutputStream(REPORT_BASE_DIR + "/hmf/tmp/test_report.pdf"));
            evidenceReport.toPdf(new FileOutputStream(REPORT_BASE_DIR + "/hmf/tmp/test_evidence_report.pdf"));
        }
        logoStream.close();
=======
        return Lists.newArrayList(copyNumber1, copyNumber2);
>>>>>>> b04228b6
    }

    @Test
    public void canGenerateNotSequenceableReport() throws DRException, IOException {
        final String sample = "CPCT11111111T";
        final String tumorType = "Melanoma";
        final NotSequenceableReason reason = NotSequenceableReason.LOW_TUMOR_PERCENTAGE;
        final String tumorPercentageString = "10%";
        final InputStream logoStream = Resources.asByteSource(Resources.getResource(PDFWriter.REPORT_LOGO_PATH)).openStream();
        final NotSequenceableStudy study = NotSequenceableStudy.CPCT;

        final JasperReportBuilder report =
                PDFWriter.generateNotSequenceableReport(sample, tumorType, tumorPercentageString, reason, study, logoStream);
        assertNotNull(report);

        if (SHOW_AND_PRINT) {
            report.show().print();
        }

        if (WRITE_TO_PDF) {
            report.toPdf(new FileOutputStream(REPORT_BASE_DIR + "/hmf/tmp/low_tumor_percentage_report.pdf"));
        }
        logoStream.close();
    }
}<|MERGE_RESOLUTION|>--- conflicted
+++ resolved
@@ -71,7 +71,10 @@
 
         final InputStream logoStream = Resources.asByteSource(Resources.getResource(PDFWriter.REPORT_LOGO_PATH)).openStream();
         final JasperReportBuilder report = PDFWriter.generatePatientReport(patientReport, logoStream, reporterData);
+        final JasperReportBuilder evidenceReport = EvidenceItemsWriter.generatePatientReport(patientReport, reporterData);
+
         assertNotNull(report);
+        assertNotNull(evidenceReport);
 
         if (SHOW_AND_PRINT) {
             report.show().print();
@@ -79,6 +82,7 @@
 
         if (WRITE_TO_PDF) {
             report.toPdf(new FileOutputStream(REPORT_BASE_DIR + "/hmf/tmp/test_report.pdf"));
+            evidenceReport.toPdf(new FileOutputStream(REPORT_BASE_DIR + "/hmf/tmp/test_evidence_report.pdf"));
         }
         logoStream.close();
     }
@@ -137,11 +141,8 @@
         return Lists.newArrayList(variant1, variant2, variant3);
     }
 
-<<<<<<< HEAD
-=======
     @NotNull
     private static List<CopyNumberReport> createTestCopyNumbers() {
->>>>>>> b04228b6
         final CopyNumberReport copyNumber1 = ImmutableCopyNumberReport.builder()
                 .chromosome("2")
                 .chromosomeBand("p23.1-p23.2")
@@ -156,42 +157,7 @@
                 .copyNumber(9)
                 .type(CopyNumberReportType.GAIN)
                 .build();
-<<<<<<< HEAD
-        final List<CopyNumberReport> copyNumbers = Lists.newArrayList(copyNumber1, copyNumber2);
-
-        final int mutationalLoad = 361;
-        final String tumorType = "Melanoma";
-        final Double pathologyTumorPercentage = 0.6;
-
-        final PatientReport patientReport =
-                new PatientReport(sample, variants, copyNumbers, mutationalLoad, tumorType, pathologyTumorPercentage, fittedPurity);
-
-        final String genePanelPath = Resources.getResource("bed").getPath() + File.separator + "hmf_gene_panel.tsv";
-        final String drupFilterPath = Resources.getResource("csv").getPath() + File.separator + "drup_genes.csv";
-        final String cosmicPath = Resources.getResource("csv").getPath() + File.separator + "cosmic_slice.csv";
-
-        // KODU: Refers to the actual cosmic path on datastore:
-        // final String cosmicPath = REPORT_BASE_DIR + "/hmf/tmp/170529_grch37_cosmic_census.csv";
-        final HmfReporterData reporterData = HmfReporterDataLoader.buildFromFiles(genePanelPath, drupFilterPath, cosmicPath);
-
-        final InputStream logoStream = Resources.asByteSource(Resources.getResource(PDFWriter.REPORT_LOGO_PATH)).openStream();
-        final JasperReportBuilder report = PDFWriter.generatePatientReport(patientReport, logoStream, reporterData);
-        final JasperReportBuilder evidenceReport = EvidenceItemsWriter.generatePatientReport(patientReport, reporterData);
-        assertNotNull(report);
-        assertNotNull(evidenceReport);
-
-        if (SHOW_AND_PRINT) {
-            report.show().print();
-        }
-
-        if (WRITE_TO_PDF) {
-            report.toPdf(new FileOutputStream(REPORT_BASE_DIR + "/hmf/tmp/test_report.pdf"));
-            evidenceReport.toPdf(new FileOutputStream(REPORT_BASE_DIR + "/hmf/tmp/test_evidence_report.pdf"));
-        }
-        logoStream.close();
-=======
         return Lists.newArrayList(copyNumber1, copyNumber2);
->>>>>>> b04228b6
     }
 
     @Test
