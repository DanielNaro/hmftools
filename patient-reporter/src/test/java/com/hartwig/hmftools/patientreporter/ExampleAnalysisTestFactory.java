--- conflicted
+++ resolved
@@ -329,23 +329,6 @@
     }
 
     @NotNull
-<<<<<<< HEAD
-    private static Set<ProtectSource> createTestProtectSources(@NotNull Set<Knowledgebase> knowledgebases,
-            @NotNull ProtectEvidenceType protectEvidenceType, @Nullable Integer rank) {
-        Set<ProtectSource> sources = Sets.newHashSet();
-
-        for (Knowledgebase knowledgebase : knowledgebases) {
-            sources.add(ImmutableProtectSource.builder()
-                    .name(knowledgebase)
-                    .sourceEvent(Strings.EMPTY)
-                    .sourceUrls(Sets.newHashSet())
-                    .evidenceType(protectEvidenceType)
-                    .rangeRank(rank)
-                    .evidenceUrls(Sets.newHashSet())
-                    .build());
-        }
-        return sources;
-=======
     private static ProtectSource createTestProtectSource(@NotNull Knowledgebase source, @NotNull String soureEvent,
             @NotNull Set<String> sourceUrls, @NotNull ProtectEvidenceType protectEvidenceType, @Nullable Integer rank,
             @NotNull Set<String> evidenceurls) {
@@ -358,7 +341,6 @@
                 .rangeRank(rank)
                 .evidenceUrls(evidenceurls)
                 .build();
->>>>>>> 46521627
     }
 
     @NotNull
@@ -375,13 +357,9 @@
                 .treatment("Cobimetinib + Vemurafenib")
                 .level(EvidenceLevel.A)
                 .direction(EvidenceDirection.RESPONSIVE)
-<<<<<<< HEAD
-                .sources(createTestProtectSources(Sets.newHashSet(Knowledgebase.VICC_CIVIC, Knowledgebase.VICC_CGI),
-=======
                 .protectSources(Lists.newArrayList(createTestProtectSource(Knowledgebase.VICC_CGI,
                         "BRAF BRAF:V600E",
                         Sets.newHashSet(),
->>>>>>> 46521627
                         ProtectEvidenceType.HOTSPOT_MUTATION,
                         null,
                         Sets.newHashSet("ttps://www.google.com/#q=FDA"))))
@@ -396,13 +374,9 @@
                 .treatment("Dabrafenib")
                 .level(EvidenceLevel.A)
                 .direction(EvidenceDirection.RESPONSIVE)
-<<<<<<< HEAD
-                .sources(createTestProtectSources(Sets.newHashSet(Knowledgebase.VICC_CIVIC, Knowledgebase.VICC_CGI),
-=======
                 .protectSources(Lists.newArrayList(createTestProtectSource(Knowledgebase.VICC_CGI,
                         "BRAF BRAF:V600E",
                         Sets.newHashSet(),
->>>>>>> 46521627
                         ProtectEvidenceType.HOTSPOT_MUTATION,
                         null,
                         Sets.newHashSet("https://www.google.com/#q=FDA"))))
@@ -417,11 +391,6 @@
                 .treatment("Dabrafenib + Trametinib")
                 .level(EvidenceLevel.A)
                 .direction(EvidenceDirection.RESPONSIVE)
-<<<<<<< HEAD
-                .sources(createTestProtectSources(Sets.newHashSet(Knowledgebase.VICC_CIVIC, Knowledgebase.VICC_CGI),
-                        ProtectEvidenceType.HOTSPOT_MUTATION,
-                        null))
-=======
                 .protectSources(Lists.newArrayList(createTestProtectSource(Knowledgebase.VICC_CIVIC,
                                 "BRAF V600E",
                                 Sets.newHashSet(),
@@ -434,7 +403,6 @@
                                 ProtectEvidenceType.HOTSPOT_MUTATION,
                                 null,
                                 Sets.newHashSet("https://www.google.com/#q=FDA"))))
->>>>>>> 46521627
                 .build());
 
         evidenceItemsOnLabel.add(onLabelBuilder.gene("BRAF")
@@ -446,16 +414,12 @@
                 .treatment("Trametinib")
                 .level(EvidenceLevel.A)
                 .direction(EvidenceDirection.RESPONSIVE)
-<<<<<<< HEAD
-                .sources(createTestProtectSources(Sets.newHashSet(Knowledgebase.VICC_CGI), ProtectEvidenceType.EXON_MUTATION, 1))
-=======
                 .protectSources(Lists.newArrayList(createTestProtectSource(Knowledgebase.VICC_CGI,
                         "BRAF BRAF:V600E",
                         Sets.newHashSet(),
                         ProtectEvidenceType.HOTSPOT_MUTATION,
                         null,
                         Sets.newHashSet("https://www.google.com/#q=FDA"))))
->>>>>>> 46521627
                 .build());
 
         evidenceItemsOnLabel.add(onLabelBuilder.gene("BRAF")
@@ -467,9 +431,6 @@
                 .treatment("Vemurafenib")
                 .level(EvidenceLevel.A)
                 .direction(EvidenceDirection.RESPONSIVE)
-<<<<<<< HEAD
-                .sources(createTestProtectSources(Sets.newHashSet(Knowledgebase.VICC_CGI), ProtectEvidenceType.CODON_MUTATION, 600))
-=======
                 .protectSources(Lists.newArrayList(createTestProtectSource(Knowledgebase.VICC_CGI,
                                 "BRAF BRAF:V600G",
                                 Sets.newHashSet(),
@@ -488,7 +449,6 @@
                                 ProtectEvidenceType.HOTSPOT_MUTATION,
                                 null,
                                 Sets.newHashSet("http://www.ncbi.nlm.nih.gov/pubmed/21639808"))))
->>>>>>> 46521627
                 .build());
 
         evidenceItemsOnLabel.add(onLabelBuilder.gene("BRAF")
@@ -500,18 +460,12 @@
                 .treatment("RO4987655")
                 .level(EvidenceLevel.B)
                 .direction(EvidenceDirection.RESPONSIVE)
-<<<<<<< HEAD
-                .sources(createTestProtectSources(Sets.newHashSet(Knowledgebase.VICC_CIVIC),
-                        ProtectEvidenceType.HOTSPOT_MUTATION,
-                        null))
-=======
                 .protectSources(Lists.newArrayList(createTestProtectSource(Knowledgebase.VICC_CIVIC,
                         "BRAF V600",
                         Sets.newHashSet(),
                         ProtectEvidenceType.CODON_MUTATION,
                         600,
                         Sets.newHashSet("http://www.ncbi.nlm.nih.gov/pubmed/24947927"))))
->>>>>>> 46521627
                 .build());
 
         evidenceItemsOnLabel.add(onLabelBuilder.gene("PTEN")
@@ -523,16 +477,12 @@
                 .treatment("Buparlisib + Carboplatin + Paclitaxel")
                 .level(EvidenceLevel.B)
                 .direction(EvidenceDirection.RESPONSIVE)
-<<<<<<< HEAD
-                .sources(createTestProtectSources(Sets.newHashSet(Knowledgebase.VICC_CGI), ProtectEvidenceType.DELETION, null))
-=======
                 .protectSources(Lists.newArrayList(createTestProtectSource(Knowledgebase.VICC_CIVIC,
                         "PTEN LOSS",
                         Sets.newHashSet(),
                         ProtectEvidenceType.DELETION,
                         null,
                         Sets.newHashSet("http://www.ncbi.nlm.nih.gov/pubmed/25672916"))))
->>>>>>> 46521627
                 .build());
         return evidenceItemsOnLabel;
     }
@@ -551,18 +501,12 @@
                 .treatment("BASKET OF BASKETS (VHIO17002)")
                 .level(EvidenceLevel.B)
                 .direction(EvidenceDirection.RESPONSIVE)
-<<<<<<< HEAD
-                .sources(createTestProtectSources(Sets.newHashSet(Knowledgebase.ICLUSION),
-                        ProtectEvidenceType.HOTSPOT_MUTATION,
-                        null))
-=======
                 .protectSources(Lists.newArrayList(createTestProtectSource(Knowledgebase.ICLUSION,
                         "TumMutLoad_HIGH",
                         Sets.newHashSet("https://trial-eye.com/hmf/11087"),
                         ProtectEvidenceType.SIGNATURE,
                         null,
                         Sets.newHashSet())))
->>>>>>> 46521627
                 .build());
 
         trialsOnLabel.add(trialBuilder.gene(null)
@@ -574,18 +518,12 @@
                 .treatment("DRUP")
                 .level(EvidenceLevel.B)
                 .direction(EvidenceDirection.RESPONSIVE)
-<<<<<<< HEAD
-                .sources(createTestProtectSources(Sets.newHashSet(Knowledgebase.ICLUSION),
-                        ProtectEvidenceType.HOTSPOT_MUTATION,
-                        null))
-=======
                 .protectSources(Lists.newArrayList(createTestProtectSource(Knowledgebase.ICLUSION,
                         "TumMutLoad_HIGH",
                         Sets.newHashSet("https://trial-eye.com/hmf/10299"),
                         ProtectEvidenceType.SIGNATURE,
                         null,
                         Sets.newHashSet())))
->>>>>>> 46521627
                 .build());
 
         trialsOnLabel.add(trialBuilder.gene(null)
@@ -597,18 +535,12 @@
                 .treatment("KEYNOTE-158")
                 .level(EvidenceLevel.B)
                 .direction(EvidenceDirection.RESPONSIVE)
-<<<<<<< HEAD
-                .sources(createTestProtectSources(Sets.newHashSet(Knowledgebase.ICLUSION),
-                        ProtectEvidenceType.HOTSPOT_MUTATION,
-                        null))
-=======
                 .protectSources(Lists.newArrayList(createTestProtectSource(Knowledgebase.ICLUSION,
                         "TumMutLoad_HIGH",
                         Sets.newHashSet("https://trial-eye.com/hmf/4866"),
                         ProtectEvidenceType.SIGNATURE,
                         null,
                         Sets.newHashSet())))
->>>>>>> 46521627
                 .build());
 
         trialsOnLabel.add(trialBuilder.gene("BRAF")
@@ -620,18 +552,12 @@
                 .treatment("Array 818-103")
                 .level(EvidenceLevel.B)
                 .direction(EvidenceDirection.RESPONSIVE)
-<<<<<<< HEAD
-                .sources(createTestProtectSources(Sets.newHashSet(Knowledgebase.ICLUSION),
-                        ProtectEvidenceType.HOTSPOT_MUTATION,
-                        null))
-=======
                 .protectSources(Lists.newArrayList(createTestProtectSource(Knowledgebase.ICLUSION,
                         "BRAF V600",
                         Sets.newHashSet("https://trial-eye.com/hmf/13054"),
                         ProtectEvidenceType.CODON_MUTATION,
                         600,
                         Sets.newHashSet())))
->>>>>>> 46521627
                 .build());
 
         trialsOnLabel.add(trialBuilder.gene("BRAF")
@@ -643,11 +569,6 @@
                 .treatment("DRUP")
                 .level(EvidenceLevel.B)
                 .direction(EvidenceDirection.RESPONSIVE)
-<<<<<<< HEAD
-                .sources(createTestProtectSources(Sets.newHashSet(Knowledgebase.ICLUSION),
-                        ProtectEvidenceType.HOTSPOT_MUTATION,
-                        null))
-=======
                 .protectSources(Lists.newArrayList(createTestProtectSource(Knowledgebase.ICLUSION,
                                 "BRAF ACTIVATING MUTATION",
                                 Sets.newHashSet("https://trial-eye.com/hmf/10299"),
@@ -660,7 +581,6 @@
                                 ProtectEvidenceType.CODON_MUTATION,
                                 600,
                                 Sets.newHashSet())))
->>>>>>> 46521627
                 .build());
 
         trialsOnLabel.add(trialBuilder.gene("BRAF")
@@ -672,38 +592,12 @@
                 .treatment("EBIN (EORTC-1612-MG)")
                 .level(EvidenceLevel.B)
                 .direction(EvidenceDirection.RESPONSIVE)
-<<<<<<< HEAD
-                .sources(createTestProtectSources(Sets.newHashSet(Knowledgebase.ICLUSION),
-                        ProtectEvidenceType.HOTSPOT_MUTATION,
-                        null))
-                .build());
-
-        trialsOnLabel.add(onLabelBuilder.event("High tumor mutation load")
-                .eventIsHighDriver(true)
-                .germline(false)
-                .reported(true)
-                .treatment("BASKET OF BASKETS (VHIO17002)")
-                .level(EvidenceLevel.B)
-                .direction(EvidenceDirection.RESPONSIVE)
-                .sources(createTestProtectSources(Sets.newHashSet(Knowledgebase.ICLUSION), ProtectEvidenceType.SIGNATURE, null))
-                .build());
-
-        trialsOnLabel.add(onLabelBuilder.event("High tumor mutation load")
-                .eventIsHighDriver(true)
-                .germline(false)
-                .reported(true)
-                .treatment("DRUP")
-                .level(EvidenceLevel.B)
-                .direction(EvidenceDirection.RESPONSIVE)
-                .sources(createTestProtectSources(Sets.newHashSet(Knowledgebase.ICLUSION), ProtectEvidenceType.SIGNATURE, null))
-=======
                 .protectSources(Lists.newArrayList(createTestProtectSource(Knowledgebase.ICLUSION,
                         "BRAF V600",
                         Sets.newHashSet("https://trial-eye.com/hmf/11284"),
                         ProtectEvidenceType.CODON_MUTATION,
                         600,
                         Sets.newHashSet())))
->>>>>>> 46521627
                 .build());
 
         trialsOnLabel.add(trialBuilder.gene("BRAF")
@@ -715,16 +609,12 @@
                 .treatment("NASAM")
                 .level(EvidenceLevel.B)
                 .direction(EvidenceDirection.RESPONSIVE)
-<<<<<<< HEAD
-                .sources(createTestProtectSources(Sets.newHashSet(Knowledgebase.ICLUSION), ProtectEvidenceType.SIGNATURE, null))
-=======
                 .protectSources(Lists.newArrayList(createTestProtectSource(Knowledgebase.ICLUSION,
                         "BRAF V600E",
                         Sets.newHashSet("https://trial-eye.com/hmf/14995"),
                         ProtectEvidenceType.HOTSPOT_MUTATION,
                         null,
                         Sets.newHashSet())))
->>>>>>> 46521627
                 .build());
 
         trialsOnLabel.add(trialBuilder.gene("PTEN")
@@ -736,9 +626,6 @@
                 .treatment("DRUP")
                 .level(EvidenceLevel.B)
                 .direction(EvidenceDirection.RESPONSIVE)
-<<<<<<< HEAD
-                .sources(createTestProtectSources(Sets.newHashSet(Knowledgebase.ICLUSION), ProtectEvidenceType.DELETION, null))
-=======
                 .protectSources(Lists.newArrayList(createTestProtectSource(Knowledgebase.ICLUSION,
                                 "PTEN LOSS",
                                 Sets.newHashSet("https://trial-eye.com/hmf/10299\""),
@@ -751,7 +638,6 @@
                                 ProtectEvidenceType.INACTIVATION,
                                 null,
                                 Sets.newHashSet())))
->>>>>>> 46521627
                 .build());
         return trialsOnLabel;
     }
@@ -771,13 +657,9 @@
                 .treatment("Bevacizumab")
                 .level(EvidenceLevel.B)
                 .direction(EvidenceDirection.RESISTANT)
-<<<<<<< HEAD
-                .sources(createTestProtectSources(Sets.newHashSet(Knowledgebase.VICC_CGI),
-=======
                 .protectSources(Lists.newArrayList(createTestProtectSource(Knowledgebase.VICC_CIVIC,
                         "BRAF V600E",
                         Sets.newHashSet(),
->>>>>>> 46521627
                         ProtectEvidenceType.HOTSPOT_MUTATION,
                         null,
                         Sets.newHashSet("http://www.ncbi.nlm.nih.gov/pubmed/19571295", "http://www.ncbi.nlm.nih.gov/pubmed/19603024"))))
@@ -792,13 +674,9 @@
                 .treatment("CI-1040")
                 .level(EvidenceLevel.B)
                 .direction(EvidenceDirection.RESPONSIVE)
-<<<<<<< HEAD
-                .sources(createTestProtectSources(Sets.newHashSet(Knowledgebase.VICC_CGI),
-=======
                 .protectSources(Lists.newArrayList(createTestProtectSource(Knowledgebase.VICC_CIVIC,
                         "BRAF V600E",
                         Sets.newHashSet(),
->>>>>>> 46521627
                         ProtectEvidenceType.HOTSPOT_MUTATION,
                         null,
                         Sets.newHashSet("http://www.ncbi.nlm.nih.gov/pubmed/21882184", "http://www.ncbi.nlm.nih.gov/pubmed/18682506"))))
@@ -813,11 +691,6 @@
                 .treatment("Cetuximab")
                 .level(EvidenceLevel.B)
                 .direction(EvidenceDirection.RESISTANT)
-<<<<<<< HEAD
-                .sources(createTestProtectSources(Sets.newHashSet(Knowledgebase.VICC_CGI),
-                        ProtectEvidenceType.HOTSPOT_MUTATION,
-                        null))
-=======
                 .protectSources(Lists.newArrayList(createTestProtectSource(Knowledgebase.VICC_CGI,
                                 "BRAF BRAF:V600E",
                                 Sets.newHashSet(),
@@ -835,7 +708,6 @@
                                         "http://www.ncbi.nlm.nih.gov/pubmed/20619739",
                                         "http://www.ncbi.nlm.nih.gov/pubmed/19884556",
                                         "http://www.ncbi.nlm.nih.gov/pubmed/25666295"))))
->>>>>>> 46521627
                 .build());
 
         evidenceItemsOffLabel.add(offLabelBuilder.gene("BRAF")
@@ -847,13 +719,9 @@
                 .treatment("Cetuximab + Irinotecan + Vemurafenib")
                 .level(EvidenceLevel.B)
                 .direction(EvidenceDirection.RESPONSIVE)
-<<<<<<< HEAD
-                .sources(createTestProtectSources(Sets.newHashSet(Knowledgebase.VICC_CIVIC),
-=======
                 .protectSources(Lists.newArrayList(createTestProtectSource(Knowledgebase.VICC_CIVIC,
                         "BRAF V600E",
                         Sets.newHashSet(),
->>>>>>> 46521627
                         ProtectEvidenceType.HOTSPOT_MUTATION,
                         null,
                         Sets.newHashSet("http://www.ncbi.nlm.nih.gov/pubmed/27729313"))))
@@ -868,13 +736,9 @@
                 .treatment("Fluorouracil")
                 .level(EvidenceLevel.B)
                 .direction(EvidenceDirection.RESISTANT)
-<<<<<<< HEAD
-                .sources(createTestProtectSources(Sets.newHashSet(Knowledgebase.VICC_CIVIC),
-=======
                 .protectSources(Lists.newArrayList(createTestProtectSource(Knowledgebase.VICC_CIVIC,
                         "BRAF V600E",
                         Sets.newHashSet(),
->>>>>>> 46521627
                         ProtectEvidenceType.HOTSPOT_MUTATION,
                         null,
                         Sets.newHashSet("http://www.ncbi.nlm.nih.gov/pubmed/19603024"))))
@@ -889,13 +753,9 @@
                 .treatment("Irinotecan")
                 .level(EvidenceLevel.B)
                 .direction(EvidenceDirection.RESISTANT)
-<<<<<<< HEAD
-                .sources(createTestProtectSources(Sets.newHashSet(Knowledgebase.VICC_CIVIC),
-=======
                 .protectSources(Lists.newArrayList(createTestProtectSource(Knowledgebase.VICC_CIVIC,
                         "BRAF V600E",
                         Sets.newHashSet(),
->>>>>>> 46521627
                         ProtectEvidenceType.HOTSPOT_MUTATION,
                         null,
                         Sets.newHashSet("http://www.ncbi.nlm.nih.gov/pubmed/19603024"))))
@@ -910,13 +770,9 @@
                 .treatment("Oxaliplatin")
                 .level(EvidenceLevel.B)
                 .direction(EvidenceDirection.RESISTANT)
-<<<<<<< HEAD
-                .sources(createTestProtectSources(Sets.newHashSet(Knowledgebase.VICC_CIVIC),
-=======
                 .protectSources(Lists.newArrayList(createTestProtectSource(Knowledgebase.VICC_CIVIC,
                         "BRAF V600E",
                         Sets.newHashSet(),
->>>>>>> 46521627
                         ProtectEvidenceType.HOTSPOT_MUTATION,
                         null,
                         Sets.newHashSet("http://www.ncbi.nlm.nih.gov/pubmed/19603024"))))
@@ -931,11 +787,6 @@
                 .treatment("Panitumumab")
                 .level(EvidenceLevel.B)
                 .direction(EvidenceDirection.RESISTANT)
-<<<<<<< HEAD
-                .sources(createTestProtectSources(Sets.newHashSet(Knowledgebase.VICC_CGI, Knowledgebase.VICC_CIVIC),
-                        ProtectEvidenceType.HOTSPOT_MUTATION,
-                        null))
-=======
                 .protectSources(Lists.newArrayList(createTestProtectSource(Knowledgebase.VICC_CGI,
                                 "BRAF BRAF:V600E",
                                 Sets.newHashSet(),
@@ -956,7 +807,6 @@
                                 ProtectEvidenceType.HOTSPOT_MUTATION,
                                 null,
                                 Sets.newHashSet("http://www.ncbi.nlm.nih.gov/pubmed/19001320"))))
->>>>>>> 46521627
                 .build());
 
         evidenceItemsOffLabel.add(offLabelBuilder.gene("BRAF")
@@ -968,13 +818,9 @@
                 .treatment("Selumetinib")
                 .level(EvidenceLevel.B)
                 .direction(EvidenceDirection.RESPONSIVE)
-<<<<<<< HEAD
-                .sources(createTestProtectSources(Sets.newHashSet(Knowledgebase.VICC_CIVIC),
-=======
                 .protectSources(Lists.newArrayList(createTestProtectSource(Knowledgebase.VICC_CIVIC,
                         "BRAF V600E",
                         Sets.newHashSet(),
->>>>>>> 46521627
                         ProtectEvidenceType.HOTSPOT_MUTATION,
                         null,
                         Sets.newHashSet("http://www.ncbi.nlm.nih.gov/pubmed/22492957"))))
@@ -989,31 +835,12 @@
                 .treatment("Sorafenib")
                 .level(EvidenceLevel.B)
                 .direction(EvidenceDirection.RESPONSIVE)
-<<<<<<< HEAD
-                .sources(createTestProtectSources(Sets.newHashSet(Knowledgebase.VICC_CIVIC),
+                .protectSources(Lists.newArrayList(createTestProtectSource(Knowledgebase.VICC_CIVIC,
+                        "BRAF V600E",
+                        Sets.newHashSet(),
                         ProtectEvidenceType.HOTSPOT_MUTATION,
-                        null))
-                .build());
-
-        evidenceItemsOffLabel.add(offLabelBuilder.gene("BRAF")
-                .transcript("123")
-                .isCanonical(true)
-                .event("p.Val600Glu")
-                .eventIsHighDriver(true)
-                .germline(false)
-                .reported(true)
-                .treatment("Vemurafenib")
-                .level(EvidenceLevel.B)
-                .direction(EvidenceDirection.RESISTANT)
-                .sources(createTestProtectSources(Sets.newHashSet(Knowledgebase.VICC_CGI), ProtectEvidenceType.CODON_MUTATION, 600))
-=======
-                .protectSources(Lists.newArrayList(createTestProtectSource(Knowledgebase.VICC_CIVIC,
-                        "BRAF V600E",
-                        Sets.newHashSet(),
-                        ProtectEvidenceType.HOTSPOT_MUTATION,
                         null,
                         Sets.newHashSet("http://www.ncbi.nlm.nih.gov/pubmed/21882184", "http://www.ncbi.nlm.nih.gov/pubmed/18682506"))))
->>>>>>> 46521627
                 .build());
 
         evidenceItemsOffLabel.add(offLabelBuilder.gene("PTEN")
@@ -1025,9 +852,6 @@
                 .treatment("Anti-EGFR monoclonal antibody")
                 .level(EvidenceLevel.B)
                 .direction(EvidenceDirection.RESISTANT)
-<<<<<<< HEAD
-                .sources(createTestProtectSources(Sets.newHashSet(Knowledgebase.VICC_CGI), ProtectEvidenceType.DELETION, null))
-=======
                 .protectSources(Lists.newArrayList(createTestProtectSource(Knowledgebase.VICC_CGI,
                                 "PTEN PTEN oncogenic mutation",
                                 Sets.newHashSet(),
@@ -1041,7 +865,6 @@
                                 null,
                                 Sets.newHashSet("http://www.ncbi.nlm.nih.gov/pubmed/21163703",
                                         "http://www.ncbi.nlm.nih.gov/pubmed/19398573"))))
->>>>>>> 46521627
                 .build());
 
         evidenceItemsOffLabel.add(offLabelBuilder.gene("PTEN")
@@ -1053,16 +876,12 @@
                 .treatment("Cetuximab")
                 .level(EvidenceLevel.B)
                 .direction(EvidenceDirection.RESISTANT)
-<<<<<<< HEAD
-                .sources(createTestProtectSources(Sets.newHashSet(Knowledgebase.VICC_CIVIC), ProtectEvidenceType.DELETION, null))
-=======
                 .protectSources(Lists.newArrayList(createTestProtectSource(Knowledgebase.VICC_CIVIC,
                         "PTEN LOSS",
                         Sets.newHashSet(),
                         ProtectEvidenceType.DELETION,
                         null,
                         Sets.newHashSet("http://www.ncbi.nlm.nih.gov/pubmed/21163703"))))
->>>>>>> 46521627
                 .build());
 
         evidenceItemsOffLabel.add(offLabelBuilder.gene("PTEN")
@@ -1074,16 +893,12 @@
                 .treatment("Everolimus")
                 .level(EvidenceLevel.B)
                 .direction(EvidenceDirection.RESISTANT)
-<<<<<<< HEAD
-                .sources(createTestProtectSources(Sets.newHashSet(Knowledgebase.VICC_CIVIC), ProtectEvidenceType.DELETION, null))
-=======
                 .protectSources(Lists.newArrayList(createTestProtectSource(Knowledgebase.VICC_CIVIC,
                         "PTEN LOSS",
                         Sets.newHashSet(),
                         ProtectEvidenceType.DELETION,
                         null,
                         Sets.newHashSet("http://www.ncbi.nlm.nih.gov/pubmed/23989949"))))
->>>>>>> 46521627
                 .build());
 
         evidenceItemsOffLabel.add(offLabelBuilder.gene("PTEN")
@@ -1095,16 +910,12 @@
                 .treatment("Lapatinib + Trastuzumab")
                 .level(EvidenceLevel.B)
                 .direction(EvidenceDirection.RESISTANT)
-<<<<<<< HEAD
-                .sources(createTestProtectSources(Sets.newHashSet(Knowledgebase.VICC_CIVIC), ProtectEvidenceType.DELETION, null))
-=======
                 .protectSources(Lists.newArrayList(createTestProtectSource(Knowledgebase.VICC_CIVIC,
                         "PTEN LOSS",
                         Sets.newHashSet(),
                         ProtectEvidenceType.DELETION,
                         null,
                         Sets.newHashSet("http://www.ncbi.nlm.nih.gov/pubmed/25300346"))))
->>>>>>> 46521627
                 .build());
 
         evidenceItemsOffLabel.add(offLabelBuilder.gene("PTEN")
@@ -1116,9 +927,6 @@
                 .treatment("Trastuzumab")
                 .level(EvidenceLevel.B)
                 .direction(EvidenceDirection.RESISTANT)
-<<<<<<< HEAD
-                .sources(createTestProtectSources(Sets.newHashSet(Knowledgebase.VICC_CIVIC), ProtectEvidenceType.DELETION, null))
-=======
                 .protectSources(Lists.newArrayList(createTestProtectSource(Knowledgebase.VICC_CIVIC,
                                 "PTEN LOSS",
                                 Sets.newHashSet(),
@@ -1131,7 +939,6 @@
                                 ProtectEvidenceType.DELETION,
                                 null,
                                 Sets.newHashSet("http://www.ncbi.nlm.nih.gov/pubmed/24387334"))))
->>>>>>> 46521627
                 .build());
         return evidenceItemsOffLabel;
     }
