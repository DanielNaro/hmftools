--- conflicted
+++ resolved
@@ -1,586 +1,546 @@
-package com.hartwig.hmftools.breakpointinspector;
-
-import java.io.File;
-import java.io.IOException;
-import java.util.ArrayList;
-import java.util.List;
-import java.util.stream.Collectors;
-import java.util.stream.Stream;
-
-import com.google.common.collect.Lists;
-import com.hartwig.hmftools.breakpointinspector.clipping.Clipping;
-
-import org.apache.commons.lang3.tuple.Pair;
-import org.apache.logging.log4j.LogManager;
-import org.apache.logging.log4j.Logger;
-
-import htsjdk.samtools.QueryInterval;
-import htsjdk.samtools.SAMFileHeader;
-import htsjdk.samtools.SAMFileWriter;
-import htsjdk.samtools.SAMFileWriterFactory;
-import htsjdk.samtools.SAMRecord;
-import htsjdk.samtools.SAMRecordCoordinateComparator;
-import htsjdk.samtools.SAMRecordIterator;
-import htsjdk.samtools.SamReader;
-import htsjdk.samtools.SamReaderFactory;
-
-class Analysis {
-
-    private static final Logger LOGGER = LogManager.getLogger(Analysis.class);
-
-    private final SamReader refReader;
-    private final SamReader tumorReader;
-
-    private final int range;
-    private final int[] extraUncertainties;
-
-    private static final SAMRecordCoordinateComparator comparator = new SAMRecordCoordinateComparator();
-
-    Analysis(final SamReader refReader, final SamReader tumorReader, final int range, final int[] extraUncertainties) {
-        this.refReader = refReader;
-        this.tumorReader = tumorReader;
-        this.range = range;
-        this.extraUncertainties = extraUncertainties;
-    }
-
-    private static class PairedReads extends ArrayList<Pair<SAMRecord, SAMRecord>> {
-    }
-
-    private static int orientation(final SAMRecord record) {
-        return record.getReadNegativeStrandFlag() ? -1 : 1;
-    }
-
-    private static Pair<Integer, Integer> orientation(final Pair<SAMRecord, SAMRecord> pair) {
-        return Pair.of(orientation(pair.getLeft()), orientation(pair.getRight()));
-    }
-
-    private static <L> Stream<L> stream(final Pair<L, L> pair) {
-        return Stream.of(pair.getLeft(), pair.getRight());
-    }
-
-    private static boolean isMate(final SAMRecord read, final SAMRecord mate) {
-        return read.getReadName().equals(mate.getReadName()) && read.getMateReferenceIndex().equals(mate.getReferenceIndex())
-                && Math.abs(read.getMateAlignmentStart() - mate.getAlignmentStart()) <= 1;
-    }
-
-    private static boolean span(final Pair<SAMRecord, SAMRecord> pair, final Location breakpoint) {
-        return Location.fromSAMRecord(pair.getLeft(), true).compareTo(breakpoint) <= 0
-                && Location.fromSAMRecord(pair.getRight(), false).compareTo(breakpoint) >= 0;
-    }
-
-    private static boolean overlap(final SAMRecord read, final Location breakpoint) {
-        return read.getReferenceIndex() == breakpoint.ReferenceIndex && read.getAlignmentStart() <= breakpoint.Position
-                && breakpoint.Position <= read.getAlignmentEnd();
-    }
-
-    private static boolean clippedOnCorrectSide(final SAMRecord record, final int orientation) {
-        return (orientation > 0 ? record.getCigar().isRightClipped() : record.getCigar().isLeftClipped());
-    }
-
-    private boolean withinRange(final Location a, final Location b, final Range range, final int extraUncertainty) {
-        return a.ReferenceIndex == b.ReferenceIndex && (a.Position >= b.Position + range.Start - extraUncertainty) && (a.Position
-                <= b.Position + range.End + extraUncertainty);
-    }
-
-    private static PairedReads pairs(final List<SAMRecord> list) {
-        final PairedReads pairs = new PairedReads();
-        for (int i = 0; i < list.size(); ++i) {
-
-            final SAMRecord r0 = list.get(i);
-            if (r0.getReadUnmappedFlag()) {
-                continue;
-            }
-
-            for (int j = i + 1; j < list.size(); ++j) {
-
-                final SAMRecord r1 = list.get(j);
-                if (r1.getReadUnmappedFlag()) {
-                    continue;
-                }
-
-                // check both directions due to secondary alignments
-                if (isMate(r0, r1) || isMate(r1, r0)) {
-                    pairs.add(Pair.of(r0, r1));
-                }
-
-            }
-
-        }
-        return pairs;
-    }
-
-    private SampleStats collectEvidence(final HMFVariantContext ctx, final SamReader reader, final Pair<Location, Location> breakpoints) {
-
-        final SampleStats result = new SampleStats();
-        final Pair<Integer, Integer> ctxOrientation = Pair.of(ctx.OrientationBP1, ctx.OrientationBP2);
-
-        final List<SAMRecord> currentReads = Lists.newArrayList();
-        final SAMRecordIterator iterator = reader.iterator();
-
-        while (iterator.hasNext() || !currentReads.isEmpty()) {
-
-            final SAMRecord record = iterator.hasNext() ? iterator.next() : null;
-            if (record != null) {
-                if (currentReads.isEmpty() || record.getReadName().equals(currentReads.get(0).getReadName())) {
-                    currentReads.add(record);
-                    continue;
-                }
-            }
-
-            currentReads.sort(comparator);
-            final PairedReads pairs = pairs(currentReads);
-
-            currentReads.clear();
-            if (record != null) {
-                currentReads.add(record);
-            }
-
-            for (final Pair<SAMRecord, SAMRecord> pair : pairs) {
-
-                final boolean proper = stream(pair).anyMatch(SAMRecord::getProperPairFlag);
-                final boolean secondary = stream(pair).anyMatch(SAMRecord::isSecondaryOrSupplementary);
-                final boolean correctOrientation = orientation(pair).equals(ctxOrientation);
-                final boolean correctChromosome =
-                        Location.fromSAMRecord(pair.getLeft()).sameChromosomeAs(ctx.MantaBP1) && Location.fromSAMRecord(pair.getRight())
-                                .sameChromosomeAs(ctx.MantaBP2);
-
-                final int breakProximity = 200;
-                final boolean leftCorrectPosition = ctx.OrientationBP1 > 0
-                        ? breakpoints.getLeft().Position - pair.getLeft().getAlignmentEnd() < breakProximity
-                        : pair.getLeft().getAlignmentStart() - breakpoints.getLeft().Position < breakProximity;
-                final boolean rightCorrectPosition = ctx.OrientationBP2 > 0
-                        ? breakpoints.getRight().Position - pair.getRight().getAlignmentEnd() < breakProximity
-                        : pair.getRight().getAlignmentStart() - breakpoints.getRight().Position < breakProximity;
-
-                LOGGER.trace("collectEvidence {} {}->{} {} {}->{} correctOrientation({}) correctChromosome({}) correctPosition({} {})",
-                        pair.getLeft().getReadName(), pair.getLeft().getAlignmentStart(), pair.getLeft().getMateAlignmentStart(),
-                        pair.getRight().getReadName(), pair.getRight().getAlignmentStart(), pair.getRight().getMateAlignmentStart(),
-                        correctOrientation, correctChromosome, leftCorrectPosition, rightCorrectPosition);
-
-                boolean support = correctOrientation && correctChromosome && leftCorrectPosition && rightCorrectPosition;
-                if (support) {
-
-                    final int left_outer = Location.fromSAMRecord(pair.getLeft(), ctx.OrientationBP1 > 0).compareTo(breakpoints.getLeft());
-                    final int left_inner = Location.fromSAMRecord(pair.getLeft(), ctx.OrientationBP1 < 0).compareTo(breakpoints.getLeft());
-                    final int right_outer =
-                            Location.fromSAMRecord(pair.getRight(), ctx.OrientationBP2 > 0).compareTo(breakpoints.getRight());
-                    final int right_inner =
-                            Location.fromSAMRecord(pair.getRight(), ctx.OrientationBP2 < 0).compareTo(breakpoints.getRight());
-
-                    LOGGER.trace("collectEvidence {} {}->{} {} {}->{} leftOuter({}) leftInner({}) rightInner({}) rightOuter({})",
-                            pair.getLeft().getReadName(), pair.getLeft().getAlignmentStart(), pair.getLeft().getMateAlignmentStart(),
-                            pair.getRight().getReadName(), pair.getRight().getAlignmentStart(), pair.getRight().getMateAlignmentStart(),
-                            left_outer, left_inner, right_inner, right_outer);
-
-                    if (ctx.OrientationBP1 > 0) {
-                        support &= left_outer < 0;
-                        support &= left_inner <= 0;
-                    } else {
-                        support &= left_outer > 0;
-                        support &= left_inner >= 0;
-                    }
-                    if (ctx.OrientationBP2 > 0) {
-                        support &= right_outer < 0;
-                        support &= right_inner <= 0;
-                    } else {
-                        support &= right_outer > 0;
-                        support &= right_inner >= 0;
-                    }
-
-                }
-
-                if (support) {
-
-                    final boolean clip_bp1 = Location.fromSAMRecord(pair.getLeft(), ctx.OrientationBP1 < 0)
-                            .add(ctx.OrientationBP1 < 0 ? -1 : 0)
-                            .compareTo(breakpoints.getLeft()) == 0 && clippedOnCorrectSide(pair.getLeft(), ctx.OrientationBP1);
-
-                    final boolean clip_bp2 = Location.fromSAMRecord(pair.getRight(), ctx.OrientationBP2 < 0)
-                            .add(ctx.OrientationBP2 < 0 ? -1 : 0)
-                            .compareTo(breakpoints.getRight()) == 0 && clippedOnCorrectSide(pair.getRight(), ctx.OrientationBP2);
-
-                    if (clip_bp1) {
-                        result.BP1_Stats.PR_SR_Support++;
-                    } else {
-                        result.BP1_Stats.PR_Only_Support++;
-                    }
-
-                    if (clip_bp2) {
-                        result.BP2_Stats.PR_SR_Support++;
-                    } else {
-                        result.BP2_Stats.PR_Only_Support++;
-                    }
-
-                    result.PR_Evidence.add(pair);
-
-                } else if (proper || secondary) {
-
-                    final boolean clip_bp1 =
-                            Location.fromSAMRecord(ctx.OrientationBP1 > 0 ? pair.getRight() : pair.getLeft(), ctx.OrientationBP1 < 0)
-                                    .add(ctx.OrientationBP1 > 0 ? 0 : -1)
-                                    .compareTo(breakpoints.getLeft()) == 0 && clippedOnCorrectSide(
-                                    ctx.OrientationBP1 > 0 ? pair.getRight() : pair.getLeft(), ctx.OrientationBP1);
-                    final boolean clip_bp2 =
-                            Location.fromSAMRecord(ctx.OrientationBP2 > 0 ? pair.getRight() : pair.getLeft(), ctx.OrientationBP2 < 0)
-                                    .add(ctx.OrientationBP2 > 0 ? 0 : -1)
-                                    .compareTo(breakpoints.getRight()) == 0 && clippedOnCorrectSide(
-                                    ctx.OrientationBP2 > 0 ? pair.getRight() : pair.getLeft(), ctx.OrientationBP2);
-
-                    final boolean span_bp1 = span(pair, breakpoints.getLeft());
-                    final boolean span_bp2 = span(pair, breakpoints.getRight());
-                    final boolean overlap_bp1 = stream(pair).anyMatch(r -> overlap(r, breakpoints.getLeft()));
-                    final boolean overlap_bp2 = stream(pair).anyMatch(r -> overlap(r, breakpoints.getRight()));
-
-                    if (clip_bp1) {
-                        result.BP1_Stats.SR_Only_Support++;
-                        continue;
-                    }
-                    if (clip_bp2) {
-                        result.BP2_Stats.SR_Only_Support++;
-                        continue;
-                    }
-
-                    if (span_bp1) {
-                        if (overlap_bp1) {
-                            result.BP1_Stats.PR_SR_Normal++;
-                        } else {
-                            result.BP1_Stats.PR_Only_Normal++;
-                        }
-                    }
-                    if (span_bp2) {
-                        if (overlap_bp2) {
-                            result.BP2_Stats.PR_SR_Normal++;
-                        } else {
-                            result.BP2_Stats.PR_Only_Normal++;
-                        }
-                    }
-
-                }
-            }
-        }
-
-        iterator.close();
-        return result;
-    }
-
-    enum BreakpointError {
-        NONE,
-        ALGO_ERROR,
-        NO_EVIDENCE,
-        UNINITIALIZED
-    }
-
-    private static class BreakpointResult {
-        private BreakpointResult(final Pair<Location, Location> breakpoints) {
-            Breakpoints = breakpoints;
-        }
-
-        private BreakpointResult(final BreakpointError error) {
-            Breakpoints = Pair.of(null, null);
-            Error = error;
-        }
-
-        static BreakpointResult from(final Pair<Location, Location> breakpoints) {
-            return new BreakpointResult(breakpoints);
-        }
-
-        static BreakpointResult from(final BreakpointError error) {
-            return new BreakpointResult(error);
-        }
-
-        Pair<Location, Location> Breakpoints;
-        BreakpointError Error = BreakpointError.NONE;
-    }
-
-    private BreakpointResult determineBreakpoints(final HMFVariantContext ctx, final SamReader reader, final int extraUncertainty) {
-
-        final Pair<Integer, Integer> ctxOrientation = Pair.of(ctx.OrientationBP1, ctx.OrientationBP2);
-
-        final PairedReads interesting = new PairedReads();
-        final PairedReads clipped_proper = new PairedReads();
-        final PairedReads secondary_pairs = new PairedReads();
-
-        final List<SAMRecord> currentReads = Lists.newArrayList();
-        final SAMRecordIterator iterator = reader.iterator();
-
-        while (iterator.hasNext() || !currentReads.isEmpty()) {
-
-            final SAMRecord record = iterator.hasNext() ? iterator.next() : null;
-            if (record != null) {
-                if (currentReads.isEmpty() || record.getReadName().equals(currentReads.get(0).getReadName())) {
-                    currentReads.add(record);
-                    continue;
-                }
-            }
-
-            currentReads.sort(comparator);
-            final PairedReads pairs = pairs(currentReads);
-
-            currentReads.clear();
-            if (record != null) {
-                currentReads.add(record);
-            }
-
-            // extract all interesting pairs
-
-            for (final Pair<SAMRecord, SAMRecord> pair : pairs) {
-
-                final boolean correctOrientation = orientation(pair).equals(ctxOrientation);
-                final boolean correctChromosome =
-                        Location.fromSAMRecord(pair.getLeft()).sameChromosomeAs(ctx.MantaBP1) && Location.fromSAMRecord(pair.getRight())
-                                .sameChromosomeAs(ctx.MantaBP2);
-                final boolean hasExpectedClipping =
-                        clippedOnCorrectSide(pair.getLeft(), ctx.OrientationBP1) || clippedOnCorrectSide(pair.getRight(),
-                                ctx.OrientationBP2);
-
-                final boolean potentialSROnly = Stream.of(ctx.OrientationBP1, ctx.OrientationBP2)
-                        .anyMatch(orientation -> clippedOnCorrectSide(orientation > 0 ? pair.getRight() : pair.getLeft(), orientation));
-
-                final boolean secondary = stream(pair).anyMatch(SAMRecord::isSecondaryOrSupplementary);
-                final boolean proper = stream(pair).anyMatch(SAMRecord::getProperPairFlag) && !secondary;
-
-                LOGGER.trace(
-                        "determineBreakpoints {} {}->{} {} {}->{} correctOrientation({}) correctChromosome({}) hasExpectedClipping({}) proper({}) potentialSROnly({}) secondary({})",
-                        pair.getLeft().getReadName(), pair.getLeft().getAlignmentStart(), pair.getLeft().getMateAlignmentStart(),
-                        pair.getRight().getReadName(), pair.getRight().getAlignmentStart(), pair.getRight().getMateAlignmentStart(),
-                        correctOrientation, correctChromosome, hasExpectedClipping, proper, potentialSROnly, secondary);
-
-                // TODO: check insert size?
-
-                if (secondary && potentialSROnly) {
-                    secondary_pairs.add(pair);
-                } else if ((!proper || hasExpectedClipping) && correctChromosome && correctOrientation) {
-                    interesting.add(pair);
-                } else if (proper && potentialSROnly) {
-                    clipped_proper.add(pair);
-                }
-            }
-
-        }
-
-        iterator.close();
-
-        // load clipping info
-
-        Clipping bp1_clipping = new Clipping();
-        Clipping bp2_clipping = new Clipping();
-
-        for (final Pair<SAMRecord, SAMRecord> pair : interesting) {
-            if (ctx.OrientationBP1 > 0) {
-                bp1_clipping.add(Clipping.getRightClip(pair.getLeft()));
-            } else {
-                bp1_clipping.add(Clipping.getLeftClip(pair.getLeft()));
-            }
-            if (ctx.OrientationBP2 > 0) {
-                bp2_clipping.add(Clipping.getRightClip(pair.getRight()));
-            } else {
-                bp2_clipping.add(Clipping.getLeftClip(pair.getRight()));
-            }
-        }
-
-        // include more clipping information
-
-        for (final Pair<SAMRecord, SAMRecord> pair : clipped_proper) {
-            if (stream(pair).allMatch(r -> Location.fromSAMRecord(r).sameChromosomeAs(ctx.MantaBP1))) {
-                if (ctx.OrientationBP1 > 0) {
-                    bp1_clipping.add(Clipping.getRightClip(pair.getRight()));
-                } else {
-                    bp1_clipping.add(Clipping.getLeftClip(pair.getLeft()));
-                }
-            }
-            if (stream(pair).allMatch(r -> Location.fromSAMRecord(r).sameChromosomeAs(ctx.MantaBP2))) {
-                if (ctx.OrientationBP2 > 0) {
-                    bp2_clipping.add(Clipping.getRightClip(pair.getRight()));
-                } else {
-                    bp2_clipping.add(Clipping.getLeftClip(pair.getLeft()));
-                }
-            }
-        }
-
-        // include secondary clipping information
-
-        for (final Pair<SAMRecord, SAMRecord> pair : secondary_pairs) {
-            if (stream(pair).allMatch(r -> Location.fromSAMRecord(r).sameChromosomeAs(ctx.MantaBP1))) {
-                if (ctx.OrientationBP1 > 0) {
-                    bp1_clipping.add(Clipping.getRightClip(pair.getRight()));
-                } else {
-                    bp1_clipping.add(Clipping.getLeftClip(pair.getLeft()));
-                }
-            }
-            if (stream(pair).allMatch(r -> Location.fromSAMRecord(r).sameChromosomeAs(ctx.MantaBP2))) {
-                if (ctx.OrientationBP2 > 0) {
-                    bp2_clipping.add(Clipping.getRightClip(pair.getRight()));
-                } else {
-                    bp2_clipping.add(Clipping.getLeftClip(pair.getLeft()));
-                }
-            }
-        }
-
-        // determinate candidates based on clipping info
-
-        final List<Location> bp1_candidates = bp1_clipping.getSequences()
-                .stream()
-                //.filter(c -> c.LongestClipSequence.length() >= 5)
-                .map(c -> c.Alignment)
-                .filter(c -> withinRange(c, ctx.MantaBP1, ctx.Uncertainty1, extraUncertainty))
-                .collect(Collectors.toList());
-
-        if (bp1_candidates.isEmpty()) {
-            final Location candidate = interesting.stream()
-                    .map(Pair::getLeft)
-                    .map(r -> Location.fromSAMRecord(r, ctx.OrientationBP1 < 0).add(ctx.OrientationBP1 > 0 ? 0 : -1))
-                    .filter(l -> withinRange(l, ctx.MantaBP1, ctx.Uncertainty1, extraUncertainty))
-                    .max((a, b) -> ctx.OrientationBP1 > 0 ? a.compareTo(b) : b.compareTo(a))
-                    .orElse(null);
-
-            if (candidate == null) {
-                return BreakpointResult.from(BreakpointError.NO_EVIDENCE);
-            }
-
-            bp1_candidates.add(candidate);
-        }
-
-        final List<Location> bp2_candidates = bp2_clipping.getSequences()
-                .stream()
-                //.filter(c -> c.LongestClipSequence.length() >= 5)
-                .map(c -> c.Alignment)
-                .filter(c -> withinRange(c, ctx.MantaBP2, ctx.Uncertainty2, extraUncertainty))
-                .collect(Collectors.toList());
-
-        if (bp2_candidates.isEmpty()) {
-            final Location candidate = interesting.stream()
-                    .map(Pair::getRight)
-                    .map(r -> Location.fromSAMRecord(r, ctx.OrientationBP2 < 0).add(ctx.OrientationBP2 > 0 ? 0 : -1))
-                    .filter(l -> withinRange(l, ctx.MantaBP2, ctx.Uncertainty2, extraUncertainty))
-                    .max((a, b) -> ctx.OrientationBP2 > 0 ? a.compareTo(b) : b.compareTo(a))
-                    .orElse(null);
-
-            if (candidate == null) {
-                return BreakpointResult.from(BreakpointError.NO_EVIDENCE);
-            }
-
-            bp2_candidates.add(candidate);
-        }
-
-        if (bp1_candidates.isEmpty() || bp2_candidates.isEmpty()) {
-            return BreakpointResult.from(BreakpointError.ALGO_ERROR);
-        }
-
-        LOGGER.trace("bp1_candidates={} bp2_candidates={}", bp1_candidates, bp2_candidates);
-        final Location breakpoint1 = bp1_candidates.get(0).add(ctx.OrientationBP1 > 0 ? -1 : 0);
-        final Location breakpoint2 = bp2_candidates.get(0).add(ctx.OrientationBP2 > 0 ? -1 : 0);
-
-        return BreakpointResult.from(Pair.of(breakpoint1, breakpoint2));
-    }
-
-    private static File queryNameSortedBAM(final SamReader reader, final QueryInterval[] intervals, final String name) throws IOException {
-
-        final SAMFileHeader header = reader.getFileHeader().clone();
-        header.setSortOrder(SAMFileHeader.SortOrder.queryname);
-
-        final File file = File.createTempFile(name, ".bam");
-        final SAMFileWriter writer = new SAMFileWriterFactory().makeSAMOrBAMWriter(header, false, file);
-
-        final SAMRecordIterator iterator = reader.queryOverlapping(intervals);
-        while (iterator.hasNext()) {
-            writer.addAlignment(iterator.next());
-        }
-
-        iterator.close();
-        writer.close();
-
-        return file;
-    }
-
-    StructuralVariantResult processStructuralVariant(final HMFVariantContext ctx) throws IOException {
-
-<<<<<<< HEAD
-        // perform query for reads
-
-        QueryInterval[] queryIntervals =
-                { new QueryInterval(ctx.MantaBP1.ReferenceIndex, Math.max(0, ctx.MantaBP1.Position + ctx.Uncertainty1.Start - range),
-=======
-        final QueryInterval[] intervals = QueryInterval.optimizeIntervals(new QueryInterval[] {
-                new QueryInterval(ctx.MantaBP1.ReferenceIndex, Math.max(0, ctx.MantaBP1.Position + ctx.Uncertainty1.Start - range),
->>>>>>> 8a85887a
-                        ctx.MantaBP1.Position + ctx.Uncertainty1.End + range),
-                new QueryInterval(ctx.MantaBP2.ReferenceIndex, Math.max(0, ctx.MantaBP2.Position + ctx.Uncertainty2.Start - range),
-                        ctx.MantaBP2.Position + ctx.Uncertainty2.End + range) });
-
-<<<<<<< HEAD
-        // TODO: instead of loading reads into memory, we should instead stream the query to file, sort the file by read name, then stream them in
-        final List<SAMRecord> tumorReads = performQuery(tumorReader, queryIntervals);
-        final List<SAMRecord> refReads = performQuery(refReader, queryIntervals);
-
-        // write evidence
-
-        // TODO: we should blindly write reads to file, and deduplicate and sort in a later step at the file level
-        if (tumorWriter != null) {
-            for (final SAMRecord read : tumorReads) {
-                final int hash = read.getSAMString().hashCode();
-                if (!tumorWrittenReads.contains(hash)) {
-                    tumorWriter.addAlignment(read);
-                    tumorWrittenReads.add(hash);
-                }
-            }
-        }
-        if (refWriter != null) {
-            for (final SAMRecord read : refReads) {
-                final int hash = read.getSAMString().hashCode();
-                if (!refWrittenReads.contains(hash)) {
-                    refWriter.addAlignment(read);
-                    refWrittenReads.add(hash);
-                }
-            }
-        }
-
-        // process reads
-
-        final PairedReads tumorPairedReads = pairs(readsByName(tumorReads));
-        final PairedReads refPairedReads = pairs(readsByName(refReads));
-=======
-        final File TEMP_REF_BAM = queryNameSortedBAM(refReader, intervals, "ref");
-        final File TEMP_TUMOR_BAM = queryNameSortedBAM(tumorReader, intervals, "tumor");
-
-        final SamReader SORTED_REF_READER = SamReaderFactory.makeDefault().open(TEMP_REF_BAM);
-        final SamReader SORTED_TUMOR_READER = SamReaderFactory.makeDefault().open(TEMP_TUMOR_BAM);
->>>>>>> 8a85887a
-
-        int extraUncertainty = 0;
-        BreakpointResult breakpoints = new BreakpointResult(BreakpointError.UNINITIALIZED);
-        for (final int u : extraUncertainties) {
-            extraUncertainty = u;
-            breakpoints = determineBreakpoints(ctx, SORTED_TUMOR_READER, u);
-            if (breakpoints.Error == BreakpointError.NONE) {
-                break;
-            }
-        }
-
-        final StructuralVariantResult result = new StructuralVariantResult();
-        result.Breakpoints = breakpoints.Breakpoints;
-        result.ExtraUncertainty = extraUncertainty;
-        result.QueryIntervals = intervals;
-
-        if (breakpoints.Error != BreakpointError.NONE) {
-            result.Filters = Filter.getErrorFilter();
-        } else {
-            result.TumorStats = collectEvidence(ctx, SORTED_TUMOR_READER, result.Breakpoints);
-            result.RefStats = collectEvidence(ctx, SORTED_REF_READER, result.Breakpoints);
-            result.AlleleFrequency = AlleleFrequency.calculate(ctx, result.TumorStats);
-
-            // load sample clipping
-            SORTED_TUMOR_READER.forEach(r -> Clipping.getClips(r).forEach(c -> result.TumorStats.Sample_Clipping.add(c)));
-            SORTED_REF_READER.forEach(r -> Clipping.getClips(r).forEach(c -> result.RefStats.Sample_Clipping.add(c)));
-
-            result.Filters = Filter.getFilters(ctx, result.TumorStats, result.RefStats, result.Breakpoints);
-        }
-
-        result.FilterString = result.Filters.isEmpty() ? "PASS" : String.join(";", result.Filters);
-
-        // clean up
-        SORTED_REF_READER.close();
-        SORTED_TUMOR_READER.close();
-
-        return result;
-    }
-}
+package com.hartwig.hmftools.breakpointinspector;
+
+import java.io.File;
+import java.io.IOException;
+import java.util.ArrayList;
+import java.util.List;
+import java.util.stream.Collectors;
+import java.util.stream.Stream;
+
+import com.google.common.collect.Lists;
+import com.hartwig.hmftools.breakpointinspector.clipping.Clipping;
+
+import org.apache.commons.lang3.tuple.Pair;
+import org.apache.logging.log4j.LogManager;
+import org.apache.logging.log4j.Logger;
+
+import htsjdk.samtools.QueryInterval;
+import htsjdk.samtools.SAMFileHeader;
+import htsjdk.samtools.SAMFileWriter;
+import htsjdk.samtools.SAMFileWriterFactory;
+import htsjdk.samtools.SAMRecord;
+import htsjdk.samtools.SAMRecordCoordinateComparator;
+import htsjdk.samtools.SAMRecordIterator;
+import htsjdk.samtools.SamReader;
+import htsjdk.samtools.SamReaderFactory;
+
+class Analysis {
+
+    private static final Logger LOGGER = LogManager.getLogger(Analysis.class);
+
+    private final SamReader refReader;
+    private final SamReader tumorReader;
+
+    private final int range;
+    private final int[] extraUncertainties;
+
+    private static final SAMRecordCoordinateComparator comparator = new SAMRecordCoordinateComparator();
+
+    Analysis(final SamReader refReader, final SamReader tumorReader, final int range, final int[] extraUncertainties) {
+        this.refReader = refReader;
+        this.tumorReader = tumorReader;
+        this.range = range;
+        this.extraUncertainties = extraUncertainties;
+    }
+
+    private static class PairedReads extends ArrayList<Pair<SAMRecord, SAMRecord>> {
+    }
+
+    private static int orientation(final SAMRecord record) {
+        return record.getReadNegativeStrandFlag() ? -1 : 1;
+    }
+
+    private static Pair<Integer, Integer> orientation(final Pair<SAMRecord, SAMRecord> pair) {
+        return Pair.of(orientation(pair.getLeft()), orientation(pair.getRight()));
+    }
+
+    private static <L> Stream<L> stream(final Pair<L, L> pair) {
+        return Stream.of(pair.getLeft(), pair.getRight());
+    }
+
+    private static boolean isMate(final SAMRecord read, final SAMRecord mate) {
+        return read.getReadName().equals(mate.getReadName()) && read.getMateReferenceIndex().equals(mate.getReferenceIndex())
+                && Math.abs(read.getMateAlignmentStart() - mate.getAlignmentStart()) <= 1;
+    }
+
+    private static boolean span(final Pair<SAMRecord, SAMRecord> pair, final Location breakpoint) {
+        return Location.fromSAMRecord(pair.getLeft(), true).compareTo(breakpoint) <= 0
+                && Location.fromSAMRecord(pair.getRight(), false).compareTo(breakpoint) >= 0;
+    }
+
+    private static boolean overlap(final SAMRecord read, final Location breakpoint) {
+        return read.getReferenceIndex() == breakpoint.ReferenceIndex && read.getAlignmentStart() <= breakpoint.Position
+                && breakpoint.Position <= read.getAlignmentEnd();
+    }
+
+    private static boolean clippedOnCorrectSide(final SAMRecord record, final int orientation) {
+        return (orientation > 0 ? record.getCigar().isRightClipped() : record.getCigar().isLeftClipped());
+    }
+
+    private boolean withinRange(final Location a, final Location b, final Range range, final int extraUncertainty) {
+        return a.ReferenceIndex == b.ReferenceIndex && (a.Position >= b.Position + range.Start - extraUncertainty) && (a.Position
+                <= b.Position + range.End + extraUncertainty);
+    }
+
+    private static PairedReads pairs(final List<SAMRecord> list) {
+        final PairedReads pairs = new PairedReads();
+        for (int i = 0; i < list.size(); ++i) {
+
+            final SAMRecord r0 = list.get(i);
+            if (r0.getReadUnmappedFlag()) {
+                continue;
+            }
+
+            for (int j = i + 1; j < list.size(); ++j) {
+
+                final SAMRecord r1 = list.get(j);
+                if (r1.getReadUnmappedFlag()) {
+                    continue;
+                }
+
+                // check both directions due to secondary alignments
+                if (isMate(r0, r1) || isMate(r1, r0)) {
+                    pairs.add(Pair.of(r0, r1));
+                }
+
+            }
+
+        }
+        return pairs;
+    }
+
+    private SampleStats collectEvidence(final HMFVariantContext ctx, final SamReader reader, final Pair<Location, Location> breakpoints) {
+
+        final SampleStats result = new SampleStats();
+        final Pair<Integer, Integer> ctxOrientation = Pair.of(ctx.OrientationBP1, ctx.OrientationBP2);
+
+        final List<SAMRecord> currentReads = Lists.newArrayList();
+        final SAMRecordIterator iterator = reader.iterator();
+
+        while (iterator.hasNext() || !currentReads.isEmpty()) {
+
+            final SAMRecord record = iterator.hasNext() ? iterator.next() : null;
+            if (record != null) {
+                if (currentReads.isEmpty() || record.getReadName().equals(currentReads.get(0).getReadName())) {
+                    currentReads.add(record);
+                    continue;
+                }
+            }
+
+            currentReads.sort(comparator);
+            final PairedReads pairs = pairs(currentReads);
+
+            currentReads.clear();
+            if (record != null) {
+                currentReads.add(record);
+            }
+
+            for (final Pair<SAMRecord, SAMRecord> pair : pairs) {
+
+                final boolean proper = stream(pair).anyMatch(SAMRecord::getProperPairFlag);
+                final boolean secondary = stream(pair).anyMatch(SAMRecord::isSecondaryOrSupplementary);
+                final boolean correctOrientation = orientation(pair).equals(ctxOrientation);
+                final boolean correctChromosome =
+                        Location.fromSAMRecord(pair.getLeft()).sameChromosomeAs(ctx.MantaBP1) && Location.fromSAMRecord(pair.getRight())
+                                .sameChromosomeAs(ctx.MantaBP2);
+
+                final int breakProximity = 200;
+                final boolean leftCorrectPosition = ctx.OrientationBP1 > 0
+                        ? breakpoints.getLeft().Position - pair.getLeft().getAlignmentEnd() < breakProximity
+                        : pair.getLeft().getAlignmentStart() - breakpoints.getLeft().Position < breakProximity;
+                final boolean rightCorrectPosition = ctx.OrientationBP2 > 0
+                        ? breakpoints.getRight().Position - pair.getRight().getAlignmentEnd() < breakProximity
+                        : pair.getRight().getAlignmentStart() - breakpoints.getRight().Position < breakProximity;
+
+                LOGGER.trace("collectEvidence {} {}->{} {} {}->{} correctOrientation({}) correctChromosome({}) correctPosition({} {})",
+                        pair.getLeft().getReadName(), pair.getLeft().getAlignmentStart(), pair.getLeft().getMateAlignmentStart(),
+                        pair.getRight().getReadName(), pair.getRight().getAlignmentStart(), pair.getRight().getMateAlignmentStart(),
+                        correctOrientation, correctChromosome, leftCorrectPosition, rightCorrectPosition);
+
+                boolean support = correctOrientation && correctChromosome && leftCorrectPosition && rightCorrectPosition;
+                if (support) {
+
+                    final int left_outer = Location.fromSAMRecord(pair.getLeft(), ctx.OrientationBP1 > 0).compareTo(breakpoints.getLeft());
+                    final int left_inner = Location.fromSAMRecord(pair.getLeft(), ctx.OrientationBP1 < 0).compareTo(breakpoints.getLeft());
+                    final int right_outer =
+                            Location.fromSAMRecord(pair.getRight(), ctx.OrientationBP2 > 0).compareTo(breakpoints.getRight());
+                    final int right_inner =
+                            Location.fromSAMRecord(pair.getRight(), ctx.OrientationBP2 < 0).compareTo(breakpoints.getRight());
+
+                    LOGGER.trace("collectEvidence {} {}->{} {} {}->{} leftOuter({}) leftInner({}) rightInner({}) rightOuter({})",
+                            pair.getLeft().getReadName(), pair.getLeft().getAlignmentStart(), pair.getLeft().getMateAlignmentStart(),
+                            pair.getRight().getReadName(), pair.getRight().getAlignmentStart(), pair.getRight().getMateAlignmentStart(),
+                            left_outer, left_inner, right_inner, right_outer);
+
+                    if (ctx.OrientationBP1 > 0) {
+                        support &= left_outer < 0;
+                        support &= left_inner <= 0;
+                    } else {
+                        support &= left_outer > 0;
+                        support &= left_inner >= 0;
+                    }
+                    if (ctx.OrientationBP2 > 0) {
+                        support &= right_outer < 0;
+                        support &= right_inner <= 0;
+                    } else {
+                        support &= right_outer > 0;
+                        support &= right_inner >= 0;
+                    }
+
+                }
+
+                if (support) {
+
+                    final boolean clip_bp1 = Location.fromSAMRecord(pair.getLeft(), ctx.OrientationBP1 < 0)
+                            .add(ctx.OrientationBP1 < 0 ? -1 : 0)
+                            .compareTo(breakpoints.getLeft()) == 0 && clippedOnCorrectSide(pair.getLeft(), ctx.OrientationBP1);
+
+                    final boolean clip_bp2 = Location.fromSAMRecord(pair.getRight(), ctx.OrientationBP2 < 0)
+                            .add(ctx.OrientationBP2 < 0 ? -1 : 0)
+                            .compareTo(breakpoints.getRight()) == 0 && clippedOnCorrectSide(pair.getRight(), ctx.OrientationBP2);
+
+                    if (clip_bp1) {
+                        result.BP1_Stats.PR_SR_Support++;
+                    } else {
+                        result.BP1_Stats.PR_Only_Support++;
+                    }
+
+                    if (clip_bp2) {
+                        result.BP2_Stats.PR_SR_Support++;
+                    } else {
+                        result.BP2_Stats.PR_Only_Support++;
+                    }
+
+                    result.PR_Evidence.add(pair);
+
+                } else if (proper || secondary) {
+
+                    final boolean clip_bp1 =
+                            Location.fromSAMRecord(ctx.OrientationBP1 > 0 ? pair.getRight() : pair.getLeft(), ctx.OrientationBP1 < 0)
+                                    .add(ctx.OrientationBP1 > 0 ? 0 : -1)
+                                    .compareTo(breakpoints.getLeft()) == 0 && clippedOnCorrectSide(
+                                    ctx.OrientationBP1 > 0 ? pair.getRight() : pair.getLeft(), ctx.OrientationBP1);
+                    final boolean clip_bp2 =
+                            Location.fromSAMRecord(ctx.OrientationBP2 > 0 ? pair.getRight() : pair.getLeft(), ctx.OrientationBP2 < 0)
+                                    .add(ctx.OrientationBP2 > 0 ? 0 : -1)
+                                    .compareTo(breakpoints.getRight()) == 0 && clippedOnCorrectSide(
+                                    ctx.OrientationBP2 > 0 ? pair.getRight() : pair.getLeft(), ctx.OrientationBP2);
+
+                    final boolean span_bp1 = span(pair, breakpoints.getLeft());
+                    final boolean span_bp2 = span(pair, breakpoints.getRight());
+                    final boolean overlap_bp1 = stream(pair).anyMatch(r -> overlap(r, breakpoints.getLeft()));
+                    final boolean overlap_bp2 = stream(pair).anyMatch(r -> overlap(r, breakpoints.getRight()));
+
+                    if (clip_bp1) {
+                        result.BP1_Stats.SR_Only_Support++;
+                        continue;
+                    }
+                    if (clip_bp2) {
+                        result.BP2_Stats.SR_Only_Support++;
+                        continue;
+                    }
+
+                    if (span_bp1) {
+                        if (overlap_bp1) {
+                            result.BP1_Stats.PR_SR_Normal++;
+                        } else {
+                            result.BP1_Stats.PR_Only_Normal++;
+                        }
+                    }
+                    if (span_bp2) {
+                        if (overlap_bp2) {
+                            result.BP2_Stats.PR_SR_Normal++;
+                        } else {
+                            result.BP2_Stats.PR_Only_Normal++;
+                        }
+                    }
+
+                }
+            }
+        }
+
+        iterator.close();
+        return result;
+    }
+
+    enum BreakpointError {
+        NONE,
+        ALGO_ERROR,
+        NO_EVIDENCE,
+        UNINITIALIZED
+    }
+
+    private static class BreakpointResult {
+        private BreakpointResult(final Pair<Location, Location> breakpoints) {
+            Breakpoints = breakpoints;
+        }
+
+        private BreakpointResult(final BreakpointError error) {
+            Breakpoints = Pair.of(null, null);
+            Error = error;
+        }
+
+        static BreakpointResult from(final Pair<Location, Location> breakpoints) {
+            return new BreakpointResult(breakpoints);
+        }
+
+        static BreakpointResult from(final BreakpointError error) {
+            return new BreakpointResult(error);
+        }
+
+        Pair<Location, Location> Breakpoints;
+        BreakpointError Error = BreakpointError.NONE;
+    }
+
+    private BreakpointResult determineBreakpoints(final HMFVariantContext ctx, final SamReader reader, final int extraUncertainty) {
+
+        final Pair<Integer, Integer> ctxOrientation = Pair.of(ctx.OrientationBP1, ctx.OrientationBP2);
+
+        final PairedReads interesting = new PairedReads();
+        final PairedReads clipped_proper = new PairedReads();
+        final PairedReads secondary_pairs = new PairedReads();
+
+        final List<SAMRecord> currentReads = Lists.newArrayList();
+        final SAMRecordIterator iterator = reader.iterator();
+
+        while (iterator.hasNext() || !currentReads.isEmpty()) {
+
+            final SAMRecord record = iterator.hasNext() ? iterator.next() : null;
+            if (record != null) {
+                if (currentReads.isEmpty() || record.getReadName().equals(currentReads.get(0).getReadName())) {
+                    currentReads.add(record);
+                    continue;
+                }
+            }
+
+            currentReads.sort(comparator);
+            final PairedReads pairs = pairs(currentReads);
+
+            currentReads.clear();
+            if (record != null) {
+                currentReads.add(record);
+            }
+
+            // extract all interesting pairs
+
+            for (final Pair<SAMRecord, SAMRecord> pair : pairs) {
+
+                final boolean correctOrientation = orientation(pair).equals(ctxOrientation);
+                final boolean correctChromosome =
+                        Location.fromSAMRecord(pair.getLeft()).sameChromosomeAs(ctx.MantaBP1) && Location.fromSAMRecord(pair.getRight())
+                                .sameChromosomeAs(ctx.MantaBP2);
+                final boolean hasExpectedClipping =
+                        clippedOnCorrectSide(pair.getLeft(), ctx.OrientationBP1) || clippedOnCorrectSide(pair.getRight(),
+                                ctx.OrientationBP2);
+
+                final boolean potentialSROnly = Stream.of(ctx.OrientationBP1, ctx.OrientationBP2)
+                        .anyMatch(orientation -> clippedOnCorrectSide(orientation > 0 ? pair.getRight() : pair.getLeft(), orientation));
+
+                final boolean secondary = stream(pair).anyMatch(SAMRecord::isSecondaryOrSupplementary);
+                final boolean proper = stream(pair).anyMatch(SAMRecord::getProperPairFlag) && !secondary;
+
+                LOGGER.trace(
+                        "determineBreakpoints {} {}->{} {} {}->{} correctOrientation({}) correctChromosome({}) hasExpectedClipping({}) proper({}) potentialSROnly({}) secondary({})",
+                        pair.getLeft().getReadName(), pair.getLeft().getAlignmentStart(), pair.getLeft().getMateAlignmentStart(),
+                        pair.getRight().getReadName(), pair.getRight().getAlignmentStart(), pair.getRight().getMateAlignmentStart(),
+                        correctOrientation, correctChromosome, hasExpectedClipping, proper, potentialSROnly, secondary);
+
+                // TODO: check insert size?
+
+                if (secondary && potentialSROnly) {
+                    secondary_pairs.add(pair);
+                } else if ((!proper || hasExpectedClipping) && correctChromosome && correctOrientation) {
+                    interesting.add(pair);
+                } else if (proper && potentialSROnly) {
+                    clipped_proper.add(pair);
+                }
+            }
+
+        }
+
+        iterator.close();
+
+        // load clipping info
+
+        Clipping bp1_clipping = new Clipping();
+        Clipping bp2_clipping = new Clipping();
+
+        for (final Pair<SAMRecord, SAMRecord> pair : interesting) {
+            if (ctx.OrientationBP1 > 0) {
+                bp1_clipping.add(Clipping.getRightClip(pair.getLeft()));
+            } else {
+                bp1_clipping.add(Clipping.getLeftClip(pair.getLeft()));
+            }
+            if (ctx.OrientationBP2 > 0) {
+                bp2_clipping.add(Clipping.getRightClip(pair.getRight()));
+            } else {
+                bp2_clipping.add(Clipping.getLeftClip(pair.getRight()));
+            }
+        }
+
+        // include more clipping information
+
+        for (final Pair<SAMRecord, SAMRecord> pair : clipped_proper) {
+            if (stream(pair).allMatch(r -> Location.fromSAMRecord(r).sameChromosomeAs(ctx.MantaBP1))) {
+                if (ctx.OrientationBP1 > 0) {
+                    bp1_clipping.add(Clipping.getRightClip(pair.getRight()));
+                } else {
+                    bp1_clipping.add(Clipping.getLeftClip(pair.getLeft()));
+                }
+            }
+            if (stream(pair).allMatch(r -> Location.fromSAMRecord(r).sameChromosomeAs(ctx.MantaBP2))) {
+                if (ctx.OrientationBP2 > 0) {
+                    bp2_clipping.add(Clipping.getRightClip(pair.getRight()));
+                } else {
+                    bp2_clipping.add(Clipping.getLeftClip(pair.getLeft()));
+                }
+            }
+        }
+
+        // include secondary clipping information
+
+        for (final Pair<SAMRecord, SAMRecord> pair : secondary_pairs) {
+            if (stream(pair).allMatch(r -> Location.fromSAMRecord(r).sameChromosomeAs(ctx.MantaBP1))) {
+                if (ctx.OrientationBP1 > 0) {
+                    bp1_clipping.add(Clipping.getRightClip(pair.getRight()));
+                } else {
+                    bp1_clipping.add(Clipping.getLeftClip(pair.getLeft()));
+                }
+            }
+            if (stream(pair).allMatch(r -> Location.fromSAMRecord(r).sameChromosomeAs(ctx.MantaBP2))) {
+                if (ctx.OrientationBP2 > 0) {
+                    bp2_clipping.add(Clipping.getRightClip(pair.getRight()));
+                } else {
+                    bp2_clipping.add(Clipping.getLeftClip(pair.getLeft()));
+                }
+            }
+        }
+
+        // determinate candidates based on clipping info
+
+        final List<Location> bp1_candidates = bp1_clipping.getSequences()
+                .stream()
+                //.filter(c -> c.LongestClipSequence.length() >= 5)
+                .map(c -> c.Alignment)
+                .filter(c -> withinRange(c, ctx.MantaBP1, ctx.Uncertainty1, extraUncertainty))
+                .collect(Collectors.toList());
+
+        if (bp1_candidates.isEmpty()) {
+            final Location candidate = interesting.stream()
+                    .map(Pair::getLeft)
+                    .map(r -> Location.fromSAMRecord(r, ctx.OrientationBP1 < 0).add(ctx.OrientationBP1 > 0 ? 0 : -1))
+                    .filter(l -> withinRange(l, ctx.MantaBP1, ctx.Uncertainty1, extraUncertainty))
+                    .max((a, b) -> ctx.OrientationBP1 > 0 ? a.compareTo(b) : b.compareTo(a))
+                    .orElse(null);
+
+            if (candidate == null) {
+                return BreakpointResult.from(BreakpointError.NO_EVIDENCE);
+            }
+
+            bp1_candidates.add(candidate);
+        }
+
+        final List<Location> bp2_candidates = bp2_clipping.getSequences()
+                .stream()
+                //.filter(c -> c.LongestClipSequence.length() >= 5)
+                .map(c -> c.Alignment)
+                .filter(c -> withinRange(c, ctx.MantaBP2, ctx.Uncertainty2, extraUncertainty))
+                .collect(Collectors.toList());
+
+        if (bp2_candidates.isEmpty()) {
+            final Location candidate = interesting.stream()
+                    .map(Pair::getRight)
+                    .map(r -> Location.fromSAMRecord(r, ctx.OrientationBP2 < 0).add(ctx.OrientationBP2 > 0 ? 0 : -1))
+                    .filter(l -> withinRange(l, ctx.MantaBP2, ctx.Uncertainty2, extraUncertainty))
+                    .max((a, b) -> ctx.OrientationBP2 > 0 ? a.compareTo(b) : b.compareTo(a))
+                    .orElse(null);
+
+            if (candidate == null) {
+                return BreakpointResult.from(BreakpointError.NO_EVIDENCE);
+            }
+
+            bp2_candidates.add(candidate);
+        }
+
+        if (bp1_candidates.isEmpty() || bp2_candidates.isEmpty()) {
+            return BreakpointResult.from(BreakpointError.ALGO_ERROR);
+        }
+
+        LOGGER.trace("bp1_candidates={} bp2_candidates={}", bp1_candidates, bp2_candidates);
+        final Location breakpoint1 = bp1_candidates.get(0).add(ctx.OrientationBP1 > 0 ? -1 : 0);
+        final Location breakpoint2 = bp2_candidates.get(0).add(ctx.OrientationBP2 > 0 ? -1 : 0);
+
+        return BreakpointResult.from(Pair.of(breakpoint1, breakpoint2));
+    }
+
+    private static File queryNameSortedBAM(final SamReader reader, final QueryInterval[] intervals, final String name) throws IOException {
+
+        final SAMFileHeader header = reader.getFileHeader().clone();
+        header.setSortOrder(SAMFileHeader.SortOrder.queryname);
+
+        final File file = File.createTempFile(name, ".bam");
+        final SAMFileWriter writer = new SAMFileWriterFactory().makeSAMOrBAMWriter(header, false, file);
+
+        final SAMRecordIterator iterator = reader.queryOverlapping(intervals);
+        while (iterator.hasNext()) {
+            writer.addAlignment(iterator.next());
+        }
+
+        iterator.close();
+        writer.close();
+
+        return file;
+    }
+
+    StructuralVariantResult processStructuralVariant(final HMFVariantContext ctx) throws IOException {
+
+        final QueryInterval[] intervals = QueryInterval.optimizeIntervals(new QueryInterval[] {
+                new QueryInterval(ctx.MantaBP1.ReferenceIndex, Math.max(0, ctx.MantaBP1.Position + ctx.Uncertainty1.Start - range),
+                        ctx.MantaBP1.Position + ctx.Uncertainty1.End + range),
+                new QueryInterval(ctx.MantaBP2.ReferenceIndex, Math.max(0, ctx.MantaBP2.Position + ctx.Uncertainty2.Start - range),
+                        ctx.MantaBP2.Position + ctx.Uncertainty2.End + range) });
+
+        final File TEMP_REF_BAM = queryNameSortedBAM(refReader, intervals, "ref");
+        final File TEMP_TUMOR_BAM = queryNameSortedBAM(tumorReader, intervals, "tumor");
+
+        final SamReader SORTED_REF_READER = SamReaderFactory.makeDefault().open(TEMP_REF_BAM);
+        final SamReader SORTED_TUMOR_READER = SamReaderFactory.makeDefault().open(TEMP_TUMOR_BAM);
+
+        int extraUncertainty = 0;
+        BreakpointResult breakpoints = new BreakpointResult(BreakpointError.UNINITIALIZED);
+        for (final int u : extraUncertainties) {
+            extraUncertainty = u;
+            breakpoints = determineBreakpoints(ctx, SORTED_TUMOR_READER, u);
+            if (breakpoints.Error == BreakpointError.NONE) {
+                break;
+            }
+        }
+
+        final StructuralVariantResult result = new StructuralVariantResult();
+        result.Breakpoints = breakpoints.Breakpoints;
+        result.ExtraUncertainty = extraUncertainty;
+        result.QueryIntervals = intervals;
+
+        if (breakpoints.Error != BreakpointError.NONE) {
+            result.Filters = Filter.getErrorFilter();
+        } else {
+            result.TumorStats = collectEvidence(ctx, SORTED_TUMOR_READER, result.Breakpoints);
+            result.RefStats = collectEvidence(ctx, SORTED_REF_READER, result.Breakpoints);
+            result.AlleleFrequency = AlleleFrequency.calculate(ctx, result.TumorStats);
+
+            // load sample clipping
+            SORTED_TUMOR_READER.forEach(r -> Clipping.getClips(r).forEach(c -> result.TumorStats.Sample_Clipping.add(c)));
+            SORTED_REF_READER.forEach(r -> Clipping.getClips(r).forEach(c -> result.RefStats.Sample_Clipping.add(c)));
+
+            result.Filters = Filter.getFilters(ctx, result.TumorStats, result.RefStats, result.Breakpoints);
+        }
+
+        result.FilterString = result.Filters.isEmpty() ? "PASS" : String.join(";", result.Filters);
+
+        // clean up
+        SORTED_REF_READER.close();
+        SORTED_TUMOR_READER.close();
+
+        return result;
+    }
+}