package com.hartwig.hmftools.svannotation;

import static org.ensembl.database.homo_sapiens_core.tables.CoordSystem.COORD_SYSTEM;
import static org.ensembl.database.homo_sapiens_core.tables.Exon.EXON;
import static org.ensembl.database.homo_sapiens_core.tables.ExonTranscript.EXON_TRANSCRIPT;
import static org.ensembl.database.homo_sapiens_core.tables.Gene.GENE;
import static org.ensembl.database.homo_sapiens_core.tables.Karyotype.KARYOTYPE;
import static org.ensembl.database.homo_sapiens_core.tables.ObjectXref.OBJECT_XREF;
import static org.ensembl.database.homo_sapiens_core.tables.SeqRegion.SEQ_REGION;
import static org.ensembl.database.homo_sapiens_core.tables.Transcript.TRANSCRIPT;
import static org.ensembl.database.homo_sapiens_core.tables.Translation.TRANSLATION;
import static org.ensembl.database.homo_sapiens_core.tables.Xref.XREF;
import static org.jooq.impl.DSL.decode;
import static org.jooq.impl.DSL.groupConcatDistinct;
import static org.jooq.impl.DSL.when;

import java.sql.Connection;
import java.sql.DriverManager;
import java.sql.SQLException;
import java.util.Arrays;
import java.util.List;
import java.util.stream.Collectors;

import com.google.common.collect.Lists;
import com.hartwig.hmftools.common.variant.structural.EnrichedStructuralVariant;
import com.hartwig.hmftools.svannotation.annotations.GeneAnnotation;
import com.hartwig.hmftools.svannotation.annotations.StructuralVariantAnnotation;
import com.hartwig.hmftools.svannotation.annotations.Transcript;

import org.apache.logging.log4j.LogManager;
import org.apache.logging.log4j.Logger;
import org.ensembl.database.homo_sapiens_core.enums.GeneStatus;
import org.ensembl.database.homo_sapiens_core.enums.ObjectXrefEnsemblObjectType;
import org.ensembl.database.homo_sapiens_core.tables.Exon;
import org.ensembl.database.homo_sapiens_core.tables.Xref;
import org.jetbrains.annotations.NotNull;
import org.jetbrains.annotations.Nullable;
import org.jooq.Condition;
import org.jooq.DSLContext;
import org.jooq.Record;
import org.jooq.Result;
import org.jooq.SQLDialect;
import org.jooq.impl.DSL;
import org.jooq.types.UInteger;

public class MySQLAnnotator implements VariantAnnotator {
<<<<<<< HEAD
=======

>>>>>>> ee285214
    private static final Logger LOGGER = LogManager.getLogger(MySQLAnnotator.class);

    private static final String ENTREZ_IDS = "ENTREZ_IDS";
    private static final String KARYOTYPE_BAND = "KARYOTYPE_BAND";
    private static final String CODING_START = "CODING_START";
    private static final String CODING_END = "CODING_END";

    @NotNull
    private final DSLContext context;
    @NotNull
    private final UInteger coordSystemId;

    @NotNull
    public static VariantAnnotator make(@NotNull String url) throws SQLException {
        return new MySQLAnnotator(url);
    }

    private MySQLAnnotator(@NotNull String url) throws SQLException {
        System.setProperty("org.jooq.no-logo", "true");
        final Connection conn = DriverManager.getConnection(url);
        context = DSL.using(conn, SQLDialect.MYSQL);
        coordSystemId = findCoordSystemId();
    }

    public MySQLAnnotator(@NotNull final DSLContext dbConnection)
    {
        context = dbConnection;
        coordSystemId = findCoordSystemId();
    }

    @NotNull
    private UInteger findCoordSystemId() {
        return context.select(COORD_SYSTEM.COORD_SYSTEM_ID)
                .from(COORD_SYSTEM)
                .where(COORD_SYSTEM.VERSION.eq("GRCh37"))
                .orderBy(COORD_SYSTEM.RANK)
                .limit(1)
                .fetchOne()
                .value1();
    }

    @Override
    @NotNull
    public List<StructuralVariantAnnotation> annotateVariants(@NotNull List<EnrichedStructuralVariant> variants) {

        List<StructuralVariantAnnotation> annotatedVars = Lists.newArrayList();

//        for(final EnrichedStructuralVariant variant : variants)
//        {
//             annotatedVars.add(annotateVariant(variant));
//        }
//
//        return annotatedVars;
        return variants.stream().map(this::annotateVariant).collect(Collectors.toList());
    }

    @NotNull
    private StructuralVariantAnnotation annotateVariant(@NotNull EnrichedStructuralVariant variant) {
        final StructuralVariantAnnotation annotation = new StructuralVariantAnnotation(variant);
        annotation.annotations().addAll(annotateBreakend(variant, true, variant.start().chromosome(), variant.start().position()));
        annotation.annotations().addAll(annotateBreakend(variant, false, variant.end().chromosome(), variant.end().position()));
        return annotation;
    }

    @NotNull
    private List<GeneAnnotation> annotateBreakend(@NotNull EnrichedStructuralVariant variant, final boolean isStart,
            @NotNull String chromosome, final long position) {
        final List<GeneAnnotation> result = Lists.newArrayList();

        final Result<?> genes = queryGenesOnChromosomeAndPosition(chromosome, position);

        for (final Record gene : genes) {
            final UInteger geneId = gene.get(GENE.GENE_ID);
            final String geneName = gene.get(XREF.DISPLAY_LABEL);
            final String geneStableId = gene.get(GENE.STABLE_ID);
            final UInteger canonicalTranscriptId = gene.get(GENE.CANONICAL_TRANSCRIPT_ID);
            final int geneStrand = gene.get(GENE.SEQ_REGION_STRAND);

            final String entrezIdsStr = gene.get(ENTREZ_IDS, String.class);

//            if(entrezIdsStr == null) {
//                LOGGER.debug("var({}) missing an entrezId", variant.id());
//            }

            final List<Integer> entrezIds = (entrezIdsStr == null || entrezIdsStr.isEmpty()) ? Lists.newArrayList() :
                Arrays.stream(entrezIdsStr.split(",")).map(Integer::parseInt).collect(Collectors.toList());

            final String karyotypeBand = gene.get(KARYOTYPE_BAND, String.class);

            final List<String> synonyms = context.select(XREF.DBPRIMARY_ACC)
                    .from(XREF)
                    .innerJoin(OBJECT_XREF)
                    .on(OBJECT_XREF.XREF_ID.eq(XREF.XREF_ID))
                    .and(OBJECT_XREF.ENSEMBL_ID.eq(geneId))
                    .and(OBJECT_XREF.ENSEMBL_OBJECT_TYPE.eq(ObjectXrefEnsemblObjectType.Gene))
                    .fetch()
                    .stream()
                    .map(r -> r.get(XREF.DBPRIMARY_ACC))
                    .collect(Collectors.toList());

            final GeneAnnotation geneAnnotation =
                    new GeneAnnotation(variant, isStart, geneName, geneStableId, geneStrand, synonyms, entrezIds, karyotypeBand);

            final Result<?> transcripts = queryTranscripts(geneId);

            for (final Record transcriptRecord : transcripts) {
                Transcript transcript = buildTranscript(geneAnnotation, transcriptRecord, position, canonicalTranscriptId, geneStrand > 0);

                if (transcript != null) {
                    geneAnnotation.addTranscript(transcript);
                }
            }

            if (!geneAnnotation.transcripts().isEmpty()) {
                result.add(geneAnnotation);
            }
        }

        return result;
    }

    @NotNull
    private Result<?> queryGenesOnChromosomeAndPosition(@NotNull String chromosome, long position) {
        final int promoterDistance = 10000;
        final byte zero = 0;
        final Xref ENTREZ_XREF = XREF.as("entrez_xref");
        return context.select(GENE.GENE_ID,
                XREF.DISPLAY_LABEL,
                GENE.STABLE_ID,
                GENE.CANONICAL_TRANSCRIPT_ID,
                GENE.SEQ_REGION_STRAND,
                groupConcatDistinct(ENTREZ_XREF.DBPRIMARY_ACC).separator(",").as(ENTREZ_IDS),
                groupConcatDistinct(KARYOTYPE.BAND).separator("-").as(KARYOTYPE_BAND))
                .from(GENE)
                .innerJoin(SEQ_REGION)
                .on(GENE.SEQ_REGION_ID.eq(SEQ_REGION.SEQ_REGION_ID))
                .and(SEQ_REGION.NAME.eq(chromosome))
                .and(SEQ_REGION.COORD_SYSTEM_ID.eq(coordSystemId))
                .innerJoin(KARYOTYPE)
                .on(GENE.SEQ_REGION_ID.eq(KARYOTYPE.SEQ_REGION_ID))
                .innerJoin(OBJECT_XREF)
                .on(GENE.GENE_ID.eq(OBJECT_XREF.ENSEMBL_ID))
                .and(OBJECT_XREF.ENSEMBL_OBJECT_TYPE.eq(ObjectXrefEnsemblObjectType.Gene))
                .leftJoin(ENTREZ_XREF) // was an inner join before
                .on(OBJECT_XREF.XREF_ID.eq(ENTREZ_XREF.XREF_ID))
                .and(ENTREZ_XREF.EXTERNAL_DB_ID.eq(UInteger.valueOf(1300)))
                .innerJoin(XREF)
                .on(XREF.XREF_ID.eq(GENE.DISPLAY_XREF_ID))
                .where((GENE.STATUS.eq(GeneStatus.KNOWN).or(GENE.STATUS.eq(GeneStatus.NOVEL))))
                .and(decode().when(GENE.SEQ_REGION_STRAND.gt(zero),
                        decode().when(GENE.SEQ_REGION_START.ge(UInteger.valueOf(promoterDistance)),
                                GENE.SEQ_REGION_START.sub(promoterDistance)).otherwise(GENE.SEQ_REGION_START))
                        .otherwise(GENE.SEQ_REGION_START)
                        .le(UInteger.valueOf(position)))
                .and(decode().when(GENE.SEQ_REGION_STRAND.lt(zero), GENE.SEQ_REGION_END.add(promoterDistance))
                        .otherwise(GENE.SEQ_REGION_END)
                        .ge(UInteger.valueOf(position)))
                .and(geneStartInKaryotypeBand().or(geneEndInKaryotypeBand()))
                .groupBy(GENE.GENE_ID)
                .fetch();
    }

    @NotNull
    private Result<?> queryTranscripts(@NotNull final UInteger geneId) {
        final Exon EXON_START = EXON.as("cs");
        final Exon EXON_END = EXON.as("ce");
        return context.select(TRANSCRIPT.TRANSCRIPT_ID,
                TRANSCRIPT.STABLE_ID,
                when(TRANSCRIPT.SEQ_REGION_STRAND.eq((byte) -1), EXON_END.SEQ_REGION_END.minus(TRANSLATION.SEQ_END).plus(1)).otherwise(
                        EXON_START.SEQ_REGION_START).plus(TRANSLATION.SEQ_START).minus(1).as(CODING_START),
                when(TRANSCRIPT.SEQ_REGION_STRAND.eq((byte) -1), EXON_START.SEQ_REGION_END.minus(TRANSLATION.SEQ_START).plus(1)).otherwise(
                        EXON_END.SEQ_REGION_START).plus(TRANSLATION.SEQ_END).minus(1).as(CODING_END))
                .from(TRANSCRIPT)
                .leftJoin(TRANSLATION)
                .on(TRANSLATION.TRANSCRIPT_ID.eq(TRANSCRIPT.TRANSCRIPT_ID))
                .leftJoin(EXON_START)
                .on(EXON_START.EXON_ID.eq(TRANSLATION.START_EXON_ID))
                .leftJoin(EXON_END)
                .on(EXON_END.EXON_ID.eq(TRANSLATION.END_EXON_ID))
                .where(TRANSCRIPT.GENE_ID.eq(geneId))
                .fetch();
    }

    @Nullable
    private Transcript buildTranscript(@NotNull GeneAnnotation parent, @NotNull Record transcript, long position,
            @NotNull UInteger canonicalTranscriptId, boolean isForwardStrand) {
        final UInteger transcriptId = transcript.get(TRANSCRIPT.TRANSCRIPT_ID);
        final boolean canonical = transcriptId.equals(canonicalTranscriptId);
        final String transcriptStableId = transcript.get(TRANSCRIPT.STABLE_ID);

        final Record exonLeft = context.select(EXON_TRANSCRIPT.RANK, EXON.PHASE, EXON.END_PHASE)
                .from(EXON_TRANSCRIPT)
                .innerJoin(EXON)
                .on(EXON.EXON_ID.eq(EXON_TRANSCRIPT.EXON_ID))
                .where(EXON_TRANSCRIPT.TRANSCRIPT_ID.eq(transcriptId))
                .and(EXON.SEQ_REGION_START.le(UInteger.valueOf(position)))
                .orderBy(EXON.SEQ_REGION_START.desc())
                .limit(1)
                .fetchOne();

        final Record exonRight = context.select(EXON_TRANSCRIPT.RANK, EXON.PHASE, EXON.END_PHASE)
                .from(EXON_TRANSCRIPT)
                .innerJoin(EXON)
                .on(EXON.EXON_ID.eq(EXON_TRANSCRIPT.EXON_ID))
                .where(EXON_TRANSCRIPT.TRANSCRIPT_ID.eq(transcriptId))
                .and(EXON.SEQ_REGION_END.ge(UInteger.valueOf(position)))
                .orderBy(EXON.SEQ_REGION_END.asc())
                .limit(1)
                .fetchOne();

        final int exonMax = context.select(EXON_TRANSCRIPT.RANK)
                .from(EXON_TRANSCRIPT)
                .where(EXON_TRANSCRIPT.TRANSCRIPT_ID.eq(transcriptId))
                .orderBy(EXON_TRANSCRIPT.RANK.desc())
                .limit(1)
                .fetchOne()
                .value1();

        final int exonUpstream;
        final int exonUpstreamPhase;
        final int exonDownstream;
        final int exonDownstreamPhase;

        if (isForwardStrand) {
            exonUpstream = exonLeft == null ? 0 : exonLeft.get(EXON_TRANSCRIPT.RANK);
            exonUpstreamPhase = exonLeft == null ? -1 : exonLeft.get(EXON.END_PHASE);
            exonDownstream = exonRight == null ? 0 : exonRight.get(EXON_TRANSCRIPT.RANK);
            exonDownstreamPhase = exonRight == null ? -1 : exonRight.get(EXON.PHASE);
        } else {
            exonDownstream = exonLeft == null ? 0 : exonLeft.get(EXON_TRANSCRIPT.RANK);
            exonDownstreamPhase = exonLeft == null ? -1 : exonLeft.get(EXON.PHASE);
            exonUpstream = exonRight == null ? 0 : exonRight.get(EXON_TRANSCRIPT.RANK);
            exonUpstreamPhase = exonRight == null ? -1 : exonRight.get(EXON.END_PHASE);
        }

        if (exonUpstream > 0 && exonDownstream == 0) {
            // NERA: past the last exon
            return null;
        } else {
            return new Transcript(parent,
                    transcriptStableId,
                    exonUpstream,
                    exonUpstreamPhase,
                    exonDownstream,
                    exonDownstreamPhase,
                    exonMax,
                    canonical,
                    (UInteger) transcript.get(CODING_START),
                    (UInteger) transcript.get(CODING_END));
        }
    }

    @NotNull
    private static Condition geneStartInKaryotypeBand() {
        return GENE.SEQ_REGION_START.ge(KARYOTYPE.SEQ_REGION_START).and(GENE.SEQ_REGION_START.le(KARYOTYPE.SEQ_REGION_END));
    }

    @NotNull
    private static Condition geneEndInKaryotypeBand() {
        return GENE.SEQ_REGION_END.ge(KARYOTYPE.SEQ_REGION_START).and(GENE.SEQ_REGION_END.le(KARYOTYPE.SEQ_REGION_END));
    }
}<|MERGE_RESOLUTION|>--- conflicted
+++ resolved
@@ -44,10 +44,6 @@
 import org.jooq.types.UInteger;
 
 public class MySQLAnnotator implements VariantAnnotator {
-<<<<<<< HEAD
-=======
-
->>>>>>> ee285214
     private static final Logger LOGGER = LogManager.getLogger(MySQLAnnotator.class);
 
     private static final String ENTREZ_IDS = "ENTREZ_IDS";
@@ -72,8 +68,7 @@
         coordSystemId = findCoordSystemId();
     }
 
-    public MySQLAnnotator(@NotNull final DSLContext dbConnection)
-    {
+    public MySQLAnnotator(@NotNull final DSLContext dbConnection) {
         context = dbConnection;
         coordSystemId = findCoordSystemId();
     }
@@ -95,12 +90,12 @@
 
         List<StructuralVariantAnnotation> annotatedVars = Lists.newArrayList();
 
-//        for(final EnrichedStructuralVariant variant : variants)
-//        {
-//             annotatedVars.add(annotateVariant(variant));
-//        }
-//
-//        return annotatedVars;
+        //        for(final EnrichedStructuralVariant variant : variants)
+        //        {
+        //             annotatedVars.add(annotateVariant(variant));
+        //        }
+        //
+        //        return annotatedVars;
         return variants.stream().map(this::annotateVariant).collect(Collectors.toList());
     }
 
@@ -128,12 +123,13 @@
 
             final String entrezIdsStr = gene.get(ENTREZ_IDS, String.class);
 
-//            if(entrezIdsStr == null) {
-//                LOGGER.debug("var({}) missing an entrezId", variant.id());
-//            }
-
-            final List<Integer> entrezIds = (entrezIdsStr == null || entrezIdsStr.isEmpty()) ? Lists.newArrayList() :
-                Arrays.stream(entrezIdsStr.split(",")).map(Integer::parseInt).collect(Collectors.toList());
+            //            if(entrezIdsStr == null) {
+            //                LOGGER.debug("var({}) missing an entrezId", variant.id());
+            //            }
+
+            final List<Integer> entrezIds = (entrezIdsStr == null || entrezIdsStr.isEmpty())
+                    ? Lists.newArrayList()
+                    : Arrays.stream(entrezIdsStr.split(",")).map(Integer::parseInt).collect(Collectors.toList());
 
             final String karyotypeBand = gene.get(KARYOTYPE_BAND, String.class);
 
@@ -190,13 +186,11 @@
                 .on(GENE.SEQ_REGION_ID.eq(KARYOTYPE.SEQ_REGION_ID))
                 .innerJoin(OBJECT_XREF)
                 .on(GENE.GENE_ID.eq(OBJECT_XREF.ENSEMBL_ID))
-                .and(OBJECT_XREF.ENSEMBL_OBJECT_TYPE.eq(ObjectXrefEnsemblObjectType.Gene))
-                .leftJoin(ENTREZ_XREF) // was an inner join before
+                .and(OBJECT_XREF.ENSEMBL_OBJECT_TYPE.eq(ObjectXrefEnsemblObjectType.Gene)).leftJoin(ENTREZ_XREF) // was an inner join before
                 .on(OBJECT_XREF.XREF_ID.eq(ENTREZ_XREF.XREF_ID))
                 .and(ENTREZ_XREF.EXTERNAL_DB_ID.eq(UInteger.valueOf(1300)))
                 .innerJoin(XREF)
-                .on(XREF.XREF_ID.eq(GENE.DISPLAY_XREF_ID))
-                .where((GENE.STATUS.eq(GeneStatus.KNOWN).or(GENE.STATUS.eq(GeneStatus.NOVEL))))
+                .on(XREF.XREF_ID.eq(GENE.DISPLAY_XREF_ID)).where((GENE.STATUS.eq(GeneStatus.KNOWN).or(GENE.STATUS.eq(GeneStatus.NOVEL))))
                 .and(decode().when(GENE.SEQ_REGION_STRAND.gt(zero),
                         decode().when(GENE.SEQ_REGION_START.ge(UInteger.valueOf(promoterDistance)),
                                 GENE.SEQ_REGION_START.sub(promoterDistance)).otherwise(GENE.SEQ_REGION_START))
