package com.hartwig.hmftools.svannotation;

import java.io.IOException;
import java.sql.SQLException;
import java.util.Arrays;
import java.util.List;
import java.util.stream.Collectors;

import com.google.common.collect.Lists;
import com.google.common.collect.Multimap;
import com.google.common.collect.Multimaps;
import com.hartwig.hmftools.common.cosmic.fusions.CosmicFusionModel;
import com.hartwig.hmftools.common.cosmic.fusions.CosmicFusions;
import com.hartwig.hmftools.common.purple.PurityAdjuster;
import com.hartwig.hmftools.common.purple.copynumber.PurpleCopyNumber;
import com.hartwig.hmftools.common.purple.gender.Gender;
import com.hartwig.hmftools.common.purple.purity.PurityContext;
import com.hartwig.hmftools.common.variant.structural.EnrichedStructuralVariant;
import com.hartwig.hmftools.common.variant.structural.EnrichedStructuralVariantFactory;
import com.hartwig.hmftools.common.variant.structural.StructuralVariant;
import com.hartwig.hmftools.common.variant.structural.StructuralVariantData;
import com.hartwig.hmftools.common.variant.structural.StructuralVariantFactory;
import com.hartwig.hmftools.genepanel.HmfGenePanelSupplier;
import com.hartwig.hmftools.patientdb.dao.DatabaseAccess;
import com.hartwig.hmftools.svannotation.analysis.StructuralVariantAnalysis;
import com.hartwig.hmftools.svannotation.analysis.StructuralVariantAnalyzer;
import com.hartwig.hmftools.svannotation.analysis.StructuralVariantClustering;
import com.hartwig.hmftools.svannotation.analysis.SvClusterData;
import com.hartwig.hmftools.svannotation.analysis.SvClusteringConfig;
import com.hartwig.hmftools.svannotation.dao.StructuralVariantAnnotationDAO;

import org.apache.commons.cli.CommandLine;
import org.apache.commons.cli.CommandLineParser;
import org.apache.commons.cli.DefaultParser;
import org.apache.commons.cli.Options;
import org.apache.commons.cli.ParseException;
import org.apache.logging.log4j.Level;
import org.apache.logging.log4j.LogManager;
import org.apache.logging.log4j.Logger;
import org.apache.logging.log4j.core.config.Configurator;
import org.jetbrains.annotations.NotNull;

import htsjdk.tribble.AbstractFeatureReader;
import htsjdk.tribble.readers.LineIterator;
import htsjdk.variant.variantcontext.VariantContext;
import htsjdk.variant.vcf.VCFCodec;

public class LoadStructuralVariants {

    private static final Logger LOGGER = LogManager.getLogger(LoadStructuralVariants.class);

    private static final String SAMPLE = "sample";
    private static final String VCF_FILE = "vcf_file";
    private static final String ENSEMBL_DB = "ensembl_db";
    private static final String FUSION_CSV = "fusion_csv";
    private static final String CLUSTER_SVS = "cluster_svs";
    private static final String SKIP_ANNOTATIONS = "skip_annotations";
    private static final String LOAD_FROM_DB = "load_from_db";
    private static final String CLUSTER_BASE_DISTANCE = "cluster_bases";
    private static final String DATA_OUTPUT_PATH = "data_output_path";
    private static final String LOG_DEBUG = "log_debug";
    private static final String WRITE_FILTERED_SVS = "log_filters";
    private static final String SV_PON_FILE = "sv_pon_file";
    private static final String FRAGILE_SITE_FILE = "fragile_site_file";
    private static final String LINE_ELEMENT_FILE = "line_element_file";
    private static final String REANNOTATE_FROM_VCFS = "reannotate_vcfs";
    private static final String EXTERNAL_ANNOTATIONS = "external_annotations";


    private static final String DB_USER = "db_user";
    private static final String DB_PASS = "db_pass";
    private static final String DB_URL = "db_url";

    public static void main(@NotNull final String[] args) throws ParseException, IOException, SQLException {
        final Options options = createBasicOptions();
        final CommandLine cmd = createCommandLine(args, options);

        boolean loadFromDB = cmd.hasOption(LOAD_FROM_DB);
        final String tumorSample = cmd.getOptionValue(SAMPLE);
        boolean runClustering = cmd.hasOption(CLUSTER_SVS);
        boolean createFilteredPON = cmd.hasOption(WRITE_FILTERED_SVS);
        boolean reannotateFromVCFs = cmd.hasOption(REANNOTATE_FROM_VCFS);

        final DatabaseAccess dbAccess = cmd.hasOption(DB_URL) ? databaseAccess(cmd) : null;

        if (cmd.hasOption(LOG_DEBUG)) {
            Configurator.setRootLevel(Level.DEBUG);
        }

        if(createFilteredPON)
        {
            LOGGER.info("reading VCF files including filtered SVs");

            FilteredSVWriter filteredSvWriter = new FilteredSVWriter(cmd.getOptionValue(VCF_FILE), cmd.getOptionValue(DATA_OUTPUT_PATH));
            filteredSvWriter.processVcfFiles();

            LOGGER.info("reads complete");
            return;
        }

        if(reannotateFromVCFs)
        {
            LOGGER.info("reading VCF files to re-annotate");

            // for now just re-read the VCFs and write out new annotations to file
            // may later on turn into update SQL once clustering does the same
            SvVCFAnnotator vcfAnnotator = new SvVCFAnnotator(cmd.getOptionValue(VCF_FILE), cmd.getOptionValue(DATA_OUTPUT_PATH));
            vcfAnnotator.processVcfFiles();
            return;
        }

        StructuralVariantClustering svClusterer = null;

        if (runClustering) {
            LOGGER.info("will run clustering logic");

            SvClusteringConfig clusteringConfig = new SvClusteringConfig();
            clusteringConfig.setOutputCsvPath(cmd.getOptionValue(DATA_OUTPUT_PATH));
            clusteringConfig.setBaseDistance(Integer.parseInt(cmd.getOptionValue(CLUSTER_BASE_DISTANCE, "0")));
            clusteringConfig.setUseCombinedOutputFile(tumorSample.equals("*"));
            clusteringConfig.setSvPONFile(cmd.getOptionValue(SV_PON_FILE, ""));
            clusteringConfig.setFragileSiteFile(cmd.getOptionValue(FRAGILE_SITE_FILE, ""));
            clusteringConfig.setLineElementFile(cmd.getOptionValue(LINE_ELEMENT_FILE, ""));
            clusteringConfig.setExternalAnnotationsFile(cmd.getOptionValue(EXTERNAL_ANNOTATIONS, ""));
            svClusterer = new StructuralVariantClustering(clusteringConfig);
        }

<<<<<<< HEAD
        if(!loadFromDB) {

=======
        if (createFilteredPON) {
            LOGGER.info("reading VCF file including filtered SVs");

            FilteredSVWriter filteredSvWriter = new FilteredSVWriter(cmd.getOptionValue(VCF_FILE), cmd.getOptionValue(DATA_OUTPUT_PATH));
            filteredSvWriter.processVcfFiles();

            LOGGER.info("reads complete");
            return;
        }

        if (!loadFromDB) {
>>>>>>> 24f8636e
            boolean skipAnnotations = cmd.hasOption(SKIP_ANNOTATIONS);
            LOGGER.info("reading VCF File");
            final List<StructuralVariant> variants = readFromVcf(cmd.getOptionValue(VCF_FILE), true);

            LOGGER.info("enriching structural variants based on purple data");
            final List<EnrichedStructuralVariant> enrichedVariantWithoutPrimaryId =
                    enrichStructuralVariants(variants, dbAccess, tumorSample);

            LOGGER.info("persisting variants to database");
            dbAccess.writeStructuralVariants(tumorSample, enrichedVariantWithoutPrimaryId);

            // NEVA: We read after we write to populate the primaryId field
            final List<EnrichedStructuralVariant> enrichedVariants = dbAccess.readStructuralVariants(tumorSample);

            LOGGER.info("initialising MqSql annotator");
            final VariantAnnotator annotator = MySQLAnnotator.make("jdbc:" + cmd.getOptionValue(ENSEMBL_DB));

            LOGGER.info("loading Cosmic Fusion data");
            final CosmicFusionModel cosmicGeneFusions = CosmicFusions.readFromCSV(cmd.getOptionValue(FUSION_CSV));

            final StructuralVariantAnalyzer analyzer =
                    new StructuralVariantAnalyzer(annotator, HmfGenePanelSupplier.hmfPanelGeneList(), cosmicGeneFusions);
            LOGGER.info("analyzing structural variants for impact via disruptions and fusions");
            final StructuralVariantAnalysis analysis = analyzer.run(enrichedVariants, skipAnnotations);

            if (runClustering) {
                svClusterer.loadFromEnrichedSVs(tumorSample, enrichedVariants);
                svClusterer.runClustering();
            }

            LOGGER.info("persisting annotations to database");
            final StructuralVariantAnnotationDAO annotationDAO = new StructuralVariantAnnotationDAO(dbAccess.context());
            annotationDAO.write(analysis);
        } else {
            // CHSH: only run the SV clustering routines, taking source data from the SV table(s)
            // KODU: Below assert feels somewhat risky!?
            assert runClustering;

            List<String> samplesList = Lists.newArrayList();

            if (tumorSample.isEmpty() || tumorSample.equals("*")) {
                samplesList = getStructuralVariantSamplesList(dbAccess);
            } else if (tumorSample.contains(",")) {
                String[] tumorList = tumorSample.split(",");
                samplesList = Arrays.stream(tumorList).collect(Collectors.toList());
            } else {
                samplesList.add(tumorSample);
            }

            int count = 0;
            for (final String sample : samplesList) {
                ++count;
                LOGGER.info("clustering for sample({}), total({})", sample, count);

                List<SvClusterData> svClusterData = queryStructuralVariantData(dbAccess, sample);

                svClusterer.loadFromDatabase(sample, svClusterData);

                //LOGGER.info("data loaded", sample, count);

                svClusterer.runClustering();
                //LOGGER.info("clustering complete", sample, count);

//                if(count > 10)
//                    break;
            }
        }

        svClusterer.close();

        LOGGER.info("run complete");
    }

    @NotNull
    private static List<StructuralVariant> readFromVcf(@NotNull String vcfFileLocation, final boolean filterOnPasses) throws IOException {
        final StructuralVariantFactory factory = new StructuralVariantFactory(filterOnPasses);
        try (final AbstractFeatureReader<VariantContext, LineIterator> reader = AbstractFeatureReader.getFeatureReader(vcfFileLocation,
                new VCFCodec(),
                false)) {
            reader.iterator().forEach(factory::addVariantContext);
        }
        return factory.results();
    }

    @NotNull
    private static List<EnrichedStructuralVariant> enrichStructuralVariants(@NotNull List<StructuralVariant> variants,
            @NotNull DatabaseAccess dbAccess, @NotNull String tumorSample) {
        final PurityContext purityContext = dbAccess.readPurityContext(tumorSample);

        if (purityContext == null) {
            LOGGER.warn("Unable to retrieve purple data. Enrichment may be incomplete.");
        }

        final PurityAdjuster purityAdjuster = purityContext == null
                ? new PurityAdjuster(Gender.FEMALE, 1, 1)
                : new PurityAdjuster(purityContext.gender(), purityContext.bestFit().purity(), purityContext.bestFit().normFactor());

        final List<PurpleCopyNumber> copyNumberList = dbAccess.readCopynumbers(tumorSample);
        final Multimap<String, PurpleCopyNumber> copyNumbers = Multimaps.index(copyNumberList, PurpleCopyNumber::chromosome);
        return EnrichedStructuralVariantFactory.enrich(variants, purityAdjuster, copyNumbers);
    }

    @NotNull
    private static List<SvClusterData> queryStructuralVariantData(@NotNull DatabaseAccess dbAccess, @NotNull String sampleId) {
        List<SvClusterData> svClusterDataItems = Lists.newArrayList();

        List<StructuralVariantData> svRecords = dbAccess.readStructuralVariantData(sampleId);

        for (final StructuralVariantData svRecord : svRecords) {
            svClusterDataItems.add(new SvClusterData(svRecord));
        }

        return svClusterDataItems;
    }

    @NotNull
    private static List<String> getStructuralVariantSamplesList(@NotNull DatabaseAccess dbAccess) {
        return dbAccess.structuralVariantSampleList("");
    }

    @NotNull
    private static Options createBasicOptions() {
        final Options options = new Options();
        options.addOption(VCF_FILE, true, "Path to the vcf file.");
        options.addOption(SAMPLE, true, "Tumor sample.");
        options.addOption(DB_USER, true, "Database user name.");
        options.addOption(DB_PASS, true, "Database password.");
        options.addOption(DB_URL, true, "Database url.");
        options.addOption(FUSION_CSV, true, "Path towards a CSV containing white-listed gene fusions.");
        options.addOption(ENSEMBL_DB, true, "Annotate structural variants using this Ensembl DB URI");
        options.addOption(LOAD_FROM_DB, false, "Use existing SV data, skip loading from VCF");
        options.addOption(CLUSTER_SVS, false, "Whether to run clustering logic");
        options.addOption(DATA_OUTPUT_PATH, true, "CSV output directory");
        options.addOption(SKIP_ANNOTATIONS, false, "Skip annotations, including Ensemble DB data sync, for testing only)");
        options.addOption(CLUSTER_BASE_DISTANCE, true, "Clustering base distance, defaults to 1000");
        options.addOption(LOG_DEBUG, false, "Sets log level to Debug, off by default");
        options.addOption(WRITE_FILTERED_SVS, false, "Includes filtered SVs and writes all to file for PON creation");
        options.addOption(SV_PON_FILE, true, "PON file for SVs");
        options.addOption(LINE_ELEMENT_FILE, true, "Line Elements file for SVs");
        options.addOption(FRAGILE_SITE_FILE, true, "Fragile Site file for SVs");
        options.addOption(REANNOTATE_FROM_VCFS, false, "Re-annotation with new VCF annotations");
        options.addOption(EXTERNAL_ANNOTATIONS, true, "Exteranl file with per-SV annotations");

        return options;
    }

    @NotNull
    private static CommandLine createCommandLine(@NotNull final String[] args, @NotNull final Options options) throws ParseException {
        final CommandLineParser parser = new DefaultParser();
        return parser.parse(options, args);
    }

    @NotNull
    private static DatabaseAccess databaseAccess(@NotNull final CommandLine cmd) throws SQLException {
        final String userName = cmd.getOptionValue(DB_USER);
        final String password = cmd.getOptionValue(DB_PASS);
        final String databaseUrl = cmd.getOptionValue(DB_URL);
        final String jdbcUrl = "jdbc:" + databaseUrl;
        return new DatabaseAccess(userName, password, jdbcUrl);
    }
}<|MERGE_RESOLUTION|>--- conflicted
+++ resolved
@@ -125,10 +125,6 @@
             svClusterer = new StructuralVariantClustering(clusteringConfig);
         }
 
-<<<<<<< HEAD
-        if(!loadFromDB) {
-
-=======
         if (createFilteredPON) {
             LOGGER.info("reading VCF file including filtered SVs");
 
@@ -140,7 +136,6 @@
         }
 
         if (!loadFromDB) {
->>>>>>> 24f8636e
             boolean skipAnnotations = cmd.hasOption(SKIP_ANNOTATIONS);
             LOGGER.info("reading VCF File");
             final List<StructuralVariant> variants = readFromVcf(cmd.getOptionValue(VCF_FILE), true);
