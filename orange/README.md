# Oncogenic Results of Analyzing the Genome

ORANGE summarizes the key outputs from all algorithms in the Hartwig suite into a single PDF and JSON file (
see [orange-datamodel](../orange-datamodel)).

1. The algo depends exclusively on config and data produced by the [Hartwig genomic pipeline](../pipeline)
   and hence can always be run as final step without any additional local data or config required.
2. ORANGE respects the mode in which the pipeline has been run (tumor-only vs tumor-reference, targeted (panel) vs whole genome).
   In case RNA data is provided, the algo combines the RNA and DNA data to present an integrated DNA/RNA analysis of a tumor sample.
3. ORANGE can be configured to convert all germline driver variants to somatic driver variants, thereby obfuscating the germline driver part
   of the analysis without actually loosing this data.
4. Every event that is labeled as a driver by any of the Hartwig algorithms is displayed in the PDF along with the driver likelihood.
5. An additional exhaustive WGS and WTS scan is performed for anything interesting that may be potentially relevant but not picked up as a
   driver. Details of what is considered interesting are described in below.
6. A comprehensive range of QC measures and plots is displayed which provides in-depth details about the data quality of the samples
   provided.

Example reports based on the publicly available melanoma cell line COLO829 can be found here:

| Type                 | File                                                                                       | Note                                    | 
|----------------------|--------------------------------------------------------------------------------------------|-----------------------------------------|
| WGTS Tumor-reference | (please inquire at Hartwig)                                                                | We have no RNA data for COLO829         |
| WGS Tumor-reference  | [COLO829_WGS_TumorReference.pdf](src/main/resources/COLO829_WGS_TumorReference.orange.pdf) |                                         |
| Targeted Tumor-only  | [COLO829_Targeted_TumorOnly.pdf](src/main/resources/COLO829_Targeted_TumorOnly.orange.pdf) | (Derived from the tumor-reference data) |                  

Note that neither this readme nor the report itself contains any documentation about the Hartwig algorithms and output. For questions in
this area please refer to the specific algorithm documentation present
on [https://github.com/hartwigmedical/hmftools](https://github.com/hartwigmedical/hmftools)

The front page of the ORANGE report lists all high-level stats about the sample along with genome-wide visualisations of all mutations and
SNV/Indel clonality. In addition to this front page, the following chapters are present in the ORANGE report:

- [Somatic Findings](#somatic-findings): What potentially relevant mutations have been found in the tumor specifically?
- [Germline Findings](#germline-findings): What potentially relevant mutations have been found in the germline data?
- [Immunology](#immunology): What can we tell about the immunogenicity of the tumor sample?
- [RNA Findings](#rna-findings): What potentially relevant findings have we detected in RNA?
- [Cohort Comparison](#cohort-comparison): How do the various properties of this tumor compare to existing cancer cohorts?
- [Quality Control](#quality-control): Various stats and graphs regarding the quality of the data and interpretation thereof.

Note that the JSON file contains every mutation found in the analysis and hence is much more extensive than the PDF.
The JSON file is meant to be used by downstream applications who wish to further interpret the results of the molecular analysis.

## Running ORANGE

ORANGE requires the output of various Hartwig algorithms, along with some resource files (doid json, cohort distributions, driver genes,
known fusions and ensembl data cache). The resource files required to run ORANGE can be
found [here](https://resources.hartwigmedicalfoundation.nl) for either 37 or 38 reference genome version.

### Base (targeted/panel) tumor-only DNA mode

```
java -jar orange.jar \
    -experiment_type "PANEL"
    -tumor_sample_id tumor_sample \
    -primary_tumor_doids "doid1;doid2" \
    -ref_genome_version "37" \
    -output_dir /path/to/where/to/write/output \
    -doid_json /path/to/input_doid_tree.json \
    -cohort_mapping_tsv /path/to/input_cohort_mapping.tsv \
    -cohort_percentiles_tsv /path/to/input_cohort_percentiles.tsv \
    -driver_gene_panel /path/to/driver_gene_panel.tsv \
    -known_fusion_file /path/to/known_fusion_file.tsv \
    -ensembl_data_dir /path/to/ensembl_data_directory \
    -tumor_sample_wgs_metrics_file /path/to/tumor_sample_wgs_metrics \
    -tumor_sample_flagstat_file /path/to/tumor_sample_flagstats \
    -sage_dir /path/to/sage_somatic_output \
    -purple_dir /path/to/purple_output \
    -purple_plot_dir /path/to/purple_plots \
    -linx_dir /path/to/linx_somatic_output \
    -linx_plot_dir /path/to/optional_linx_somatic_output_plots \
    -lilac_dir /path/to/lilac_output 
```

Note that `linx_plot_dir` is an optional parameter and can be left out completely in case linx has not generated any plots.

Note that `primary_tumor_doids` can be left blank (""). This parameter is used to look up cancer-type-specific percentiles for various
tumor characteristics. If primary tumor doids are not provided, percentiles are calculated against the full HMF database only.

### Additional parameters when whole genome tumor DNA data is available

```
   -virus_dir /path/to/virus_interpreter_output \
   -chord_dir /path/to/chord_output \
   -cuppa_dir /path/to/cuppa_output \
   -sigs_dir /path/to/sigs_output 
```

Also, the value of the `-experiment_type` parameter should be set to `WGS` for all whole genome configurations.

### Additional parameters when whole genome germline DNA data is available

```
    -reference_sample_id reference_sample \
    -ref_sample_wgs_metrics_file /path/to/reference_sample_wgs_metrics \
    -ref_sample_flagstat_file /path/to/reference_sample_flagstats \
    -sage_germline_dir /path/to/sage_germline_output \
    -linx_germline_dir /path/to/linx_germline_output \
    -peach_dir /path/to/peach_output.tsv 
```

### Additional parameters when whole genome RNA data is available

```
    -rna_sample_id rna_sample \
    -isofox_gene_distribution /path/to/isofox_gene_distribution.csv \
    -isofox_alt_sj_cohort /path/to/isofox_alt_sj_cohort.csv \
    -isofox_dir /path/to/isofox_output 
```

### Additional optional parameters across all modes

| Argument                    | Description                                                                                                                                                                                                                                                                           |
|-----------------------------|---------------------------------------------------------------------------------------------------------------------------------------------------------------------------------------------------------------------------------------------------------------------------------------|
| pipeline_version_file       | Path to the file containing the (platinum) pipeline version used.                                                                                                                                                                                                                     |
| sampling_date               | Sets the sampling date to the specified date if set. Expected format is YYMMDD. If omitted, current date is used as sampling date.                                                                                                                                                    |
| convert_germline_to_somatic | If set, converts all germline driver variants to somatic driver variants, thereby obfuscating the germline driver part of the analysis without actually loosing this data. Note that the data in other germline tables, except the pharmacogenetics table, is removed from this page. |
| add_disclaimer              | If set, adds a "research use only" disclaimer to the footer of every page.                                                                                                                                                                                                            |  
| limit_json_output           | If set, limits all lists in the JSON output to a single entry to facilitate manual inspection of the JSON output.                                                                                                                                                                     |
| log_debug                   | If set, additional DEBUG logging is generated.                                                                                                                                                                                                                                        |
| log_level                   | If set, overrides the default log level (INFO). Values can be `ERROR`, `WARN`, `INFO`, `DEBUG` and `TRACE`                                                                                                                                                                            |

### Additional run modes

Instead of individual algo directories, it is possible to configure a single directory in the following modes:

| Parameter                | Description                                                                                                                      | 
|--------------------------|----------------------------------------------------------------------------------------------------------------------------------|
| pipeline_sample_root_dir | If this path is set, all individual algo paths are derived from this path, assuming the pipeline has been run using HMF pipeline |
| sample_data_dir          | If this path is set, all data is expected to exist in the root of this path                                                      | 

## Somatic Findings

In addition to all somatic drivers (SNVs/Indels, copy numbers, structural variants and fusions) the following is considered potentially
interesting and added to the report:

- Other potentially relevant variants:
    1. Variants that are hotspots or near hotspots but not part of the reporting gene panel.
    2. Exonic variants that are not reported but are phased with variants that are reported.
    3. Variants that are considered relevant for tumor type classification according to Cuppa.
    4. Variants with synonymous impact on the canonical transcript of a reporting gene but with a reportable worst impact
    5. Variants in splice regions that are not reported in genes with splice variant reporting enabled.
- Other regions with amps, or with deletions in other autosomal regions:
    1. Gains in genes for which we report amplifications with a relative minimum copy number between 2.5 and 3 times ploidy.
    2. Any chromosomal band location with at least one gene lost or fully amplified is considered potentially interesting.
       A maximum of 10 additional gains (sorted by minimum copy number) and 10 additional losses are reported as potentially interesting:
        - For a band with more than one gene amplified, the gene with the highest minimum copy number is picked.
        - For a band with a loss that has no losses reported in this band already, an arbitrary gene is picked.
- Other potentially relevant fusions. A maximum of 10 additional fusions (picked arbitrarily) are reported as potentially interesting:
    1. Any fusion that is not reported and has a reported type other than NONE.
    2. Any fusion in a gene that is configured as an oncogene in the driver gene panel.
- Other viral presence:
    1. Any viral presence that is not otherwise reported.
- Potentially interesting gene disruptions:
    1. Any unreported but disruptive gene disruption that is disrupting an exon which lies within a promiscuous exon range based on
       the fusion knowledgebase.
- Potentially interesting LOH events:
    1. In case MSI is detected, LOH (if present) is shown for the following genes: MLH1, MSH2, MSH6, PMS2, EPCAM
    2. In case HRD (based on CHORD) is detected, LOH (if present) is shown for the following genes: BRCA1, BRCA2, RAD51C, PALB2

In case ORANGE was run in DNA+RNA mode, DNA findings will be annotated with RNA:

- Drivers and potentially interesting variants are annotated with RNA depth
- Drivers and potentially interesting amps/dels are annotated with TPM, and corresponding percentile and fold change for database and
  applicable tumor type
- Drivers and potentially interesting fusions are annotated depending on fusion type:
    1. `EXON_DEL_DUP` and other intra-gene fusions are annotated with exon-skipping novel splice junctions
    2. @IG fusions are annotated with TPM of the 3' fusion gene
    3. Other fusions are annotated with RNA fusion details (detected fusions in RNA, and corresponding fragment support and depth of 5' and
       3' junction)

## Germline Findings

In addition to all germline SNV/Indel tumor drivers determined by [PURPLE](../purple), the following is added to the report:

- Other potentially relevant variants
    1. Any hotspots that are not configured to be reported.
    2. Any hotspots that are filtered based on quality.
- Potentially pathogenic germline deletions
- Potentially pathogenic germline LOH events
- Potentially pathogenic germline homozygous disruptions
- Potentially pathogenic germline gene disruptions
- Missed variant likelihood (MVLH) per gene, presenting the likelihood of missing a pathogenic variant in case there would have been one
  present.
- (Large-scale) germline CN aberrations.
    - Germline CN aberrations are determined by [PURPLE](../purple) and include aberrations such as klinefelter or trisomy X.
- Pharmacogenetics (DPYD & UGT1A1 status)

## Immunology

The immunology chapter is work-in-progress and will report on various immunology properties of the tumor sample.

The chapter currently presents the following:

- HLA-A/B/C details
    1. QC Status
    2. Detected alleles, annotated with #total fragments and somatic annotation (tumor copy number, #mutations)

In case ORANGE was run in DNA+RNA mode, the alleles will be annotated by RNA fragment support.

## RNA Findings

If run with RNA, this chapter displays potentially interesting RNA details:

- QC Details
- Drive gene panel genes with high TPM (>90th percentile database & tumor type) or low TPM (<5th percentile database & tumor type)
- Potentially interesting support for known or promiscuous fusions not detected in our DNA analysis pipeline
- Potentially interesting novel splice junctions
    1. Exon-skipping events in `EXON_DEL_DUP` fusion genes
    2. Novel exon/intron events in driver gene panel genes

## Cohort Comparison

The cohort comparison reports all the properties of a tumor sample that [Cuppa](../cuppa) considers for determining tumor type. The cohort
comparison displays the prevalence of the tumor's properties with respect to the cohorts that Cuppa could potentially assign the sample to:

- Genomic position distribution of SNVs and their tri-nucleotide signature
- Sample traits of the tumor (for example, number of LINE insertions)
- (Driver) features of the tumor.

Do note that RNA features and cohort comparison thereof are only included if ORANGE was run in combined DNA/RNA mode.

## Quality Control

The quality control chapter provides extensive details that can help with interpreting the overall [PURPLE](../purple) QC status or
investigate potential causes for QC failure.

- The high-level QC from [PURPLE](../purple)
- Various details from the tumor and reference samples flagstats and coverage stats
- Various plots from [PURPLE](../purple)
- BQR plots from both reference and tumor sample from [SAGE](../sage)

## Version History and Download Links

- Upcoming
<<<<<<< HEAD
  - Split pharmacogenetic haplotype into separate haplotype and genotype on front page and in table.
=======
    - Add PurpleTranscriptImpact.reported and make PurpleVariant.reported a derived field. This
      uses the REPORTABLE_TRANSCRIPTS vcf field introduced in PURPLE 4.0.
>>>>>>> 2d8ddcf1
- [3.4.0](https://github.com/hartwigmedical/hmftools/releases/tag/orange-v3.4.0)
    - Produce ORANGE datamodel v2.4.0 (including max copy number for gene copy numbers)
    - Bugfix: ORANGE can now map stomach and esophageal squamous cell carcinomas to their rightful cohort.
        - Note: Available in ORANGE [3.3.1](https://github.com/hartwigmedical/hmftools/releases/tag/orange-v3.3.1)
- [3.3.0](https://github.com/hartwigmedical/hmftools/releases/tag/orange-v3.3.0)
    - Clonal likelihood is set to 0 or 1 based on variant copy number when converting germline variants to somatic
    - Bugfix: Fix bug in germline MVLH parsing that caused them to be underestimated by a factor 100.
    - Restrict germline MVLH table on PDF and related field in JSON to genes handled by SAGE germline.
- [3.2.0](https://github.com/hartwigmedical/hmftools/releases/tag/orange-v3.2.0)
    - Support new ORANGE-datamodel (v2.3.0).
    - Support germline deletions heterozygous in the tumor:
        - Included in new section "Potentially pathogenic germline LOH events" on PDF report.
        - Included in new fields `allGermlineLossOfHeterozygosities` and `reportableGermlineLossOfHeterozygosities` in the JSON.
        - Converted to somatic LOH events when `convert_germline_to_somatic` parameter is provided.
        - Changed titles of somatic LOH and germline losses on PDF report to accommodate these changes.
    - Combine multiple germline loss calls for the same gene into one call.
    - Merge germline and somatic losses when both exist for the same gene.
    - Bugfix: Simple clusters affecting no exons are now excluded when counting expected number of linx plots
    - Bugfix: ORANGE throws an exception in case a cancer type is resolved for isofox that does not exist in the gene distribution data.
    - ORANGE throws an exception in case empty cuppa predictions are provided (cuppa output file is empty or is missing probabilities)
- [3.1.0](https://github.com/hartwigmedical/hmftools/releases/tag/orange-v3.1.0)
    - ORANGE report now shows the new CUPPA v2.0 visualization
    - New ORANGE-datamodel (v2.2.0) supports the tabular output from both CUPPA v2.0 and CUPPA v1.x
    - `::` is used rather than `_` to concatenate the two genes fused in DNA and RNA fusions (impacting orange-datamodel!)
- [3.0.2](https://github.com/hartwigmedical/hmftools/releases/tag/orange-v3.0.2)
    - Fixed bug with selecting high/low expressed genes for samples without a specific cancer-type (e.g. CUPs)
- [3.0.1](https://github.com/hartwigmedical/hmftools/releases/tag/orange-v3.0.1)
    - Fixed bug (potential NPE) when resolving optional paths
- [3.0.0](https://github.com/hartwigmedical/hmftools/releases/tag/orange-v3.0.0)
    - Disclaimer (if enabled) has bigger font size in footer, and a disclaimer is now also present in header.
    - New ORANGE-datamodel (v2.0.0) with lots of datamodel renames and clean-ups.
        - Parameter `experimentDate` has been renamed to `samplingDate`
        - Kataegis plots are now mandatory and expected to be produced in every situation by PURPLE.
    - Data is displayed in the report as "NA" in case of purple QC failure, in case the data by itself is not interpretable (e.g. TML).
    - The TMB status (high vs low) is displayed on the front page along with the actual TMB.
    - The status of UGT1A1 is displayed on the front page.
    - The undisrupted CN of a DUP, in case of a HOM_DUP_DISRUPTION, is displayed as undisrupted CN minus junction CN
    - Lilac RNA and ref counts are displayed as NONE in case they are not available (rather than 0)
    - The parameter `experiment_type` is now required, with valid values being PANEL or WGS.
    - Report all non-canonical variants in case of multiple variants in same gene
- [2.7.0](https://github.com/hartwigmedical/hmftools/releases/tag/orange-v2.7.0)
    - Supports targeted tumor-only mode:
        - Omits Cuppa, Chord, Sigs and VirusBreakends
        - Omits Germline annotations
    - DOID cohort mapper throws exception instead of warn in case of invalid DOID combinations
    - Various DOID combinations are added to resolve to Esophagus or Stomach cohorts when combined with Gastroesophageal cancer DOIDs
    - A bug has been fixed with respect to using transcripts from the ensembl data cache that are not ensembl transcripts.
    - Test data and test report have been bumped to v5.33 pipeline
- [2.6.0](https://github.com/hartwigmedical/hmftools/releases/tag/orange-v2.6.0)
    - Various updates to configuration:
        - All inputs are now configured via one directory per tool rather than individual files
        - `ensembl_data_directory` parameter has been renamed to `ensembl_data_dir`
        - `driver_gene_panel_tsv` parameter has been renamed to `driver_gene_panel`
        - `isofox_gene_distribution_csv` parameter has been renamed to `isofox_gene_distribution`
        - `isofox_alt_sj_cohort_csv` parameter has been renamed to `isofox_alt_sj_cohort`
        - `log_level` parameter has been added to allow manual override of the default log level
- [2.5.0](https://github.com/hartwigmedical/hmftools/releases/tag/orange-v2.5.0)
    - Bugfix: Maintain linx clusters after ORANGE germline conversion
    - Include breakdown by classifier in CUPPA predictions
    - Fixed bug that used invalid RNA gene expression cohort percentiles for CUP tumors and prevented high-expression findings
    - Added new PURPLE variant effects: `PHASED_MISSENSE` and `PHASED_SYNONYMOUS`
- [2.4.1](https://github.com/hartwigmedical/hmftools/releases/tag/orange-v2.4.1)
    - Fixes java.lang.IllegalStateException occurring when sample has virus integration.
- [2.4.0](https://github.com/hartwigmedical/hmftools/releases/tag/orange-v2.4.0)
    - The ORANGE datamodel used in the json output has been separated from the ORANGE logic and available as an artifact for
      other projects to depend on (see also [ORANGE-datamodel](../orange-datamodel))
    - All copy numbers are rounded to single digit instead of no digits
    - Combination of urethra cancer and renal cell cancer is mapped to OTHER by ORANGE cohort mapper
    - The ORANGE cohort mapping application queries clinical view rather than datarequest
    - Added `-add_disclaimer` parameter that will print a "research use only" disclaimer in the footer when set
    - PDF documents now share a single instance of each font to reduce file size
    - Formatting for undetermined HRD type is improved
- [2.3](https://github.com/hartwigmedical/hmftools/releases/tag/orange-v2.3)
    - Full support for reporting germline structural variants
        - This includes extended linx & purple datamodels with various germline findings
        - All somatic fields now have explicit "somatic" in their property name.
    - Added `-cuppa_chart_plot` parameter to hold the output of cuppa-chart
    - Cuppa, VirusInterpreter, Sigs and Chord are made optional to support pipeline running in targeted-mode
    - Add `experimentType` to ORANGE output which is either `TARGETED` or `FULL_GENOME` based on purple's targeted property.
    - Removed warning in case a variant potentially falls in the splice region of 2 neighbouring exons
- [2.2](https://github.com/hartwigmedical/hmftools/releases/tag/orange-v2.2)
    - (COSMIC) signatures are added to the somatic findings (new parameter: `-sigs_allocation_tsv`)
    - Unreported germline variants are no longer converted to somatic variants in case "germline to somatic conversion" is enabled.
    - In case of NO_TUMOR, all germline variants are wiped in case "germline to somatic conversion" is enabled.
    - Populate affectedExon for intronic variants in splice regions.
    - RAD51B is added as a gene that is reported for LOH in case of HR deficiency
- [2.1](https://github.com/hartwigmedical/hmftools/releases/tag/orange-v2.1)
    - Various improvements to RNA datamodel making the datamodel more explicit (enums rather than strings)
    - Virus interpreter data contains "all" and "reported" consistent with linx and purple.
    - affectedCodon and affectedExon are populated correctly in variant transcript impact (new parameter: `-ensembl_data_directory`)
- [2.0](https://github.com/hartwigmedical/hmftools/releases/tag/orange-v2.0)
    - Many and major datamodel changes in the ORANGE json output.
    - Remove PROTECT dependency from ORANGE including clinical evidence chapter and potentially interesting mutations based on evidence
    - Support tumor-only mode
    - Plots are now copied as part of ORANGE algo and paths to plots are registered relative to the location of the output json file.
    - Various minor changes and bug fixes to RNA:
        - Improve formatting of non-duplicate fragments in RNA findings
        - Germline variants are now actually annotated with RNA in case RNA data is present.
        - RNA sample config is mandatory in case RNA data is provided.
    - Disruptions are now displayed exactly as they are provided by linx without further conversions or merging.
- [1.10](https://github.com/hartwigmedical/hmftools/releases/tag/orange-v1.10)
    - Classify each driver gene as wild-type in case:
        1. Purple fit is reliable
        2. No reportable events have been found in the gene.
    - Various additions and improvements to selection of potentially interesting events:
        - Unreported variants with canonical synonymous impact but reportable worst impact are added as potentially interesting variants.
        - Unreported variants in splice regions of genes for which we report splice variants are added as potentially interesting variants.
        - Unreported variants near hotspots are added as potentially interesting.
        - Unreported fusions of all oncogenes are added as potentially interesting fusions.
        - Driver genes that are nearly amplified (2.5 < minRelCN < 3) are added as potentially interesting gains.
        - Non-driver amplifications and losses are preferentially selected for being suspicious in case they have associated evidence.
        - Non-driver losses that have associated evidence but also a reported loss in the same band are retained as suspicious loss.
        - Breakends that are disruptive inside a pathogenic exon range of a promiscuous fusion gene but did not lead to fusions are added as
          potentially interesting disruptions.
    - Various new annotations of existing tables:
        - Gene disruptions are annotated by their cluster ID to be able to determine whether multiple events happened in same event.
            - New input: `linx_structural_variant_tsv`
        - Expression entries in the RNA chapter are annotated with their tumor CN
    - Clinical evidence is now grouped by event rather than treatment.
    - Various minor and technical improvements:
        - Add optional parameter `experiment_date` which, when provided in YYMMDD format, sets the experiment date. If param is not
          provided, the current date is used (as before).
        - Variants with identical phased inframe canonical effect are dedup'ed prior to reporting.
        - Treatment counts on the front page are retrieved from general evidence only and no longer include trials.
        - Average chromosome arm copy numbers are calculated and stored in ORANGE JSON:
            - New input: `purple_somatic_copy_number_tsv`
        - All potentially interesting sections are now also written to the JSON output.
        - The structural variant driver table has been removed as all interesting events where duplicated with events in other sections
        - Add optional parameter `limit_json_output`, which if set limits the size of the JSON output to facilitate manual inspection of
          JSON datamodel.
- [1.9](https://github.com/hartwigmedical/hmftools/releases/tag/orange-v1.9)
    - Proper support for RNA
        - Add (mandatory) `driver_gene_panel_tsv` and `known_fusion_file` inputs to support interpretation of isofox results
        - RNA Depth for variants is picked up in case purple somatic/germline variants have been annotated with RNA.
        - Amps and dels are annotated with expression data (tpm, plus percentiles and fold change)
        - Fusions are annotated by RNA support:
            - For `EXON_DEL_DUP` and other intra-gene fusions, a list of novel splice junctions is used for annotation.
            - IG fusions are annotated with the expression data of the 3' gene
            - All other fusions are annotated with their equivalent counterparts in RNA.
        - A new chapter is added with RNA statistics and various types of novel findings that were not found in DNA.
        - Config impact:
            - `rna_sample_id` enables RNA-annotated variant loading when configured as-expected.
            - `isofox_gene_distribution_csv` and `isofox_alt_sj_cohort_csv` enable annotation of isofox results.
            - `isofox_summary_csv`, `isofox_gene_data_csv`, `isofox_fusion_csv`, `isofox_alt_splice_junction_csv` are the actual isofox data
              files.
    - (Technical) improvements to CUPPA
        - CUPPA data loader favors overall combined score > DNA combined score > RNA combined score.
        - CUPPA data loader retains the combined prediction for every cancer type, not just the best prediction.
    - Add DPYD status on front page
    - `ref_genome_version` configures the ref genome version used, and is propagated into JSON output and report (QC chapter).
    - Support for germline SVs
        - `linx_germline_disruption_tsv` configures the path towards the LINX germline disruptions.
        - Reported germline disruptions are displayed in the Germline Findings chapter.
    - Support for germline deletions
        - `purple_germline_deletion_tsv` configures the path towards the PURPLE germline deletions.
        - Reported germline deletions are displayed in the Germline Findings chapter.
    - Support for LILAC
        - `lilac_result_csv` and `lilac_qc_csv` configure the paths to the LILAC data files
        - Immunology chapter displays the LILAC QC status along with the HLA alleles found.
    - Addition of potentially relevant LOH events:
        - In case of HRD: LOH is reported for BRCA1, BRCA2, PALB2, RAD51C
        - In case of MSI: LOH is reported for MLH1, MSH2, MSH6, PMS2, EPCAM
    - Evidence labeled as having `NO_BENEFIT` from PROTECT are filtered out for reporting.
- [1.8](https://github.com/hartwigmedical/hmftools/releases/tag/orange-v1.8)
    - Only show every source name once in clinical evidence section.
    - Fix bug with selecting variants that are unreported but have evidence.
    - Improve support for multiple drivers on same gene but with different transcripts.
- [1.7](https://github.com/hartwigmedical/hmftools/releases/tag/orange-v1.7)
    - Support for PROTECT v2.1
    - Support multiple LPS per variant in SAGE
- [1.6](https://github.com/hartwigmedical/hmftools/releases/tag/orange-v1.6)
    - Transform germline variants to somatic in case germline is switched off (somatic findings + drivers on front page)
    - Add "upstream" to variant details in case variant is upstream without annotation
    - Add driver likelihood for viruses
    - Generify trial sources to include any trial source that is labeled as trial by SERVE
- [1.5](https://github.com/hartwigmedical/hmftools/releases/tag/orange-v1.5)
    - Support for [PAVE](../pave/README.md)
    - Handle multiple drivers per gene where non-canonical transcripts are included. Current behaviour is to ignore non-canonical transcript
      drivers.
    - Support for proper fusion table rendering in case fusions are wrapped over multiple pages.
- [1.4](https://github.com/hartwigmedical/hmftools/releases/tag/orange-v1.4)
    - Fix a formatting problem in clinical evidence in case of very long genomic events
    - Support display of variants with coding impact relative to the 3' UTR region of a gene.
    - Fix another bug with percentile determination in the absence of a cancer type
- [1.3](https://github.com/hartwigmedical/hmftools/releases/tag/orange-v1.3)
    - Fix bug for generating reports for samples without a known cancer type
    - Fix bug when passing a Cuppa feature plot image that does not exist.
- [1.2](https://github.com/hartwigmedical/hmftools/releases/tag/orange-v1.2)
    - Support for [Virus Interpreter v1.1](../virus-interpreter/README.md), including addition of % covered, mean coverage and expected
      clonal coverage
    - The Cuppa best prediction is always displayed on the front page regardless of reliability of prediction.
    - More details about HR deficiency are displayed on front page in case sample is HR deficient
    - Pan-cancer and cancer-type specific percentiles for SV TMB are displayed on the front page
    - Other autosomal regions with deletions are no longer filtered for germline events, so all autosomal deletions are now displayed
      regardless of whether they occurred in germline or not.
    - Many technical and param changes described in linked release notes
- [1.1](https://github.com/hartwigmedical/hmftools/releases/tag/orange-v1.1)
    - Add JSON output of comprehensive platinum output
- [1.0](https://github.com/hartwigmedical/hmftools/releases/tag/orange-v1.0)
    - Initial release<|MERGE_RESOLUTION|>--- conflicted
+++ resolved
@@ -232,12 +232,9 @@
 ## Version History and Download Links
 
 - Upcoming
-<<<<<<< HEAD
-  - Split pharmacogenetic haplotype into separate haplotype and genotype on front page and in table.
-=======
     - Add PurpleTranscriptImpact.reported and make PurpleVariant.reported a derived field. This
       uses the REPORTABLE_TRANSCRIPTS vcf field introduced in PURPLE 4.0.
->>>>>>> 2d8ddcf1
+    - Split pharmacogenetic haplotype into separate haplotype and genotype on front page and in table.
 - [3.4.0](https://github.com/hartwigmedical/hmftools/releases/tag/orange-v3.4.0)
     - Produce ORANGE datamodel v2.4.0 (including max copy number for gene copy numbers)
     - Bugfix: ORANGE can now map stomach and esophageal squamous cell carcinomas to their rightful cohort.
