--- conflicted
+++ resolved
@@ -231,10 +231,6 @@
 ## Version History and Download Links
 
 - Upcoming
-<<<<<<< HEAD
-    - Data is displayed in the report as "NA" in case of purple QC failure, in case the data by itself is not interpretable (e.g. TML)
-    - The TMB status (high vs low) is displayed on the front page along with the actual TMB
-    - The status of UGT1A1 is displayed on the front page
     - Support germline deletions heterozygous in the tumor:
         - Included in new section "Potentially pathogenic germline LOH events" on PDF report.
         - Included in new fields `allGermlineLossOfHeterozygosities` and `reportableGermlineLossOfHeterozygosities` in the JSON.
@@ -242,7 +238,6 @@
         - Changed titles of somatic LOH and germline losses on PDF report to accommodate these changes.
     - Combine multiple germline loss calls for the same gene into one call.
     - Merge germline and somatic losses when both exist for the same gene.
-=======
     - Bugfix: Simple clusters affecting no exons are now excluded when counting expected number of linx plots
     - Bugfix: ORANGE throws an exception in case a cancer type is resolved for isofox that does not exist in the gene distribution data.
     - ORANGE throws an exception in case empty cuppa predictions are provided (cuppa output file is empty or is missing probabilities)  
@@ -266,7 +261,6 @@
     - Lilac RNA and ref counts are displayed as NONE in case they are not available (rather than 0)
     - The parameter `experiment_type` is now required, with valid values being PANEL or WGS.
     - Report all non-canonical variants in case of multiple variants in same gene
->>>>>>> 7a6717d5
 - [2.7.0](https://github.com/hartwigmedical/hmftools/releases/tag/orange-v2.7.0)
     - Supports targeted tumor-only mode:
         - Omits Cuppa, Chord, Sigs and VirusBreakends
