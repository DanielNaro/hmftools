--- conflicted
+++ resolved
@@ -38,19 +38,11 @@
 import com.hartwig.hmftools.datamodel.purple.PurpleGainLoss;
 import com.hartwig.hmftools.datamodel.purple.PurpleGeneCopyNumber;
 import com.hartwig.hmftools.datamodel.purple.PurpleLikelihoodMethod;
-<<<<<<< HEAD
 import com.hartwig.hmftools.datamodel.purple.PurpleLossOfHeterozygosity;
-import com.hartwig.hmftools.datamodel.purple.PurpleRecord;
-import com.hartwig.hmftools.datamodel.purple.PurpleVariant;
-
-import static com.hartwig.hmftools.orange.OrangeApplication.LOGGER;
-
-=======
 import com.hartwig.hmftools.datamodel.purple.PurpleQCStatus;
 import com.hartwig.hmftools.datamodel.purple.PurpleRecord;
 import com.hartwig.hmftools.datamodel.purple.PurpleVariant;
 
->>>>>>> 7a6717d5
 import org.jetbrains.annotations.NotNull;
 import org.jetbrains.annotations.Nullable;
 
@@ -162,15 +154,10 @@
                     merged.add(convertToSomaticMutationDriver(germlineDriver));
                 }
 
-<<<<<<< HEAD
-                if(germlineDriver.driver() == PurpleDriverType.GERMLINE_DELETION
+                if(germlineDriver.type() == PurpleDriverType.GERMLINE_DELETION
                         && findMatchingSomaticDriver(germlineDriver, somaticDrivers, PurpleDriverType.DEL) == null
                         && reportableGermlineFullLosses != null && reportableGermlineFullLosses.stream()
                         .anyMatch(l -> l.gene().equals(germlineDriver.gene())))
-=======
-                if(germlineDriver.type() == PurpleDriverType.GERMLINE_DELETION
-                        && findMatchingSomaticDriver(germlineDriver, somaticDrivers, PurpleDriverType.DEL) == null)
->>>>>>> 7a6717d5
                 {
                     merged.add(convertToSomaticDeletionDriver(germlineDriver));
                 }
@@ -312,7 +299,7 @@
         List<PurpleGeneCopyNumber> mergedSuspectGeneCopyNumberWithLOH = Lists.newArrayList();
         for(PurpleGeneCopyNumber somaticSuspectLOH : purple.suspectGeneCopyNumbersWithLOH())
         {
-            if(genesWithReportableGermlineLOH.contains(somaticSuspectLOH.geneName()))
+            if(genesWithReportableGermlineLOH.contains(somaticSuspectLOH.gene()))
             {
                 PurpleGeneCopyNumber adjustedSuspectLOH =
                         correctForGermlineImpact(somaticSuspectLOH, reportableGermlineLossOfHeterozygosities);
@@ -345,7 +332,7 @@
     private static boolean shouldAddSuspectGeneCopyNumberWithLOH(@NotNull PurpleGeneCopyNumber candidateSuspectGeneCopyNumber,
             @NotNull List<PurpleGeneCopyNumber> suspectGeneCopyNumbersWithLOH, @Nullable List<PurpleGainLoss> reportableGermlineFullLosses)
     {
-        String gene = candidateSuspectGeneCopyNumber.geneName();
+        String gene = candidateSuspectGeneCopyNumber.gene();
 
         boolean alreadySuspectGeneCopyNumberWithLOH = findMatchingGeneCopyNumber(gene, suspectGeneCopyNumbersWithLOH) != null;
         boolean hasReportableGermlineFullLoss =
@@ -361,7 +348,7 @@
     {
         for(PurpleGeneCopyNumber geneCopyNumber : geneCopyNumbers)
         {
-            if(geneCopyNumber.geneName().equals(gene))
+            if(geneCopyNumber.gene().equals(gene))
             {
                 return geneCopyNumber;
             }
@@ -385,7 +372,7 @@
             @NotNull List<PurpleLossOfHeterozygosity> reportableGermlineLossOfHeterozygosities)
     {
         OptionalDouble minimumTumorCopyNumber = reportableGermlineLossOfHeterozygosities.stream()
-                .filter(d -> d.gene().equals(geneCopyNumber.geneName()))
+                .filter(d -> d.gene().equals(geneCopyNumber.gene()))
                 .mapToDouble(PurpleLossOfHeterozygosity::minCopies)
                 .min();
         if(minimumTumorCopyNumber.isPresent())
