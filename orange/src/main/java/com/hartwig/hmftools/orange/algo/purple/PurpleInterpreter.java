--- conflicted
+++ resolved
@@ -102,37 +102,29 @@
                 GermlineVariantSelector.selectInterestingUnreportedVariants(allGermlineVariants);
         if(additionalSuspectGermlineVariants != null)
         {
-            LOGGER.info(" Found an additional {} germline variants that are potentially interesting",
-                    additionalSuspectGermlineVariants.size());
-        }
-
-        List<PurpleGainLoss> allSomaticGainsLosses = extractAllGainsLosses(
-                purple.purityContext().qc().status(),
-                purple.purityContext().gender(),
-                purple.purityContext().bestFit().ploidy(),
-                purple.purityContext().targeted(),
-                purple.allSomaticGeneCopyNumbers());
+            LOGGER.info(" Found an additional {} germline variants that are potentially interesting", additionalSuspectGermlineVariants.size());
+        }
+
+        List<PurpleGainLoss> allSomaticGainsLosses =
+                extractAllGainsLosses(purple.purityContext().qc().status(), purple.purityContext().gender(), purple.purityContext()
+                        .bestFit()
+                        .ploidy(), purple.purityContext().targeted(), purple.allSomaticGeneCopyNumbers());
         List<PurpleGainLoss> reportableSomaticGainsLosses = somaticGainsLossesFromDrivers(purple.somaticDrivers());
 
         List<PurpleGainLoss> nearReportableSomaticGains =
-                CopyNumberSelector.selectNearReportableSomaticGains(purple.allSomaticGeneCopyNumbers(),
-                        purple.purityContext().bestFit().ploidy(),
-                        allSomaticGainsLosses,
-                        driverGenes);
-        LOGGER.info(" Found an additional {} near-reportable somatic gains that are potentially interesting",
-                nearReportableSomaticGains.size());
+                CopyNumberSelector.selectNearReportableSomaticGains(purple.allSomaticGeneCopyNumbers(), purple.purityContext()
+                        .bestFit()
+                        .ploidy(), allSomaticGainsLosses, driverGenes);
+        LOGGER.info(" Found an additional {} near-reportable somatic gains that are potentially interesting", nearReportableSomaticGains.size());
 
         List<PurpleGainLoss> additionalSuspectSomaticGainsLosses =
                 CopyNumberSelector.selectInterestingUnreportedGainsLosses(allSomaticGainsLosses, reportableSomaticGainsLosses);
-        LOGGER.info(" Found an additional {} somatic gains/losses that are potentially interesting",
-                additionalSuspectSomaticGainsLosses.size());
+        LOGGER.info(" Found an additional {} somatic gains/losses that are potentially interesting", additionalSuspectSomaticGainsLosses.size());
 
         List<GermlineDeletion> allGermlineDeletions = purple.allGermlineDeletions();
         List<GeneCopyNumber> suspectGeneCopyNumbersWithLOH =
-                LossOfHeterozygositySelector.selectHRDOrMSIGenesWithLOH(purple.allSomaticGeneCopyNumbers(),
-                        allGermlineDeletions,
-                        purple.purityContext().microsatelliteStatus(),
-                        chord != null ? chord.hrStatus() : null);
+                LossOfHeterozygositySelector.selectHRDOrMSIGenesWithLOH(purple.allSomaticGeneCopyNumbers(), allGermlineDeletions, purple.purityContext()
+                        .microsatelliteStatus(), chord != null ? chord.hrStatus() : null);
         LOGGER.info(" Found an additional {} suspect gene copy numbers with LOH", suspectGeneCopyNumbersWithLOH.size());
 
         List<PurpleGainLoss> allGermlineFullLosses = null;
@@ -142,11 +134,8 @@
 
         if(allGermlineDeletions != null)
         {
-            List<GermlineDeletion> impliedDeletions = implyDeletionsFromBreakends(allGermlineDeletions,
-                    linx.reportableGermlineBreakends(),
-                    purple.allGermlineStructuralVariants(),
-                    linx.allGermlineStructuralVariants(),
-                    driverGenes);
+            List<GermlineDeletion> impliedDeletions =
+                    implyDeletionsFromBreakends(allGermlineDeletions, linx.reportableGermlineBreakends(), purple.allGermlineStructuralVariants(), linx.allGermlineStructuralVariants(), driverGenes);
             LOGGER.info(" Implied {} additional reportable germline deletions from breakends", impliedDeletions.size());
 
             List<GermlineDeletion> mergedGermlineDeletions = Lists.newArrayList();
@@ -217,12 +206,7 @@
             boolean bothReported = first.reported() && second.reported();
             boolean bothDel = first.type() == LinxBreakendType.DEL && second.type() == LinxBreakendType.DEL;
             boolean sameGene = first.gene().equals(second.gene());
-<<<<<<< HEAD
-            boolean sameTranscript = first.transcriptId().equals(second.transcriptId());
-=======
             boolean sameTranscript = first.transcript().equals(second.transcript());
-            boolean noWildTypeRemaining = first.undisruptedCopyNumber() < 0.5 && second.undisruptedCopyNumber() < 0.5;
->>>>>>> 7a6717d5
 
             StructuralVariant sv = findBySvId(allPurpleGermlineSvs, allLinxGermlineSvAnnotations, first.svId());
             boolean meetsMaxLength = false;
@@ -241,28 +225,9 @@
                     && wouldBeReportableDeletion)
             {
                 // assumes deletion is heterozygous in germline
-                impliedDeletions.add(new GermlineDeletion(first.gene(),
-                        first.chromosome(),
-<<<<<<< HEAD
-                        first.chrBand(),
-                        Math.min(sv.start().position(), sv.end().position()),
-                        Math.max(sv.start().position(), sv.end().position()),
-=======
-                        first.chromosomeBand(),
-                        0,
-                        0,
->>>>>>> 7a6717d5
-                        0,
-                        0,
-                        0,
-                        GermlineDetectionMethod.SEGMENT,
-                        GermlineStatus.HET_DELETION,
-                        tumorStatus,
-                        1D,
-                        tumorCopyNumber,
-                        Strings.EMPTY,
-                        0,
-                        true));
+                impliedDeletions.add(new GermlineDeletion(first.gene(), first.chromosome(), first.chromosomeBand(), Math.min(sv.start()
+                        .position(), sv.end().position()), Math.max(sv.start().position(), sv.end()
+                        .position()), 0, 0, 0, GermlineDetectionMethod.SEGMENT, GermlineStatus.HET_DELETION, tumorStatus, 1D, tumorCopyNumber, Strings.EMPTY, 0, true));
             }
         }
         return impliedDeletions;
@@ -357,7 +322,6 @@
     }
 
     @NotNull
-<<<<<<< HEAD
     private static List<PurpleLossOfHeterozygosity> selectReportableLossOfHeterozygosities(
             @NotNull Map<PurpleLossOfHeterozygosity, Boolean> lossOfHeterozygosityToReportability)
     {
@@ -375,12 +339,8 @@
     }
 
     @NotNull
-    private static List<PurpleGainLoss> extractAllGainsLosses(@NotNull Set<PurpleQCStatus> qcStatus, double ploidy, boolean isTargetRegions,
-=======
-    private static List<PurpleGainLoss> extractAllGainsLosses(
-            @NotNull Set<PurpleQCStatus> qcStatus, @NotNull Gender gender, double ploidy, boolean isTargetRegions,
->>>>>>> 7a6717d5
-            @NotNull List<GeneCopyNumber> allGeneCopyNumbers)
+    private static List<PurpleGainLoss> extractAllGainsLosses(@NotNull Set<PurpleQCStatus> qcStatus, @NotNull Gender gender, double ploidy,
+            boolean isTargetRegions, @NotNull List<GeneCopyNumber> allGeneCopyNumbers)
     {
         List<DriverGene> allGenes = Lists.newArrayList();
         for(GeneCopyNumber geneCopyNumber : allGeneCopyNumbers)
@@ -408,8 +368,7 @@
 
         List<DriverCatalog> allGainLosses = Lists.newArrayList();
 
-        allGainLosses.addAll(AmplificationDrivers.findAmplifications(
-                qcStatus, gender, allGenesPanel, ploidy, allGeneCopyNumbers, isTargetRegions));
+        allGainLosses.addAll(AmplificationDrivers.findAmplifications(qcStatus, gender, allGenesPanel, ploidy, allGeneCopyNumbers, isTargetRegions));
 
         allGainLosses.addAll(delDrivers.deletions(allGeneCopyNumbers, isTargetRegions));
 
