--- conflicted
+++ resolved
@@ -113,18 +113,11 @@
         }
     }
 
-<<<<<<< HEAD
     private void addGermlineDeletions(@NotNull Document document)
     {
-        List<PurpleGainLoss> reportableGermlineGainsLosses = report.purple().reportableGermlineFullLosses();
-        if(reportableGermlineGainsLosses != null)
-        {
-            String title = "Potentially pathogenic germline deletions (" + reportableGermlineGainsLosses.size() + ")";
-            document.add(GainLossTable.build(title, contentWidth(), reportableGermlineGainsLosses, report.isofox(), reportResources));
-=======
-    private void addGermlineDeletions(@NotNull Document document) {
         List<PurpleGainLoss> reportableGermlineFullLosses = report.purple().reportableGermlineFullLosses();
-        if (reportableGermlineFullLosses != null) {
+        if(reportableGermlineFullLosses != null)
+        {
             String title = "Potentially pathogenic germline deletions (" + reportableGermlineFullLosses.size() + ")";
             document.add(GainLossTable.build(title, contentWidth(), reportableGermlineFullLosses, report.isofox(), reportResources));
         }
@@ -135,7 +128,6 @@
         {
             String title = "Potentially pathogenic germline LOH events (" + reportableGermlineLossOfHeterozygosities.size() + ")";
             document.add(GermlineLossOfHeterozygosityTable.build(title, contentWidth(), reportableGermlineLossOfHeterozygosities, report.isofox(), reportResources));
->>>>>>> c066c35a
         }
     }
 
@@ -170,12 +162,11 @@
         if(germlineMVLHPerGene != null)
         {
             Cells cells = new Cells(reportResources);
-            Table table = Tables.createContent(contentWidth(),
-                    new float[] { 2, 2, 1, 2, 2, 1, 2, 2, 1, 2, 2, 1 },
-                    new Cell[] { cells.createHeader("Gene"), cells.createHeader("MVLH"), cells.createHeader(Strings.EMPTY),
-                            cells.createHeader("Gene"), cells.createHeader("MVLH"), cells.createHeader(Strings.EMPTY),
-                            cells.createHeader("Gene"), cells.createHeader("MVLH"), cells.createHeader(Strings.EMPTY),
-                            cells.createHeader("Gene"), cells.createHeader("MVLH"), cells.createHeader(Strings.EMPTY) });
+            Table table = Tables.createContent(contentWidth(), new float[] { 2, 2, 1, 2, 2, 1, 2, 2, 1, 2, 2, 1 }, new Cell[] {
+                    cells.createHeader("Gene"), cells.createHeader("MVLH"), cells.createHeader(Strings.EMPTY), cells.createHeader("Gene"),
+                    cells.createHeader("MVLH"), cells.createHeader(Strings.EMPTY), cells.createHeader("Gene"), cells.createHeader("MVLH"),
+                    cells.createHeader(Strings.EMPTY), cells.createHeader("Gene"), cells.createHeader("MVLH"),
+                    cells.createHeader(Strings.EMPTY) });
 
             int count = 0;
             Set<String> genes = Sets.newTreeSet(Comparator.naturalOrder());
