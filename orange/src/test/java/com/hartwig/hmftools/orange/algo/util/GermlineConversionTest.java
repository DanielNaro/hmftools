--- conflicted
+++ resolved
@@ -40,12 +40,8 @@
 import org.jetbrains.annotations.Nullable;
 import org.junit.Test;
 
-<<<<<<< HEAD
 public class GermlineConversionTest
 {
-=======
-public class GermlineConversionTest {
->>>>>>> c066c35a
     private static final double EPSILON = 1.0E-10;
     private static final String TEST_GENE1 = "gene1";
     private static final String TEST_GENE2 = "gene2";
@@ -109,18 +105,19 @@
         PurpleGainLoss somaticGainLoss = TestPurpleGainLossFactory.builder().build();
         PurpleGainLoss reportableSomaticGainLoss = TestPurpleGainLossFactory.builder().build();
         PurpleGainLoss reportableGermlineFullLoss = TestPurpleGainLossFactory.builder().build();
-        PurpleLossOfHeterozygosity reportableGermlineLOH = TestPurpleLossOfHeterozygosityFactory.builder()
-                .gene(TEST_GENE1).minCopies(0.8).build();
-        PurpleGeneCopyNumber geneCopyNumberForGermlineLOH = TestPurpleGeneCopyNumberFactory.builder()
-                .geneName(TEST_GENE1).minCopyNumber(2.0).minMinorAlleleCopyNumber(0.9).build();
+        PurpleLossOfHeterozygosity reportableGermlineLOH =
+                TestPurpleLossOfHeterozygosityFactory.builder().gene(TEST_GENE1).minCopies(0.8).build();
+        PurpleGeneCopyNumber geneCopyNumberForGermlineLOH =
+                TestPurpleGeneCopyNumberFactory.builder().geneName(TEST_GENE1).minCopyNumber(2.0).minMinorAlleleCopyNumber(0.9).build();
         PurpleGeneCopyNumber suspectSomaticGeneCopyNumberWithLOH = TestPurpleGeneCopyNumberFactory.builder().geneName(TEST_GENE2).build();
 
         PurpleDriver somaticDriver = PurpleDriverTestFactory.builder().driver(PurpleDriverType.AMP).build();
         PurpleDriver germlineMutationDriver = PurpleDriverTestFactory.builder().driver(PurpleDriverType.GERMLINE_MUTATION).build();
         PurpleDriver germlineDisruptionDriver = PurpleDriverTestFactory.builder().driver(PurpleDriverType.GERMLINE_DISRUPTION).build();
-        PurpleDriver germlineHomozygousDeletionDriver = PurpleDriverTestFactory.builder().driver(PurpleDriverType.GERMLINE_DELETION).build();
-        PurpleDriver germlineHeterozygousDeletionDriver = PurpleDriverTestFactory.builder()
-                .driver(PurpleDriverType.GERMLINE_DELETION).gene(TEST_GENE1).build();
+        PurpleDriver germlineHomozygousDeletionDriver =
+                PurpleDriverTestFactory.builder().driver(PurpleDriverType.GERMLINE_DELETION).build();
+        PurpleDriver germlineHeterozygousDeletionDriver =
+                PurpleDriverTestFactory.builder().driver(PurpleDriverType.GERMLINE_DELETION).gene(TEST_GENE1).build();
 
         PurpleRecord purple = TestPurpleInterpretationFactory.builder()
                 .fit(createWithGermlineAberration())
@@ -169,8 +166,8 @@
 
         assertEquals(2, converted.suspectGeneCopyNumbersWithLOH().size());
         assertTrue(converted.suspectGeneCopyNumbersWithLOH().contains(suspectSomaticGeneCopyNumberWithLOH));
-        PurpleGeneCopyNumber convertedReportableGermlineLOH = TestPurpleGeneCopyNumberFactory.builder()
-                .geneName(TEST_GENE1).minCopyNumber(0.8).minMinorAlleleCopyNumber(0.).build();
+        PurpleGeneCopyNumber convertedReportableGermlineLOH =
+                TestPurpleGeneCopyNumberFactory.builder().geneName(TEST_GENE1).minCopyNumber(0.8).minMinorAlleleCopyNumber(0.).build();
         assertTrue(converted.suspectGeneCopyNumbersWithLOH().contains(convertedReportableGermlineLOH));
 
         PurpleRecord unreliableConverted = GermlineConversion.convertPurpleGermline(false, purple);
@@ -638,15 +635,17 @@
                 .likelihoodMethod(PurpleLikelihoodMethod.GERMLINE)
                 .build();
 
-        PurpleDriver germlineDriver2 =
-                PurpleDriverTestFactory.builder()
-                        .driver(PurpleDriverType.GERMLINE_MUTATION)
-                        .gene("gene 2")
-                        .transcript("transcript 1")
-                        .build();
-
-        List<PurpleDriver> merged = GermlineConversion.mergeGermlineDriversIntoSomatic(Lists.newArrayList(somaticDriver1, somaticDriver2),
-                Lists.newArrayList(germlineDriver1, germlineDriver2), Lists.newArrayList());
+        PurpleDriver germlineDriver2 = PurpleDriverTestFactory.builder()
+                .driver(PurpleDriverType.GERMLINE_MUTATION)
+                .gene("gene 2")
+                .transcript("transcript 1")
+                .build();
+
+        List<PurpleDriver> merged = GermlineConversion.mergeGermlineDriversIntoSomatic(
+                Lists.newArrayList(somaticDriver1, somaticDriver2),
+                Lists.newArrayList(germlineDriver1, germlineDriver2),
+                Lists.newArrayList()
+        );
 
         assertEquals(3, merged.size());
         PurpleDriver driver1 = findByGeneTranscript(merged, "gene 1", "transcript 1");
@@ -674,32 +673,25 @@
         assertEquals(1, mergedNoGermline.size());
         assertTrue(mergedNoGermline.contains(somaticDriver));
 
-        PurpleDriver germlineDriver1 =
-                PurpleDriverTestFactory.builder()
-                        .gene("gene 1")
-                        .transcript("transcript 1")
-                        .driver(PurpleDriverType.GERMLINE_DELETION)
-                        .build();
-
-        PurpleDriver germlineDriver2 =
-<<<<<<< HEAD
-                PurpleDriverTestFactory.builder()
-                        .gene("gene 2")
-                        .transcript("transcript 2")
-                        .driver(PurpleDriverType.GERMLINE_DELETION)
-                        .build();
-=======
-                PurpleDriverTestFactory.builder().gene("gene 2").transcript("transcript 2").driver(PurpleDriverType.GERMLINE_DELETION).build();
+        PurpleDriver germlineDriver1 = PurpleDriverTestFactory.builder()
+                .gene("gene 1")
+                .transcript("transcript 1")
+                .driver(PurpleDriverType.GERMLINE_DELETION)
+                .build();
+
+        PurpleDriver germlineDriver2 = PurpleDriverTestFactory.builder()
+                .gene("gene 2")
+                .transcript("transcript 2")
+                .driver(PurpleDriverType.GERMLINE_DELETION)
+                .build();
         PurpleGainLoss fullGermlineLossForDriver2 =
                 TestPurpleGainLossFactory.builder().gene("gene 2").interpretation(CopyNumberInterpretation.FULL_LOSS).build();
->>>>>>> c066c35a
-
-        PurpleDriver germlineDriver3 =
-                PurpleDriverTestFactory.builder()
-                        .gene("gene 3")
-                        .transcript("transcript 3")
-                        .driver(PurpleDriverType.GERMLINE_MUTATION)
-                        .build();
+
+        PurpleDriver germlineDriver3 = PurpleDriverTestFactory.builder()
+                .gene("gene 3")
+                .transcript("transcript 3")
+                .driver(PurpleDriverType.GERMLINE_MUTATION)
+                .build();
 
         PurpleDriver germlineDriver4 = PurpleDriverTestFactory.builder()
                 .gene("gene 4")
@@ -715,9 +707,11 @@
                 .driverLikelihood(0D)
                 .build();
 
-        List<PurpleDriver> merged = GermlineConversion.mergeGermlineDriversIntoSomatic(Lists.newArrayList(somaticDriver),
+        List<PurpleDriver> merged = GermlineConversion.mergeGermlineDriversIntoSomatic(
+                Lists.newArrayList(somaticDriver),
                 Lists.newArrayList(germlineDriver1, germlineDriver2, germlineDriver3, germlineDriver4, germlineDriver5),
-                Lists.newArrayList(fullGermlineLossForDriver2));
+                Lists.newArrayList(fullGermlineLossForDriver2)
+        );
 
         assertEquals(5, merged.size());
         assertTrue(mergedNoGermline.contains(somaticDriver));
