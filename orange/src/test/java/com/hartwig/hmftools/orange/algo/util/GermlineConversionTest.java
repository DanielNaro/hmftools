--- conflicted
+++ resolved
@@ -108,30 +108,20 @@
         PurpleLossOfHeterozygosity reportableGermlineLOH =
                 TestPurpleLossOfHeterozygosityFactory.builder().gene(TEST_GENE1).minCopies(0.8).build();
         PurpleGeneCopyNumber geneCopyNumberForGermlineLOH =
-                TestPurpleGeneCopyNumberFactory.builder().geneName(TEST_GENE1).minCopyNumber(2.0).minMinorAlleleCopyNumber(0.9).build();
-        PurpleGeneCopyNumber suspectSomaticGeneCopyNumberWithLOH = TestPurpleGeneCopyNumberFactory.builder().geneName(TEST_GENE2).build();
-
-<<<<<<< HEAD
-        PurpleDriver somaticDriver = PurpleDriverTestFactory.builder().driver(PurpleDriverType.AMP).build();
-        PurpleDriver germlineMutationDriver = PurpleDriverTestFactory.builder().driver(PurpleDriverType.GERMLINE_MUTATION).build();
-        PurpleDriver germlineDisruptionDriver = PurpleDriverTestFactory.builder().driver(PurpleDriverType.GERMLINE_DISRUPTION).build();
-        PurpleDriver germlineHomozygousDeletionDriver =
-                PurpleDriverTestFactory.builder().driver(PurpleDriverType.GERMLINE_DELETION).build();
-        PurpleDriver germlineHeterozygousDeletionDriver =
-                PurpleDriverTestFactory.builder().driver(PurpleDriverType.GERMLINE_DELETION).gene(TEST_GENE1).build();
-=======
+                TestPurpleGeneCopyNumberFactory.builder().gene(TEST_GENE1).minCopyNumber(2.0).minMinorAlleleCopyNumber(0.9).build();
+        PurpleGeneCopyNumber suspectSomaticGeneCopyNumberWithLOH = TestPurpleGeneCopyNumberFactory.builder().gene(TEST_GENE2).build();
+
         PurpleDriver somaticDriver = PurpleDriverTestFactory.builder().type(PurpleDriverType.AMP).build();
         PurpleDriver germlineMutationDriver = PurpleDriverTestFactory.builder().type(PurpleDriverType.GERMLINE_MUTATION).build();
->>>>>>> 7a6717d5
+        PurpleDriver germlineHomozygousDeletionDriver =
+                PurpleDriverTestFactory.builder().type(PurpleDriverType.GERMLINE_DELETION).build();
+        PurpleDriver germlineHeterozygousDeletionDriver =
+                PurpleDriverTestFactory.builder().type(PurpleDriverType.GERMLINE_DELETION).gene(TEST_GENE1).build();
 
         PurpleRecord purple = TestPurpleInterpretationFactory.builder()
                 .fit(createWithGermlineAberration())
                 .addSomaticDrivers(somaticDriver)
-<<<<<<< HEAD
-                .addGermlineDrivers(germlineMutationDriver, germlineDisruptionDriver, germlineHomozygousDeletionDriver, germlineHeterozygousDeletionDriver)
-=======
-                .addGermlineDrivers(germlineMutationDriver)
->>>>>>> 7a6717d5
+                .addGermlineDrivers(germlineMutationDriver, germlineHomozygousDeletionDriver, germlineHeterozygousDeletionDriver)
                 .addAllSomaticVariants(somaticVariant, suspectSomaticVariant, reportableSomaticVariant)
                 .addReportableSomaticVariants(reportableSomaticVariant)
                 .addAdditionalSuspectSomaticVariants(suspectSomaticVariant)
@@ -150,17 +140,10 @@
 
         assertTrue(converted.fit().qc().germlineAberrations().isEmpty());
 
-<<<<<<< HEAD
-        assertEquals(4, converted.somaticDrivers().size());
+        assertEquals(3, converted.somaticDrivers().size());
         assertNotNull(findByDriverType(converted.somaticDrivers(), PurpleDriverType.AMP));
         assertNotNull(findByDriverType(converted.somaticDrivers(), PurpleDriverType.MUTATION));
-        assertNotNull(findByDriverType(converted.somaticDrivers(), PurpleDriverType.DISRUPTION));
         assertNotNull(findByDriverType(converted.somaticDrivers(), PurpleDriverType.DEL));
-=======
-        assertEquals(2, converted.somaticDrivers().size());
-        assertNotNull(findByDriverType(converted.somaticDrivers(), PurpleDriverType.AMP));
-        assertNotNull(findByDriverType(converted.somaticDrivers(), PurpleDriverType.MUTATION));
->>>>>>> 7a6717d5
 
         assertEquals(4, converted.allSomaticVariants().size());
         assertTrue(converted.allSomaticVariants().contains(reportableGermlineVariant));
@@ -182,7 +165,7 @@
         assertEquals(2, converted.suspectGeneCopyNumbersWithLOH().size());
         assertTrue(converted.suspectGeneCopyNumbersWithLOH().contains(suspectSomaticGeneCopyNumberWithLOH));
         PurpleGeneCopyNumber convertedReportableGermlineLOH =
-                TestPurpleGeneCopyNumberFactory.builder().geneName(TEST_GENE1).minCopyNumber(0.8).minMinorAlleleCopyNumber(0.).build();
+                TestPurpleGeneCopyNumberFactory.builder().gene(TEST_GENE1).minCopyNumber(0.8).minMinorAlleleCopyNumber(0.).build();
         assertTrue(converted.suspectGeneCopyNumbersWithLOH().contains(convertedReportableGermlineLOH));
 
         PurpleRecord unreliableConverted = GermlineConversion.convertPurpleGermline(false, purple);
@@ -200,12 +183,12 @@
     public void mergesGermlineLOHIfAlreadySomaticLOH()
     {
         PurpleGeneCopyNumber suspectSomaticGeneCopyNumberWithLOH =
-                TestPurpleGeneCopyNumberFactory.builder().geneName(TEST_GENE1).minCopyNumber(0.7).minMinorAlleleCopyNumber(0.1).build();
+                TestPurpleGeneCopyNumberFactory.builder().gene(TEST_GENE1).minCopyNumber(0.7).minMinorAlleleCopyNumber(0.1).build();
 
         PurpleLossOfHeterozygosity germlineLOH = TestPurpleLossOfHeterozygosityFactory.builder().gene(TEST_GENE1).minCopies(0.8).build();
         PurpleGeneCopyNumber geneCopyNumber =
-                TestPurpleGeneCopyNumberFactory.builder().geneName(TEST_GENE1).minCopyNumber(2.0).minMinorAlleleCopyNumber(0.9).build();
-        PurpleDriver germlineDriver = PurpleDriverTestFactory.builder().driver(PurpleDriverType.GERMLINE_DELETION).gene(TEST_GENE1).build();
+                TestPurpleGeneCopyNumberFactory.builder().gene(TEST_GENE1).minCopyNumber(2.0).minMinorAlleleCopyNumber(0.9).build();
+        PurpleDriver germlineDriver = PurpleDriverTestFactory.builder().type(PurpleDriverType.GERMLINE_DELETION).gene(TEST_GENE1).build();
 
         PurpleRecord purple = TestPurpleInterpretationFactory.builder()
                 .fit(createWithGermlineAberration())
@@ -232,8 +215,8 @@
 
         PurpleLossOfHeterozygosity germlineLOH = TestPurpleLossOfHeterozygosityFactory.builder().gene(TEST_GENE1).minCopies(0.8).build();
         PurpleGeneCopyNumber geneCopyNumber =
-                TestPurpleGeneCopyNumberFactory.builder().geneName(TEST_GENE1).minCopyNumber(2.0).minMinorAlleleCopyNumber(0.9).build();
-        PurpleDriver germlineDriver = PurpleDriverTestFactory.builder().driver(PurpleDriverType.GERMLINE_DELETION).gene(TEST_GENE1).build();
+                TestPurpleGeneCopyNumberFactory.builder().gene(TEST_GENE1).minCopyNumber(2.0).minMinorAlleleCopyNumber(0.9).build();
+        PurpleDriver germlineDriver = PurpleDriverTestFactory.builder().type(PurpleDriverType.GERMLINE_DELETION).gene(TEST_GENE1).build();
 
         PurpleRecord purple = TestPurpleInterpretationFactory.builder()
                 .fit(createWithGermlineAberration())
@@ -248,7 +231,7 @@
 
         assertEquals(1, converted.somaticDrivers().size());
         PurpleDriver convertedDriver = PurpleDriverTestFactory.builder()
-                .driver(PurpleDriverType.DEL)
+                .type(PurpleDriverType.DEL)
                 .gene(TEST_GENE1)
                 .likelihoodMethod(PurpleLikelihoodMethod.DEL)
                 .build();
@@ -262,8 +245,8 @@
     {
         PurpleLossOfHeterozygosity germlineLOH = TestPurpleLossOfHeterozygosityFactory.builder().gene(TEST_GENE1).minCopies(0.8).build();
         PurpleGeneCopyNumber geneCopyNumber =
-                TestPurpleGeneCopyNumberFactory.builder().geneName(TEST_GENE1).minCopyNumber(0.3).minMinorAlleleCopyNumber(0.).build();
-        PurpleDriver germlineDriver = PurpleDriverTestFactory.builder().driver(PurpleDriverType.GERMLINE_DELETION).gene(TEST_GENE1).build();
+                TestPurpleGeneCopyNumberFactory.builder().gene(TEST_GENE1).minCopyNumber(0.3).minMinorAlleleCopyNumber(0.).build();
+        PurpleDriver germlineDriver = PurpleDriverTestFactory.builder().type(PurpleDriverType.GERMLINE_DELETION).gene(TEST_GENE1).build();
 
         PurpleRecord purple = TestPurpleInterpretationFactory.builder()
                 .fit(createWithGermlineAberration())
@@ -285,8 +268,8 @@
         PurpleLossOfHeterozygosity germlineLOH1 = TestPurpleLossOfHeterozygosityFactory.builder().gene(TEST_GENE1).minCopies(0.8).build();
         PurpleLossOfHeterozygosity germlineLOH2 = TestPurpleLossOfHeterozygosityFactory.builder().gene(TEST_GENE1).minCopies(0.9).build();
         PurpleGeneCopyNumber geneCopyNumber =
-                TestPurpleGeneCopyNumberFactory.builder().geneName(TEST_GENE1).minCopyNumber(2.0).minMinorAlleleCopyNumber(0.9).build();
-        PurpleDriver germlineDriver = PurpleDriverTestFactory.builder().driver(PurpleDriverType.GERMLINE_DELETION).gene(TEST_GENE1).build();
+                TestPurpleGeneCopyNumberFactory.builder().gene(TEST_GENE1).minCopyNumber(2.0).minMinorAlleleCopyNumber(0.9).build();
+        PurpleDriver germlineDriver = PurpleDriverTestFactory.builder().type(PurpleDriverType.GERMLINE_DELETION).gene(TEST_GENE1).build();
 
         PurpleRecord purple = TestPurpleInterpretationFactory.builder()
                 .fit(createWithGermlineAberration())
@@ -302,7 +285,7 @@
 
         assertEquals(1, converted.suspectGeneCopyNumbersWithLOH().size());
         PurpleGeneCopyNumber convertedGeneCopyNumber =
-                TestPurpleGeneCopyNumberFactory.builder().geneName(TEST_GENE1).minCopyNumber(0.8).minMinorAlleleCopyNumber(0.).build();
+                TestPurpleGeneCopyNumberFactory.builder().gene(TEST_GENE1).minCopyNumber(0.8).minMinorAlleleCopyNumber(0.).build();
         assertTrue(converted.suspectGeneCopyNumbersWithLOH().contains(convertedGeneCopyNumber));
     }
 
@@ -310,7 +293,7 @@
     public void mergesSomaticAndGermlinePartialLosses()
     {
         PurpleDriver somaticDriver = PurpleDriverTestFactory.builder()
-                .driver(PurpleDriverType.DEL)
+                .type(PurpleDriverType.DEL)
                 .likelihoodMethod(PurpleLikelihoodMethod.DEL)
                 .gene(TEST_GENE1)
                 .build();
@@ -323,7 +306,7 @@
                 .build();
 
         PurpleDriver germlineDriver = PurpleDriverTestFactory.builder()
-                .driver(PurpleDriverType.GERMLINE_DELETION)
+                .type(PurpleDriverType.GERMLINE_DELETION)
                 .likelihoodMethod(PurpleLikelihoodMethod.GERMLINE)
                 .gene(TEST_GENE1)
                 .build();
@@ -358,7 +341,7 @@
     public void mergesSomaticAndGermlineFullLosses()
     {
         PurpleDriver somaticDriver = PurpleDriverTestFactory.builder()
-                .driver(PurpleDriverType.DEL)
+                .type(PurpleDriverType.DEL)
                 .likelihoodMethod(PurpleLikelihoodMethod.DEL)
                 .gene(TEST_GENE1)
                 .build();
@@ -371,7 +354,7 @@
                 .build();
 
         PurpleDriver germlineDriver = PurpleDriverTestFactory.builder()
-                .driver(PurpleDriverType.GERMLINE_DELETION)
+                .type(PurpleDriverType.GERMLINE_DELETION)
                 .likelihoodMethod(PurpleLikelihoodMethod.GERMLINE)
                 .gene(TEST_GENE1)
                 .build();
@@ -406,7 +389,7 @@
     public void mergesSomaticPartialAndGermlineFullLoss()
     {
         PurpleDriver somaticDriver = PurpleDriverTestFactory.builder()
-                .driver(PurpleDriverType.DEL)
+                .type(PurpleDriverType.DEL)
                 .likelihoodMethod(PurpleLikelihoodMethod.DEL)
                 .gene(TEST_GENE1)
                 .build();
@@ -419,7 +402,7 @@
                 .build();
 
         PurpleDriver germlineDriver = PurpleDriverTestFactory.builder()
-                .driver(PurpleDriverType.GERMLINE_DELETION)
+                .type(PurpleDriverType.GERMLINE_DELETION)
                 .likelihoodMethod(PurpleLikelihoodMethod.GERMLINE)
                 .gene(TEST_GENE1)
                 .build();
@@ -454,7 +437,7 @@
     public void mergesSomaticFullAndGermlinePartialLoss()
     {
         PurpleDriver somaticDriver = PurpleDriverTestFactory.builder()
-                .driver(PurpleDriverType.DEL)
+                .type(PurpleDriverType.DEL)
                 .likelihoodMethod(PurpleLikelihoodMethod.DEL)
                 .gene(TEST_GENE1)
                 .build();
@@ -467,7 +450,7 @@
                 .build();
 
         PurpleDriver germlineDriver = PurpleDriverTestFactory.builder()
-                .driver(PurpleDriverType.GERMLINE_DELETION)
+                .type(PurpleDriverType.GERMLINE_DELETION)
                 .likelihoodMethod(PurpleLikelihoodMethod.GERMLINE)
                 .gene(TEST_GENE1)
                 .build();
@@ -502,7 +485,7 @@
     public void doesNotMergeSomaticAndGermlineLossesOnDifferentTranscript()
     {
         PurpleDriver somaticDriver = PurpleDriverTestFactory.builder()
-                .driver(PurpleDriverType.DEL)
+                .type(PurpleDriverType.DEL)
                 .likelihoodMethod(PurpleLikelihoodMethod.DEL)
                 .gene(TEST_GENE1)
                 .transcript(TEST_TRANSCRIPT1)
@@ -512,7 +495,7 @@
                 TestPurpleGainLossFactory.builder().gene(TEST_GENE1).transcript(TEST_TRANSCRIPT1).minCopies(0.1).maxCopies(1.0).build();
 
         PurpleDriver germlineDriver = PurpleDriverTestFactory.builder()
-                .driver(PurpleDriverType.GERMLINE_DELETION)
+                .type(PurpleDriverType.GERMLINE_DELETION)
                 .likelihoodMethod(PurpleLikelihoodMethod.GERMLINE)
                 .gene(TEST_GENE1)
                 .transcript(TEST_TRANSCRIPT2)
@@ -542,7 +525,7 @@
     public void doesNotMergeSomaticAmpWithGermlineLoss()
     {
         PurpleDriver somaticDriver = PurpleDriverTestFactory.builder()
-                .driver(PurpleDriverType.AMP)
+                .type(PurpleDriverType.AMP)
                 .likelihoodMethod(PurpleLikelihoodMethod.AMP)
                 .gene(TEST_GENE1)
                 .build();
@@ -550,7 +533,7 @@
                 TestPurpleGainLossFactory.builder().gene(TEST_GENE1).transcript(TEST_TRANSCRIPT1).minCopies(20.).maxCopies(25.).build();
 
         PurpleDriver germlineDriver = PurpleDriverTestFactory.builder()
-                .driver(PurpleDriverType.GERMLINE_DELETION)
+                .type(PurpleDriverType.GERMLINE_DELETION)
                 .likelihoodMethod(PurpleLikelihoodMethod.GERMLINE)
                 .gene(TEST_GENE1)
                 .build();
@@ -575,7 +558,7 @@
     public void doesNotMergeSomaticPartialAmpWithGermlineLoss()
     {
         PurpleDriver somaticDriver = PurpleDriverTestFactory.builder()
-                .driver(PurpleDriverType.PARTIAL_AMP)
+                .type(PurpleDriverType.PARTIAL_AMP)
                 .likelihoodMethod(PurpleLikelihoodMethod.AMP)
                 .gene(TEST_GENE1)
                 .build();
@@ -583,7 +566,7 @@
                 TestPurpleGainLossFactory.builder().gene(TEST_GENE1).transcript(TEST_TRANSCRIPT1).minCopies(2.0).maxCopies(25.).build();
 
         PurpleDriver germlineDriver = PurpleDriverTestFactory.builder()
-                .driver(PurpleDriverType.GERMLINE_DELETION)
+                .type(PurpleDriverType.GERMLINE_DELETION)
                 .likelihoodMethod(PurpleLikelihoodMethod.GERMLINE)
                 .gene(TEST_GENE1)
                 .build();
@@ -650,20 +633,11 @@
                 .likelihoodMethod(PurpleLikelihoodMethod.GERMLINE)
                 .build();
 
-<<<<<<< HEAD
         PurpleDriver germlineDriver2 = PurpleDriverTestFactory.builder()
-                .driver(PurpleDriverType.GERMLINE_MUTATION)
+                .type(PurpleDriverType.GERMLINE_MUTATION)
                 .gene("gene 2")
                 .transcript("transcript 1")
                 .build();
-=======
-        PurpleDriver germlineDriver2 =
-                PurpleDriverTestFactory.builder()
-                        .type(PurpleDriverType.GERMLINE_MUTATION)
-                        .gene("gene 2")
-                        .transcript("transcript 1")
-                        .build();
->>>>>>> 7a6717d5
 
         List<PurpleDriver> merged = GermlineConversion.mergeGermlineDriversIntoSomatic(
                 Lists.newArrayList(somaticDriver1, somaticDriver2),
@@ -697,17 +671,16 @@
         assertEquals(1, mergedNoGermline.size());
         assertTrue(mergedNoGermline.contains(somaticDriver));
 
-<<<<<<< HEAD
         PurpleDriver germlineDriver1 = PurpleDriverTestFactory.builder()
                 .gene("gene 1")
                 .transcript("transcript 1")
-                .driver(PurpleDriverType.GERMLINE_DELETION)
+                .type(PurpleDriverType.GERMLINE_DELETION)
                 .build();
 
         PurpleDriver germlineDriver2 = PurpleDriverTestFactory.builder()
                 .gene("gene 2")
                 .transcript("transcript 2")
-                .driver(PurpleDriverType.GERMLINE_DELETION)
+                .type(PurpleDriverType.GERMLINE_DELETION)
                 .build();
         PurpleGainLoss fullGermlineLossForDriver2 =
                 TestPurpleGainLossFactory.builder().gene("gene 2").interpretation(CopyNumberInterpretation.FULL_LOSS).build();
@@ -715,53 +688,14 @@
         PurpleDriver germlineDriver3 = PurpleDriverTestFactory.builder()
                 .gene("gene 3")
                 .transcript("transcript 3")
-                .driver(PurpleDriverType.GERMLINE_MUTATION)
-                .build();
-
-        PurpleDriver germlineDriver4 = PurpleDriverTestFactory.builder()
-                .gene("gene 4")
-                .transcript("transcript 4")
-                .driver(PurpleDriverType.GERMLINE_DISRUPTION)
-                .driverLikelihood(1D)
-                .build();
-
-        PurpleDriver germlineDriver5 = PurpleDriverTestFactory.builder()
-                .gene("gene 5")
-                .transcript("transcript 5")
-                .driver(PurpleDriverType.GERMLINE_HOM_DUP_DISRUPTION)
-                .driverLikelihood(0D)
+                .type(PurpleDriverType.GERMLINE_MUTATION)
                 .build();
 
         List<PurpleDriver> merged = GermlineConversion.mergeGermlineDriversIntoSomatic(
                 Lists.newArrayList(somaticDriver),
-                Lists.newArrayList(germlineDriver1, germlineDriver2, germlineDriver3, germlineDriver4, germlineDriver5),
+                Lists.newArrayList(germlineDriver1, germlineDriver2, germlineDriver3),
                 Lists.newArrayList(fullGermlineLossForDriver2)
         );
-=======
-        PurpleDriver germlineDriver1 =
-                PurpleDriverTestFactory.builder()
-                        .gene("gene 1")
-                        .transcript("transcript 1")
-                        .type(PurpleDriverType.GERMLINE_DELETION)
-                        .build();
-
-        PurpleDriver germlineDriver2 =
-                PurpleDriverTestFactory.builder()
-                        .gene("gene 2")
-                        .transcript("transcript 2")
-                        .type(PurpleDriverType.GERMLINE_DELETION)
-                        .build();
-
-        PurpleDriver germlineDriver3 =
-                PurpleDriverTestFactory.builder()
-                        .gene("gene 3")
-                        .transcript("transcript 3")
-                        .type(PurpleDriverType.GERMLINE_MUTATION)
-                        .build();
-
-        List<PurpleDriver> merged = GermlineConversion.mergeGermlineDriversIntoSomatic(Lists.newArrayList(somaticDriver),
-                Lists.newArrayList(germlineDriver1, germlineDriver2, germlineDriver3));
->>>>>>> 7a6717d5
 
         assertEquals(3, merged.size());
         assertTrue(mergedNoGermline.contains(somaticDriver));
