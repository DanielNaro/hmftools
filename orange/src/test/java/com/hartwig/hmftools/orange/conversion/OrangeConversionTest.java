package com.hartwig.hmftools.orange.conversion;

import static org.junit.Assert.assertEquals;
import static org.junit.Assert.assertNotNull;
import static org.junit.Assert.assertTrue;

import java.util.List;

import com.hartwig.hmftools.common.chord.ChordTestFactory;
import com.hartwig.hmftools.common.doid.DoidTestFactory;
import com.hartwig.hmftools.common.flagstat.FlagstatTestFactory;
import com.hartwig.hmftools.common.lilac.LilacTestFactory;
import com.hartwig.hmftools.common.metrics.WGSMetricsTestFactory;
import com.hartwig.hmftools.common.peach.PeachTestFactory;
import com.hartwig.hmftools.common.sigs.SignatureTestFactory;
import com.hartwig.hmftools.common.virus.VirusType;
import com.hartwig.hmftools.common.virus.VirusTestFactory;
import com.hartwig.hmftools.datamodel.virus.AnnotatedVirus;
import com.hartwig.hmftools.datamodel.virus.VirusInterpretation;
import com.hartwig.hmftools.datamodel.virus.VirusInterpreterData;

import org.junit.Test;

public class OrangeConversionTest
{
    private static final double EPSILON = 0.01;

    @Test
    public void shouldConvertTestVersionsOfAllDatamodels()
    {
        assertNotNull(OrangeConversion.convert(FlagstatTestFactory.createMinimalTestFlagstat()));
        assertNotNull(OrangeConversion.convert(WGSMetricsTestFactory.createMinimalTestWGSMetrics()));
        assertNotNull(OrangeConversion.convert(DoidTestFactory.createTestDoidNode()));
        assertNotNull(OrangeConversion.convert(LilacTestFactory.createEmptyData()));
        assertNotNull(OrangeConversion.convert(LilacTestFactory.alleleBuilder().build()));
        assertNotNull(OrangeConversion.convert(VirusTestFactory.createEmptyData()));
        assertNotNull(OrangeConversion.convert(VirusTestFactory.annotatedVirusBuilder().build()));
        assertNotNull(OrangeConversion.convert(ChordTestFactory.createMinimalTestChordAnalysis()));
        assertNotNull(OrangeConversion.convert(PeachTestFactory.builder().build()));
        assertNotNull(OrangeConversion.convert(SignatureTestFactory.builder().build()));
    }

    @Test
    public void shouldConvertAnnotatedVirus()
    {
        assertTrue(OrangeConversion.convert(VirusTestFactory.createEmptyData()).allViruses().isEmpty());
        assertEqualsValue(VirusTestFactory.createMinimalData(), OrangeConversion.convert(VirusTestFactory.createMinimalData()));
        assertEqualsValue(VirusTestFactory.createProperData(), OrangeConversion.convert(VirusTestFactory.createProperData()));
        assertEqualsValue(VirusTestFactory.createHHVInterpretationData(), OrangeConversion.convert(VirusTestFactory.createHHVInterpretationData()));
    }

    @Test
<<<<<<< HEAD
    public void convertsEachVirusConstantProperly() {
        for(final VirusType value : VirusType.values()) {
=======
    public void convertsEachVirusConstantProperly()
    {
        for(final VirusType value : VirusType.values())
        {
>>>>>>> e7cd8028
            VirusInterpretation.valueOf(value.name());
        }
    }

    private static void assertEqualsValue(com.hartwig.hmftools.common.virus.VirusInterpreterData input, VirusInterpreterData converted)
    {
        assertEqualsValue(input.allViruses(), converted.allViruses());
        assertEqualsValue(input.reportableViruses(), converted.reportableViruses());
    }

    private static void assertEqualsValue(List<com.hartwig.hmftools.common.virus.AnnotatedVirus> input, List<AnnotatedVirus> converted)
    {
        assertEquals(converted.size(), input.size());
        for(int i = 0; i < input.size(); i++)
        {
            assertEqualsValue(input.get(i), converted.get(i));
        }
    }

    private static void assertEqualsValue(com.hartwig.hmftools.common.virus.AnnotatedVirus input, AnnotatedVirus converted)
    {
        assertEquals(input.name(), converted.name());
        assertEquals(input.qcStatus().name(), converted.qcStatus().name());
        assertEquals(input.integrations(), converted.integrations());
        assertEquals(input.percentageCovered(), converted.percentageCovered(), EPSILON);
        assertEquals(input.meanCoverage(), converted.meanCoverage(), EPSILON);
        assertEquals(input.expectedClonalCoverage(), converted.expectedClonalCoverage());
        assertEquals(input.reported(), converted.reported());
        assertEquals(input.virusDriverLikelihoodType().name(), converted.virusDriverLikelihoodType().name());
    }
}<|MERGE_RESOLUTION|>--- conflicted
+++ resolved
@@ -50,15 +50,10 @@
     }
 
     @Test
-<<<<<<< HEAD
-    public void convertsEachVirusConstantProperly() {
-        for(final VirusType value : VirusType.values()) {
-=======
     public void convertsEachVirusConstantProperly()
     {
         for(final VirusType value : VirusType.values())
         {
->>>>>>> e7cd8028
             VirusInterpretation.valueOf(value.name());
         }
     }
