package com.hartwig.hmftools.orange.algo.purple;

import static org.junit.Assert.assertEquals;
import static org.junit.Assert.assertFalse;
import static org.junit.Assert.assertTrue;

import java.util.List;
import java.util.Map;

import com.google.common.collect.Lists;
import com.hartwig.hmftools.common.ensemblcache.EnsemblDataCache;
import com.hartwig.hmftools.common.purple.GeneCopyNumber;
import com.hartwig.hmftools.common.purple.GeneCopyNumberTestFactory;
import com.hartwig.hmftools.common.purple.GermlineDeletion;
import com.hartwig.hmftools.common.purple.GermlineDeletionTestFactory;
import com.hartwig.hmftools.common.purple.GermlineStatus;
import com.hartwig.hmftools.datamodel.purple.CopyNumberInterpretation;
import com.hartwig.hmftools.datamodel.purple.PurpleGainLoss;
import com.hartwig.hmftools.orange.algo.pave.TestEnsemblDataCacheFactory;

import org.jetbrains.annotations.NotNull;
import org.junit.Test;

public class GermlineGainLossFactoryTest
{
<<<<<<< HEAD
=======

>>>>>>> c066c35a
    private static final String TEST_GENE = "gene";
    private static final double EPSILON = 1.0E-2;

    @Test
    public void canFilterHetDeletion()
    {
        GermlineGainLossFactory factory = createTestFactory();

        GermlineDeletion reportableHet = GermlineDeletionTestFactory.create(TEST_GENE, true, GermlineStatus.HET_DELETION);
        assertTrue(factory.getReportabilityMap(Lists.newArrayList(reportableHet), Lists.newArrayList()).isEmpty());
    }

    @Test
<<<<<<< HEAD
    public void canTransformHomDeletionToPartial()
=======
    public void canTransformReportableHomDeletionsToPartial()
>>>>>>> c066c35a
    {
        GermlineGainLossFactory factory = createTestFactory();

        // Gene runs from 150 to 950
        // Exons are 250-350, 450-550 and 600-900
        GermlineDeletion reportablePartialHom1 =
                GermlineDeletionTestFactory.create(TEST_GENE, true, GermlineStatus.HOM_DELETION, 0D, 400, 700);
        GermlineDeletion reportablePartialHom2 =
                GermlineDeletionTestFactory.create(TEST_GENE, true, GermlineStatus.HOM_DELETION, 0D, 800, 1000);
        List<GermlineDeletion> deletions = Lists.newArrayList(reportablePartialHom1, reportablePartialHom2);

        GeneCopyNumber partialLoss = GeneCopyNumberTestFactory.builder().geneName(TEST_GENE).minCopyNumber(1D).maxCopyNumber(4D).build();

        Map<PurpleGainLoss, Boolean> map = factory.getReportabilityMap(deletions, Lists.newArrayList(partialLoss));
        PurpleGainLoss gainLoss = map.keySet().iterator().next();

        assertEquals(1, map.keySet().size());
        assertTrue(map.get(gainLoss));
        assertEquals(CopyNumberInterpretation.PARTIAL_LOSS, gainLoss.interpretation());
        assertEquals(TEST_GENE, gainLoss.gene());
        assertEquals(0, gainLoss.minCopies(), EPSILON);
        assertEquals(4, gainLoss.maxCopies(), EPSILON);
    }

    @Test
<<<<<<< HEAD
    public void canTransformHomDeletionToFull()
=======
    public void canTransformNonReportableHomDeletionToFull()
>>>>>>> c066c35a
    {
        GermlineGainLossFactory factory = createTestFactory();

        // Gene runs from 150 to 950
        GermlineDeletion reportableFullHom =
                GermlineDeletionTestFactory.create(TEST_GENE, false, GermlineStatus.HOM_DELETION, 0D, 100, 1200);
        GeneCopyNumber fullLoss = GeneCopyNumberTestFactory.builder().geneName(TEST_GENE).minCopyNumber(1D).maxCopyNumber(1D).build();

        Map<PurpleGainLoss, Boolean> map = factory.getReportabilityMap(Lists.newArrayList(reportableFullHom), Lists.newArrayList(fullLoss));
        PurpleGainLoss gainLoss = map.keySet().iterator().next();

        assertEquals(1, map.keySet().size());
        assertFalse(map.get(gainLoss));
        assertEquals(CopyNumberInterpretation.FULL_LOSS, gainLoss.interpretation());
        assertEquals(TEST_GENE, gainLoss.gene());
        assertEquals(0, gainLoss.minCopies(), EPSILON);
        assertEquals(0, gainLoss.maxCopies(), EPSILON);
    }

    @Test
    public void canTransformReportablePartialHomDeletionsToFullGeneLoss()
    {
        GermlineGainLossFactory factory = createTestFactory();

        // Gene runs from 150 to 950
        // Exons are 250-350, 450-550 and 600-900
        GermlineDeletion reportablePartial1 =
                GermlineDeletionTestFactory.create(TEST_GENE, true, GermlineStatus.HOM_DELETION, 0.1D, 200, 300);
        GermlineDeletion reportablePartial2 =
                GermlineDeletionTestFactory.create(TEST_GENE, true, GermlineStatus.HOM_DELETION, 0D, 300, 500);
        GermlineDeletion reportablePartial3 =
                GermlineDeletionTestFactory.create(TEST_GENE, true, GermlineStatus.HOM_DELETION, 0D, 500, 800);
        GermlineDeletion reportablePartial4 =
                GermlineDeletionTestFactory.create(TEST_GENE, true, GermlineStatus.HOM_DELETION, 0.2D, 700, 2000);
        List<GermlineDeletion> deletions = Lists.newArrayList(reportablePartial1, reportablePartial2, reportablePartial3, reportablePartial4);

        GeneCopyNumber partialLoss = GeneCopyNumberTestFactory.builder().geneName(TEST_GENE).minCopyNumber(1D).maxCopyNumber(4D).build();

        Map<PurpleGainLoss, Boolean> map = factory.getReportabilityMap(deletions, Lists.newArrayList(partialLoss));
        PurpleGainLoss gainLoss = map.keySet().iterator().next();

        assertEquals(1, map.keySet().size());
        assertTrue(map.get(gainLoss));
        assertEquals(CopyNumberInterpretation.FULL_LOSS, gainLoss.interpretation());
        assertEquals(TEST_GENE, gainLoss.gene());
        assertEquals(0, gainLoss.minCopies(), EPSILON);
        assertEquals(0.2, gainLoss.maxCopies(), EPSILON);
    }

    @NotNull
    private static GermlineGainLossFactory createTestFactory()
    {
        EnsemblDataCache ensemblDataCache = TestEnsemblDataCacheFactory.loadTestCache();
        return new GermlineGainLossFactory(ensemblDataCache);
    }
}<|MERGE_RESOLUTION|>--- conflicted
+++ resolved
@@ -23,10 +23,6 @@
 
 public class GermlineGainLossFactoryTest
 {
-<<<<<<< HEAD
-=======
-
->>>>>>> c066c35a
     private static final String TEST_GENE = "gene";
     private static final double EPSILON = 1.0E-2;
 
@@ -40,11 +36,7 @@
     }
 
     @Test
-<<<<<<< HEAD
-    public void canTransformHomDeletionToPartial()
-=======
     public void canTransformReportableHomDeletionsToPartial()
->>>>>>> c066c35a
     {
         GermlineGainLossFactory factory = createTestFactory();
 
@@ -70,11 +62,7 @@
     }
 
     @Test
-<<<<<<< HEAD
-    public void canTransformHomDeletionToFull()
-=======
     public void canTransformNonReportableHomDeletionToFull()
->>>>>>> c066c35a
     {
         GermlineGainLossFactory factory = createTestFactory();
 
@@ -109,7 +97,8 @@
                 GermlineDeletionTestFactory.create(TEST_GENE, true, GermlineStatus.HOM_DELETION, 0D, 500, 800);
         GermlineDeletion reportablePartial4 =
                 GermlineDeletionTestFactory.create(TEST_GENE, true, GermlineStatus.HOM_DELETION, 0.2D, 700, 2000);
-        List<GermlineDeletion> deletions = Lists.newArrayList(reportablePartial1, reportablePartial2, reportablePartial3, reportablePartial4);
+        List<GermlineDeletion> deletions =
+                Lists.newArrayList(reportablePartial1, reportablePartial2, reportablePartial3, reportablePartial4);
 
         GeneCopyNumber partialLoss = GeneCopyNumberTestFactory.builder().geneName(TEST_GENE).minCopyNumber(1D).maxCopyNumber(4D).build();
 
