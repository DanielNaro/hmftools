package com.hartwig.hmftools.svanalysis;

import java.io.BufferedWriter;
import java.io.File;
import java.io.IOException;
import java.nio.file.FileVisitOption;
import java.nio.file.Files;
import java.nio.file.Path;
import java.nio.file.Paths;
import java.util.List;
import java.util.stream.Collectors;
import java.util.stream.Stream;

import com.hartwig.hmftools.common.variant.structural.StructuralVariant;
import com.hartwig.hmftools.common.variant.structural.StructuralVariantFactory;
import com.hartwig.hmftools.common.variant.structural.StructuralVariantType;

import org.apache.logging.log4j.LogManager;
import org.apache.logging.log4j.Logger;

import htsjdk.tribble.AbstractFeatureReader;
import htsjdk.tribble.readers.LineIterator;
import htsjdk.variant.variantcontext.VariantContext;
import htsjdk.variant.vcf.VCFCodec;

public class FilteredSVWriter {

    private static final Logger LOGGER = LogManager.getLogger(FilteredSVWriter.class);

    private final String mOutputPath;
    private final String mVcfFileLocation;
    private BufferedWriter mPonFileWriter;
    private BufferedWriter mInsFileWriter;
    private BufferedWriter mMantaFileWriter;

    private boolean mRunPONFilter;
    private boolean mLogInsSVs;
    private boolean mExtraMantaData;

<<<<<<< HEAD
    private static final Logger LOGGER = LogManager.getLogger(FilteredSVWriter.class);

    public FilteredSVWriter(final String vcfFileLocation, final String outputPath)
    {
        mRunPONFilter = false;
        mLogInsSVs = false;
        mExtraMantaData = false;

=======
    FilteredSVWriter(final String vcfFileLocation, final String outputPath) {
>>>>>>> 48f1183b
        mOutputPath = outputPath;
        mVcfFileLocation = vcfFileLocation;
        mPonFileWriter = null;
        mInsFileWriter = null;
        mMantaFileWriter = null;
    }

<<<<<<< HEAD
    public void setRunPONFilter(boolean toggle) { mRunPONFilter = toggle; }
    public void setLogInsSVs(boolean toggle) { mLogInsSVs = toggle; }
    public void setLogExtraMantaData(boolean toggle) { mExtraMantaData = toggle; }

    public void processVcfFiles()
    {
=======
    public void processVcfFiles() {
>>>>>>> 48f1183b
        final List<File> vcfFiles;

        final Path root = Paths.get(mVcfFileLocation);

        try (final Stream<Path> stream = Files.walk(root, 5, FileVisitOption.FOLLOW_LINKS)) {

            vcfFiles = stream.map(p -> p.toFile()).filter(p -> !p.isDirectory()).filter(p_ -> p_.getName().endsWith("somaticSV_bpi.vcf"))
                    .collect(Collectors.toList());

            LOGGER.info("found {} BPI VCF files", vcfFiles.size());

            // add the filtered and passed SV entries for each file
            for (final File vcfFile : vcfFiles) {
                if (vcfFile.isDirectory()) {
                    continue;
                }

                if (!vcfFile.getPath().contains("structuralVariants/bpi/")) {
                    continue;
                }

                if (!vcfFile.getName().endsWith("somaticSV_bpi.vcf")) {
                    continue;
                }

                LOGGER.debug("BPI VCF path({}) file({})", vcfFile.getPath(), vcfFile.getName());

                // extract sampleId from the directory or file name
                String[] itemsStr = vcfFile.getName().split("_");

                if (itemsStr.length != 4) {
                    continue;
                }

                String sampleId = itemsStr[1];
                LOGGER.debug("sampleId({})", sampleId);

                List<StructuralVariant> variants = readFromVcf(vcfFile.getPath());

                if(mRunPONFilter)
                    generateFilteredSVFile(variants, sampleId);

                if(mLogInsSVs)
                    logInsData(variants, sampleId);

                if(mExtraMantaData)
                    logExtraMantaData(variants, sampleId);
            }

<<<<<<< HEAD
            if(mPonFileWriter != null)
                mPonFileWriter.close();

            if(mInsFileWriter != null)
                mInsFileWriter.close();

            if(mMantaFileWriter != null)
                mMantaFileWriter.close();
=======
            if (mFileWriter != null) {
                mFileWriter.close();
            }
>>>>>>> 48f1183b

        } catch (Exception e) {

        }
    }

    private List<StructuralVariant> readFromVcf(String vcfFilename) {
        final StructuralVariantFactory factory = new StructuralVariantFactory(false);
        try (final AbstractFeatureReader<VariantContext, LineIterator> reader = AbstractFeatureReader.getFeatureReader(vcfFilename,
                new VCFCodec(),
                false)) {
            reader.iterator().forEach(factory::addVariantContext);
        } catch (Exception e) {
        }

        return factory.results();
    }

    private void generateFilteredSVFile(final List<StructuralVariant> variants, final String sampleId) {
        try {
<<<<<<< HEAD
            if(mPonFileWriter == null)
            {
=======
            if (mFileWriter == null) {
>>>>>>> 48f1183b
                String outputFileName = mOutputPath;
                if (!outputFileName.endsWith("/")) {
                    outputFileName += "/";
                }

                outputFileName += "svs_incl_filtered.csv";

                Path outputFile = Paths.get(outputFileName);

                mPonFileWriter = Files.newBufferedWriter(outputFile);

                mPonFileWriter.write("SampleId,SvId,Type,ChrStart,PosStart,OrientStart,ChrEnd,PosEnd,OrientEnd,Filters\n");
            }

            for (final StructuralVariant var : variants) {
                String filtersStr = var.filter();

                if (filtersStr.equals("PASS") || filtersStr.equals("[]") || filtersStr.equals(".") || filtersStr.isEmpty()) {
                    LOGGER.debug("var({}) was a PASS", var.id());
                    filtersStr = "PASS";
                } else {
                    // make tokenisable for further searches
                    LOGGER.debug("var({}) has filters: {}", var.id(), var.filter());

                    if (filtersStr.charAt(0) == '[') {
                        filtersStr = filtersStr.substring(1);
                    }
                    if (filtersStr.charAt(filtersStr.length() - 1) == ']') {
                        filtersStr = filtersStr.substring(0, filtersStr.length() - 1);
                    }
                    if (!filtersStr.isEmpty()) {
                        filtersStr = filtersStr.replace(",", ";");
                    }
                }

<<<<<<< HEAD
                mPonFileWriter.write(
                        String.format("%s,%s,%s,%s,%d,%d,%s,%d,%d,%s",
                                sampleId, var.id(), var.type(),
                                var.chromosome(true), var.position(true), var.orientation(true),
                                var.chromosome(false), var.position(false), var.orientation(false), filtersStr));
=======
                mFileWriter.write(String.format("%s,%s,%s,%s,%d,%d,%s,%d,%d,%s",
                        sampleId,
                        var.id(),
                        var.type(),
                        var.chromosome(true),
                        var.position(true),
                        var.orientation(true),
                        var.chromosome(false),
                        var.position(false),
                        var.orientation(false),
                        filtersStr));
>>>>>>> 48f1183b

                mPonFileWriter.newLine();
            }

        }
        catch (final IOException e) {
            LOGGER.error("error writing to outputFile");
        }
    }

    private void logInsData(List<StructuralVariant> variants, final String sampleId)
    {
        try {

            if(mInsFileWriter == null)
            {
                String outputFileName = mOutputPath;
                if(!outputFileName.endsWith("/"))
                    outputFileName += "/";

                outputFileName += "sv_inserts.csv";

                Path outputFile = Paths.get(outputFileName);

                mInsFileWriter = Files.newBufferedWriter(outputFile);

                mInsFileWriter.write("SampleId,SvId,Type,ChrStart,PosStart,OrientStart,ChrEnd,PosEnd,OrientEnd,InsertSeq\n");
            }

            for(final StructuralVariant var : variants)
            {
                if(var.type() != StructuralVariantType.INS)
                    continue;

                String filtersStr = var.filter();

                if(!filtersStr.equals("PASS") && !filtersStr.equals(".") && !filtersStr.equals("[]"))
                {
                    continue;
                }

                mInsFileWriter.write(
                        String.format("%s,%s,%s,%s,%d,%d,%s,%d,%d,%s",
                                sampleId, var.id(), var.type(),
                                var.chromosome(true), var.position(true), var.orientation(true),
                                var.chromosome(false), var.position(false), var.orientation(false), var.insertSequence()));

                mInsFileWriter.newLine();
            }

        } catch (final IOException e) {
            LOGGER.error("error writing to outputFile");
        }
<<<<<<< HEAD
    }

    private void logExtraMantaData(List<StructuralVariant> variants, final String sampleId)
    {
        try {

            if(mMantaFileWriter == null)
            {
                String outputFileName = mOutputPath;
                if(!outputFileName.endsWith("/"))
                    outputFileName += "/";

                outputFileName += "sv_extra_manta_data.csv";

                Path outputFile = Paths.get(outputFileName);

                mMantaFileWriter = Files.newBufferedWriter(outputFile);

                mMantaFileWriter.write("SampleId,SvId,Type,ChrStart,PosStart,OrientStart,ChrEnd,PosEnd,OrientEnd,IsImprecise,SomaticScore\n");
            }

            for(final StructuralVariant var : variants)
            {
                String filtersStr = var.filter();

                if(!filtersStr.equals("PASS") && !filtersStr.equals(".") && !filtersStr.equals("[]"))
                {
                    continue;
                }

                mMantaFileWriter.write(
                        String.format("%s,%s,%s,%s,%d,%d,%s,%d,%d,%s,%d",
                                sampleId, var.id(), var.type(),
                                var.chromosome(true), var.position(true), var.orientation(true),
                                var.chromosome(false), var.position(false), var.orientation(false),
                                var.mantaPrecise(), var.somaticScore()));

                mMantaFileWriter.newLine();
            }

        }
        catch (final IOException e) {
            LOGGER.error("error writing to outputFile");
        }
=======
>>>>>>> 48f1183b
    }
}<|MERGE_RESOLUTION|>--- conflicted
+++ resolved
@@ -25,8 +25,6 @@
 
 public class FilteredSVWriter {
 
-    private static final Logger LOGGER = LogManager.getLogger(FilteredSVWriter.class);
-
     private final String mOutputPath;
     private final String mVcfFileLocation;
     private BufferedWriter mPonFileWriter;
@@ -37,7 +35,6 @@
     private boolean mLogInsSVs;
     private boolean mExtraMantaData;
 
-<<<<<<< HEAD
     private static final Logger LOGGER = LogManager.getLogger(FilteredSVWriter.class);
 
     public FilteredSVWriter(final String vcfFileLocation, final String outputPath)
@@ -46,9 +43,6 @@
         mLogInsSVs = false;
         mExtraMantaData = false;
 
-=======
-    FilteredSVWriter(final String vcfFileLocation, final String outputPath) {
->>>>>>> 48f1183b
         mOutputPath = outputPath;
         mVcfFileLocation = vcfFileLocation;
         mPonFileWriter = null;
@@ -56,16 +50,12 @@
         mMantaFileWriter = null;
     }
 
-<<<<<<< HEAD
     public void setRunPONFilter(boolean toggle) { mRunPONFilter = toggle; }
     public void setLogInsSVs(boolean toggle) { mLogInsSVs = toggle; }
     public void setLogExtraMantaData(boolean toggle) { mExtraMantaData = toggle; }
 
     public void processVcfFiles()
     {
-=======
-    public void processVcfFiles() {
->>>>>>> 48f1183b
         final List<File> vcfFiles;
 
         final Path root = Paths.get(mVcfFileLocation);
@@ -115,7 +105,6 @@
                     logExtraMantaData(variants, sampleId);
             }
 
-<<<<<<< HEAD
             if(mPonFileWriter != null)
                 mPonFileWriter.close();
 
@@ -124,11 +113,6 @@
 
             if(mMantaFileWriter != null)
                 mMantaFileWriter.close();
-=======
-            if (mFileWriter != null) {
-                mFileWriter.close();
-            }
->>>>>>> 48f1183b
 
         } catch (Exception e) {
 
@@ -149,12 +133,8 @@
 
     private void generateFilteredSVFile(final List<StructuralVariant> variants, final String sampleId) {
         try {
-<<<<<<< HEAD
             if(mPonFileWriter == null)
             {
-=======
-            if (mFileWriter == null) {
->>>>>>> 48f1183b
                 String outputFileName = mOutputPath;
                 if (!outputFileName.endsWith("/")) {
                     outputFileName += "/";
@@ -190,25 +170,11 @@
                     }
                 }
 
-<<<<<<< HEAD
                 mPonFileWriter.write(
                         String.format("%s,%s,%s,%s,%d,%d,%s,%d,%d,%s",
                                 sampleId, var.id(), var.type(),
                                 var.chromosome(true), var.position(true), var.orientation(true),
                                 var.chromosome(false), var.position(false), var.orientation(false), filtersStr));
-=======
-                mFileWriter.write(String.format("%s,%s,%s,%s,%d,%d,%s,%d,%d,%s",
-                        sampleId,
-                        var.id(),
-                        var.type(),
-                        var.chromosome(true),
-                        var.position(true),
-                        var.orientation(true),
-                        var.chromosome(false),
-                        var.position(false),
-                        var.orientation(false),
-                        filtersStr));
->>>>>>> 48f1183b
 
                 mPonFileWriter.newLine();
             }
@@ -262,7 +228,6 @@
         } catch (final IOException e) {
             LOGGER.error("error writing to outputFile");
         }
-<<<<<<< HEAD
     }
 
     private void logExtraMantaData(List<StructuralVariant> variants, final String sampleId)
@@ -307,7 +272,5 @@
         catch (final IOException e) {
             LOGGER.error("error writing to outputFile");
         }
-=======
->>>>>>> 48f1183b
     }
 }