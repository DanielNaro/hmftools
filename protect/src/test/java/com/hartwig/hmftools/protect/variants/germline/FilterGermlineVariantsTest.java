--- conflicted
+++ resolved
@@ -3,6 +3,7 @@
 import static org.junit.Assert.assertEquals;
 
 import java.util.List;
+import java.util.Map;
 
 import com.google.common.collect.Lists;
 import com.hartwig.hmftools.common.purple.copynumber.CopyNumberInterpretation;
@@ -22,12 +23,8 @@
 
     @Test
     public void checkForGermlinesGenesReportedBialleic() {
-<<<<<<< HEAD
-        GermlineReportingModel germlineReportingModelBiallic = ProtectTestFactory.createTestGermlineGenesReportingBiallelic();
-=======
         GermlineReportingModel germlineReportingModelBiallic =
                 ProtectTestFactory.createTestGermlineGenesReporting(true, false, true, true, Strings.EMPTY, Strings.EMPTY);
->>>>>>> 9820a339
 
         List<ReportableGermlineVariant> germlineVariantsNotPresentInTumor = createTestGermlineVariantsNotPresentInTumor();
         List<DriverSomaticVariant> driverSomaticVariants = Lists.newArrayList();
@@ -124,23 +121,19 @@
         assertEquals(sizeExpected, filteredGermlineVariants.size());
     }
 
+
     @Test
     public void checkForGermlinesGenesReportedMonoallelic() {
 
-<<<<<<< HEAD
-        GermlineReportingModel germlineReportingModelMonoallelic = ProtectTestFactory.createTestGermlineGenesReportingMonoallelic();
-=======
         GermlineReportingModel germlineReportingModelMonoallelic =
                 ProtectTestFactory.createTestGermlineGenesReporting(true, false, false, false, "ABC", Strings.EMPTY);
->>>>>>> 9820a339
 
         List<ReportableGermlineVariant> germlineVariantsPresentInTumor = createTestGermlineVariantsPresentInTumor();
         List<DriverSomaticVariant> driverSomaticVariants = Lists.newArrayList();
         List<ReportableGainLoss> reportableGainLosses = Lists.newArrayList();
         List<ReportableHomozygousDisruption> reportableHomozygousDisruptions = Lists.newArrayList();
         List<ReportableGeneDisruption> reportableGeneDisruptions = Lists.newArrayList();
-        assertFilter(1,
-                germlineReportingModelMonoallelic,
+        assertFilter(1, germlineReportingModelMonoallelic,
                 germlineVariantsPresentInTumor,
                 driverSomaticVariants,
                 reportableGainLosses,
@@ -244,15 +237,13 @@
         return Lists.newArrayList(ProtectTestFactory.createTestReportableGeneDisruptionBuilder().gene(gene).build());
     }
 
+
+
     @Test
     public void checkForGermlinesGenesReportedMonoallelicSpecificVariant() {
 
-<<<<<<< HEAD
-        GermlineReportingModel germlineReportingModelMonoallelic = ProtectTestFactory.createTestGermlineGenesReportingMonoallelic();
-=======
         GermlineReportingModel germlineReportingModelMonoallelic =
                 ProtectTestFactory.createTestGermlineGenesReporting(true, false, false, false, "ABC", Strings.EMPTY);
->>>>>>> 9820a339
 
         List<ReportableGermlineVariant> germlineVariantsPresentInTumor = createTestGermlineVariantsPresentInTumor();
         List<DriverSomaticVariant> driverSomaticVariants = Lists.newArrayList();
@@ -260,14 +251,15 @@
         List<ReportableHomozygousDisruption> reportableHomozygousDisruptions = Lists.newArrayList();
         List<ReportableGeneDisruption> reportableGeneDisruptions = Lists.newArrayList();
 
-        assertFilter(1,
-                germlineReportingModelMonoallelic,
-                germlineVariantsPresentInTumor,
-                driverSomaticVariants,
-                reportableGainLosses,
-                reportableHomozygousDisruptions,
-                reportableGeneDisruptions);
-
-    }
+
+        assertFilter(1, germlineReportingModelMonoallelic,
+                germlineVariantsPresentInTumor,
+                driverSomaticVariants,
+                reportableGainLosses,
+                reportableHomozygousDisruptions,
+                reportableGeneDisruptions);
+
+    }
+
 
 }