--- conflicted
+++ resolved
@@ -1,8 +1,9 @@
 package com.hartwig.hmftools.protect;
 
 import java.io.IOException;
-
-import com.google.common.collect.Lists;
+import java.util.Map;
+
+import com.google.common.collect.Maps;
 import com.google.common.io.Resources;
 import com.hartwig.hmftools.common.actionability.ActionabilityAnalyzer;
 import com.hartwig.hmftools.common.actionability.ActionabilitySource;
@@ -152,37 +153,6 @@
     }
 
     @NotNull
-<<<<<<< HEAD
-    public static GermlineReportingModel createTestGermlineGenesReportingBiallelic() {
-        GermlineReporting germlineReportingTrue = ImmutableGermlineReporting.builder()
-                .gene(ONCOGENE)
-                .notifyClinicalGeneticist(true)
-                .reportBiallelicOnly(true)
-                .reportableSpecificVariant(null)
-                .build();
-        GermlineReporting germlineReportingFalse = ImmutableGermlineReporting.builder()
-                .gene(TSG)
-                .notifyClinicalGeneticist(false)
-                .reportBiallelicOnly(true)
-                .reportableSpecificVariant(null)
-                .build();
-        return new GermlineReportingModel(Lists.newArrayList(germlineReportingTrue, germlineReportingFalse));
-    }
-
-    @NotNull
-    public static GermlineReportingModel createTestGermlineGenesReportingMonoallelic() {
-        GermlineReporting germlineReportingTrue = ImmutableGermlineReporting.builder()
-                .gene(ONCOGENE)
-                .notifyClinicalGeneticist(true)
-                .reportBiallelicOnly(false)
-                .reportableSpecificVariant("ABC")
-                .build();
-        GermlineReporting germlineReportingFalse = ImmutableGermlineReporting.builder()
-                .gene(TSG)
-                .notifyClinicalGeneticist(false)
-                .reportBiallelicOnly(false)
-                .reportableSpecificVariant(null)
-=======
     public static GermlineReportingModel createTestGermlineGenesReporting(boolean notifyClinicalGeneticus1,
             boolean notifyClinicalGeneticus2, boolean reportBiallelicOnly1, boolean reportBiallelicOnly2, @NotNull String specificVariant1,
             @NotNull String specificVariant2) {
@@ -196,14 +166,16 @@
                 .notifyClinicalGeneticus(notifyClinicalGeneticus2)
                 .reportBiallelicOnly(reportBiallelicOnly2)
                 .variant(specificVariant2)
->>>>>>> 9820a339
                 .build();
-        return new GermlineReportingModel(Lists.newArrayList(germlineReportingTrue, germlineReportingFalse));
+        germlineGenesReportingMap.put(ONCOGENE, germlineReportingTrue);
+        germlineGenesReportingMap.put(TSG, germlineReportingFalse);
+        return new GermlineReportingModel(germlineGenesReportingMap);
     }
 
     @NotNull
     public static GermlineReportingModel createTestEmptyGermlineGenesReporting() {
-        return new GermlineReportingModel(Lists.newArrayList());
+        Map<String, GermlineReporting> germlineGenesReportingMap = Maps.newHashMap();
+        return new GermlineReportingModel(germlineGenesReportingMap);
     }
 
     @NotNull
