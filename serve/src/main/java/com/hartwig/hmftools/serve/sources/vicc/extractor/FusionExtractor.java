package com.hartwig.hmftools.serve.sources.vicc.extractor;

import static com.hartwig.hmftools.serve.sources.vicc.annotation.FusionAnnotationConfig.EXONIC_FUSIONS_MAP;

import java.util.Map;

import com.google.common.collect.Maps;
import com.hartwig.hmftools.common.genome.region.HmfTranscriptRegion;
import com.hartwig.hmftools.serve.fusion.ImmutableKnownFusionPair;
import com.hartwig.hmftools.serve.fusion.KnownFusionPair;
import com.hartwig.hmftools.vicc.annotation.FeatureType;
import com.hartwig.hmftools.vicc.datamodel.Feature;
import com.hartwig.hmftools.vicc.datamodel.ViccEntry;

import org.apache.logging.log4j.LogManager;
import org.apache.logging.log4j.Logger;
import org.jetbrains.annotations.NotNull;

public class FusionExtractor {

    private static final Logger LOGGER = LogManager.getLogger(FusionExtractor.class);

    @NotNull
    private final Map<String, HmfTranscriptRegion> transcriptPerGeneMap;

    public FusionExtractor(@NotNull Map<String, HmfTranscriptRegion> transcriptPerGeneMap) {
        this.transcriptPerGeneMap = transcriptPerGeneMap;
    }

    @NotNull
    public Map<Feature, KnownFusionPair> extractFusionPairs(@NotNull ViccEntry viccEntry) {
        Map<Feature, KnownFusionPair> fusionsPerFeature = Maps.newHashMap();
<<<<<<< HEAD
=======
        KnownFusionPair annotatedFusion = ImmutableKnownFusionPair.builder().geneUp(Strings.EMPTY).geneDown(Strings.EMPTY).build();
>>>>>>> 8e1c2843

        for (Feature feature : viccEntry.features()) {
            String fusion = feature.name();

            if (feature.type() == FeatureType.FUSION_PAIR) {
                String[] fusionArray = fusion.split("-");
                KnownFusionPair annotatedFusion = null;
                if (fusionArray.length == 2) {
                    if (EXONIC_FUSIONS_MAP.containsKey(fusion)) {
                        annotatedFusion = ImmutableKnownFusionPair.builder().from(EXONIC_FUSIONS_MAP.get(fusion)).build();
                    } else {
<<<<<<< HEAD
                        // TODO: Shouldn't read from exonic fusion map in the first place!
                        annotatedFusion = ImmutableKnownFusionPair.builder().from(EXONIC_FUSIONS_MAP.get(fusion)).build();
=======
                        annotatedFusion = ImmutableKnownFusionPair.builder().geneUp(fusionArray[0]).geneDown(fusionArray[1].split(" ")[0]).build();
>>>>>>> 8e1c2843
                    }
                } else if (fusionArray.length == 1) {
                    if (EXONIC_FUSIONS_MAP.containsKey(fusion)) {
                        annotatedFusion = ImmutableKnownFusionPair.builder().from(EXONIC_FUSIONS_MAP.get(fusion)).build();
                    } else {
                        LOGGER.warn("Fusion '{}' can not be interpreted!", fusion);
                    }
                } else {
                    if (EXONIC_FUSIONS_MAP.containsKey(fusion)) {
                        annotatedFusion = ImmutableKnownFusionPair.builder().from(EXONIC_FUSIONS_MAP.get(fusion)).build();
                    } else {
                        LOGGER.warn("Too many parts in fusion name: {}!", fusion);
                    }
                }
                if (annotatedFusion != null) {
                    HmfTranscriptRegion canonicalTranscriptStart = transcriptPerGeneMap.get(annotatedFusion.geneUp());
                    HmfTranscriptRegion canonicalTranscriptEnd = transcriptPerGeneMap.get(annotatedFusion.geneDown());

                    if (canonicalTranscriptStart == null || canonicalTranscriptEnd == null) {
                        LOGGER.warn(
                                "Could not find fusion gene start {} or fusion gene end {} in HMF gene panel. Skipping fusion pair extraction!",
                                annotatedFusion.geneUp(),
                                annotatedFusion.geneDown());
                    } else {
                        fusionsPerFeature.put(feature, annotatedFusion);
                    }
                }
            } else if (feature.type() == FeatureType.FUSION_PAIR_AND_GENE_RANGE_EXON) {
<<<<<<< HEAD
                if (EXONIC_FUSIONS_MAP.containsKey(fusion)) {
                    KnownFusionPair annotatedFusion = ImmutableKnownFusionPair.builder().from(EXONIC_FUSIONS_MAP.get(fusion)).build();
=======
                if (fusionAnnotations.containsKey(feature.description())) {
                    annotatedFusion = ImmutableKnownFusionPair.builder().from(fusionAnnotations.get(feature.description())).build();
                }
>>>>>>> 8e1c2843

                    HmfTranscriptRegion canonicalTranscriptStart = transcriptPerGeneMap.get(annotatedFusion.geneUp());
                    HmfTranscriptRegion canonicalTranscriptEnd = transcriptPerGeneMap.get(annotatedFusion.geneDown());

                    if (canonicalTranscriptStart == null || canonicalTranscriptEnd == null) {
                        LOGGER.warn("Could not find fusion gene start {} or fusion gene end {} in HMF gene panel. "
                                        + "Skipping fusion pair and gene range exon extraction for internal fusion!",
                                annotatedFusion.geneUp(),
                                annotatedFusion.geneDown());
                    } else {
                        fusionsPerFeature.put(feature, annotatedFusion);
                    }
                } else {
                    LOGGER.warn("Fusion '{}' can not be interpreted!", fusion);
                }
            }
        }
        return fusionsPerFeature;
    }

    @NotNull
    public static Integer extractExonNumber(@NotNull String featureName) {
        String exonNumberAsString = featureName.split(" ")[1];
        return Integer.valueOf(exonNumberAsString);
    }
}<|MERGE_RESOLUTION|>--- conflicted
+++ resolved
@@ -1,6 +1,4 @@
 package com.hartwig.hmftools.serve.sources.vicc.extractor;
-
-import static com.hartwig.hmftools.serve.sources.vicc.annotation.FusionAnnotationConfig.EXONIC_FUSIONS_MAP;
 
 import java.util.Map;
 
@@ -14,93 +12,77 @@
 
 import org.apache.logging.log4j.LogManager;
 import org.apache.logging.log4j.Logger;
+import org.apache.logging.log4j.util.Strings;
 import org.jetbrains.annotations.NotNull;
 
 public class FusionExtractor {
+    @NotNull
+    private final Map<String, HmfTranscriptRegion> transcriptPerGeneMap;
 
     private static final Logger LOGGER = LogManager.getLogger(FusionExtractor.class);
-
-    @NotNull
-    private final Map<String, HmfTranscriptRegion> transcriptPerGeneMap;
 
     public FusionExtractor(@NotNull Map<String, HmfTranscriptRegion> transcriptPerGeneMap) {
         this.transcriptPerGeneMap = transcriptPerGeneMap;
     }
 
     @NotNull
-    public Map<Feature, KnownFusionPair> extractFusionPairs(@NotNull ViccEntry viccEntry) {
+    public Map<Feature, KnownFusionPair> extractFusionPairs(@NotNull ViccEntry viccEntry,
+            @NotNull Map<String, KnownFusionPair> fusionAnnotations) {
         Map<Feature, KnownFusionPair> fusionsPerFeature = Maps.newHashMap();
-<<<<<<< HEAD
-=======
         KnownFusionPair annotatedFusion = ImmutableKnownFusionPair.builder().geneUp(Strings.EMPTY).geneDown(Strings.EMPTY).build();
->>>>>>> 8e1c2843
 
         for (Feature feature : viccEntry.features()) {
             String fusion = feature.name();
 
             if (feature.type() == FeatureType.FUSION_PAIR) {
                 String[] fusionArray = fusion.split("-");
-                KnownFusionPair annotatedFusion = null;
+
                 if (fusionArray.length == 2) {
-                    if (EXONIC_FUSIONS_MAP.containsKey(fusion)) {
-                        annotatedFusion = ImmutableKnownFusionPair.builder().from(EXONIC_FUSIONS_MAP.get(fusion)).build();
+                    if (fusionAnnotations.containsKey(fusion)) {
+                        annotatedFusion = ImmutableKnownFusionPair.builder().from(fusionAnnotations.get(fusion)).build();
+
                     } else {
-<<<<<<< HEAD
-                        // TODO: Shouldn't read from exonic fusion map in the first place!
-                        annotatedFusion = ImmutableKnownFusionPair.builder().from(EXONIC_FUSIONS_MAP.get(fusion)).build();
-=======
                         annotatedFusion = ImmutableKnownFusionPair.builder().geneUp(fusionArray[0]).geneDown(fusionArray[1].split(" ")[0]).build();
->>>>>>> 8e1c2843
                     }
                 } else if (fusionArray.length == 1) {
-                    if (EXONIC_FUSIONS_MAP.containsKey(fusion)) {
-                        annotatedFusion = ImmutableKnownFusionPair.builder().from(EXONIC_FUSIONS_MAP.get(fusion)).build();
+                    if (fusionAnnotations.containsKey(fusion)) {
+                        annotatedFusion = ImmutableKnownFusionPair.builder().from(fusionAnnotations.get(fusion)).build();
                     } else {
                         LOGGER.warn("Fusion '{}' can not be interpreted!", fusion);
                     }
                 } else {
-                    if (EXONIC_FUSIONS_MAP.containsKey(fusion)) {
-                        annotatedFusion = ImmutableKnownFusionPair.builder().from(EXONIC_FUSIONS_MAP.get(fusion)).build();
+                    if (fusionAnnotations.containsKey(fusion)) {
+                        annotatedFusion = ImmutableKnownFusionPair.builder().from(fusionAnnotations.get(fusion)).build();
                     } else {
                         LOGGER.warn("Too many parts in fusion name: {}!", fusion);
                     }
                 }
-                if (annotatedFusion != null) {
-                    HmfTranscriptRegion canonicalTranscriptStart = transcriptPerGeneMap.get(annotatedFusion.geneUp());
-                    HmfTranscriptRegion canonicalTranscriptEnd = transcriptPerGeneMap.get(annotatedFusion.geneDown());
 
-                    if (canonicalTranscriptStart == null || canonicalTranscriptEnd == null) {
-                        LOGGER.warn(
-                                "Could not find fusion gene start {} or fusion gene end {} in HMF gene panel. Skipping fusion pair extraction!",
-                                annotatedFusion.geneUp(),
-                                annotatedFusion.geneDown());
-                    } else {
-                        fusionsPerFeature.put(feature, annotatedFusion);
-                    }
+                HmfTranscriptRegion canonicalTranscriptStart = transcriptPerGeneMap.get(annotatedFusion.geneUp());
+                HmfTranscriptRegion canonicalTranscriptEnd = transcriptPerGeneMap.get(annotatedFusion.geneDown());
+
+                if (canonicalTranscriptStart == null || canonicalTranscriptEnd == null) {
+                    LOGGER.warn(
+                            "Could not find fusion gene start {} or fusion gene end {} in HMF gene panel. Skipping fusion pair extraction!",
+                            annotatedFusion.geneUp(),
+                            annotatedFusion.geneDown());
+                } else {
+                    fusionsPerFeature.put(feature, annotatedFusion);
                 }
+
             } else if (feature.type() == FeatureType.FUSION_PAIR_AND_GENE_RANGE_EXON) {
-<<<<<<< HEAD
-                if (EXONIC_FUSIONS_MAP.containsKey(fusion)) {
-                    KnownFusionPair annotatedFusion = ImmutableKnownFusionPair.builder().from(EXONIC_FUSIONS_MAP.get(fusion)).build();
-=======
                 if (fusionAnnotations.containsKey(feature.description())) {
                     annotatedFusion = ImmutableKnownFusionPair.builder().from(fusionAnnotations.get(feature.description())).build();
                 }
->>>>>>> 8e1c2843
 
-                    HmfTranscriptRegion canonicalTranscriptStart = transcriptPerGeneMap.get(annotatedFusion.geneUp());
-                    HmfTranscriptRegion canonicalTranscriptEnd = transcriptPerGeneMap.get(annotatedFusion.geneDown());
+                HmfTranscriptRegion canonicalTranscriptStart = transcriptPerGeneMap.get(annotatedFusion.geneUp());
+                HmfTranscriptRegion canonicalTranscriptEnd = transcriptPerGeneMap.get(annotatedFusion.geneDown());
 
-                    if (canonicalTranscriptStart == null || canonicalTranscriptEnd == null) {
-                        LOGGER.warn("Could not find fusion gene start {} or fusion gene end {} in HMF gene panel. "
-                                        + "Skipping fusion pair and gene range exon extraction for internal fusion!",
-                                annotatedFusion.geneUp(),
-                                annotatedFusion.geneDown());
-                    } else {
-                        fusionsPerFeature.put(feature, annotatedFusion);
-                    }
+                if (canonicalTranscriptStart == null || canonicalTranscriptEnd == null) {
+                    LOGGER.warn("Could not find fusion gene start {} or fusion gene end {} in HMF gene panel. Skipping fusion par and gene "
+                            + "range exon extraction for internal fusion!", annotatedFusion.geneUp(), annotatedFusion.geneDown());
                 } else {
-                    LOGGER.warn("Fusion '{}' can not be interpreted!", fusion);
+                    fusionsPerFeature.put(feature, annotatedFusion);
                 }
             }
         }
