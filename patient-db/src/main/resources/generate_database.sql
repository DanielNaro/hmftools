--- conflicted
+++ resolved
@@ -208,12 +208,9 @@
     endPosition int not null,
     startOrientation tinyint not null,
     endOrientation tinyint not null,
-<<<<<<< HEAD
-=======
     startHomologySequence varchar(255) not null,
     endHomologySequence varchar(255) not null,
     insertSequence varchar(255) not null,
->>>>>>> e62ac50c
     type varchar(255) NOT NULL,
     PRIMARY KEY (id),
     INDEX(sampleId)
