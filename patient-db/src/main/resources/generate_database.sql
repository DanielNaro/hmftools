SET FOREIGN_KEY_CHECKS = 0;

DROP TABLE IF EXISTS patient;
CREATE TABLE patient
(   id int NOT NULL AUTO_INCREMENT,
    patientIdentifier varchar(50) UNIQUE,
    PRIMARY KEY (id)
);

DROP TABLE IF EXISTS baseline;
CREATE TABLE baseline
(   patientId int NOT NULL,
    registrationDate DATE,
    informedConsentDate DATE,
    gender varchar(10),
    hospital varchar(255),
    birthYear int,
    primaryTumorLocation varchar(255),
    cancerSubtype varchar(255),
    deathDate DATE,
    hasSystemicPreTreatment varchar(3),
    hasRadiotherapyPreTreatment varchar(3),
    preTreatments varchar(800),
    preTreatmentsType varchar(510),
    preTreatmentsMechanism varchar(510),
    PRIMARY KEY (patientId),
    FOREIGN KEY (patientId) REFERENCES patient(id)
);

DROP TABLE IF EXISTS preTreatmentDrug;
CREATE TABLE preTreatmentDrug
(   id int NOT NULL AUTO_INCREMENT,
    patientId int NOT NULL,
    startDate DATE,
    endDate DATE,
    name varchar(800),
    type varchar(255),
    mechanism varchar(255),
    bestResponse varchar(50),
    PRIMARY KEY (id),
    FOREIGN KEY (patientId) REFERENCES patient(id)
);

DROP TABLE IF EXISTS sample;
CREATE TABLE sample
(   sampleId varchar(255) NOT NULL,
    patientId int NOT NULL,
    arrivalDate DATE NOT NULL,
    samplingDate DATE,
    dnaNanograms int,
    limsPrimaryTumor varchar(255),
    tumorPercentage DOUBLE PRECISION,
    PRIMARY KEY (sampleId),
    FOREIGN KEY (patientId) REFERENCES patient(id)
);

DROP TABLE IF EXISTS biopsy;
CREATE TABLE biopsy
(   id int NOT NULL,
    sampleId varchar(255),
    patientId int NOT NULL,
    biopsyTaken varchar(255),
    biopsyEvaluable varchar(255),
    biopsyType varchar(255),
    biopsySite varchar(255),
    biopsyLocation varchar(255),
    biopsyDate DATE,
    PRIMARY KEY (id),
    FOREIGN KEY (sampleId) REFERENCES sample(sampleId),
    FOREIGN KEY (patientId) REFERENCES patient(id)
);

DROP TABLE IF EXISTS treatment;
CREATE TABLE treatment
(   id int NOT NULL,
    biopsyId int,
    patientId int NOT NULL,
    treatmentGiven varchar(3),
    radiotherapyGiven varchar(3),
    startDate DATE,
    endDate DATE,
    name varchar(800),
    type varchar(255),
    mechanism varchar(255),
    PRIMARY KEY (id),
    FOREIGN KEY (biopsyId) REFERENCES biopsy(id),
    FOREIGN KEY (patientId) REFERENCES patient(id)
);

DROP TABLE IF EXISTS drug;
CREATE TABLE drug
(   id int NOT NULL AUTO_INCREMENT,
    treatmentId int,
    patientId int NOT NULL,
    startDate DATE,
    endDate DATE,
    name varchar(800),
    type varchar(255),
    mechanism varchar(255),
    PRIMARY KEY (id),
    FOREIGN KEY (treatmentId) REFERENCES treatment(id),
    FOREIGN KEY (patientId) REFERENCES patient(id)
);

DROP TABLE IF EXISTS treatmentResponse;
CREATE TABLE treatmentResponse
(   id int NOT NULL AUTO_INCREMENT,
    treatmentId int,
    patientId int NOT NULL,
    measurementDone varchar(5),
    boneOnlyDisease varchar(5),
    responseDate DATE,
    response varchar(25),
    PRIMARY KEY (id),
    FOREIGN KEY (treatmentId) REFERENCES treatment(id),
    FOREIGN KEY (patientId) REFERENCES patient(id)
);

DROP TABLE IF EXISTS tumorMarker;
CREATE TABLE tumorMarker
(   id int NOT NULL AUTO_INCREMENT,
    patientId int NOT NULL,
    date DATE,
    marker varchar(50),
    measurement varchar(50),
    unit varchar(50),
    PRIMARY KEY (id),
    FOREIGN KEY (patientId) REFERENCES patient(id)
);

DROP TABLE IF EXISTS ranoMeasurement;
CREATE TABLE ranoMeasurement
(   id int NOT NULL AUTO_INCREMENT,
    patientId int NOT NULL,
    responseDate DATE,
    therapyGiven varchar(50),
    targetLesionResponse varchar(50),
    noTargetLesionResponse varchar(50),
    overallResponse varchar(50),
    PRIMARY KEY (id),
    FOREIGN KEY (patientId) REFERENCES patient(id)
);

DROP TABLE IF EXISTS clinicalFindings;
CREATE TABLE clinicalFindings
(   id int NOT NULL AUTO_INCREMENT,
    level varchar(30),
    patientId varchar(20),
    formStatus varchar(30),
    formLocked varchar(5),
    message varchar(1000),
    details varchar(1000),
    PRIMARY KEY (id)
);

DROP TABLE IF EXISTS ecrf;
CREATE TABLE ecrf
(   id int NOT NULL AUTO_INCREMENT,
    patientId varchar(20),
    studyEvent varchar(100),
    studyEventKey int not null,
    form varchar(100),
    formKey int not null,
    itemGroup varchar(100),
    itemGroupKey int not null,
    item varchar(100),
    itemValue varchar(1500),
    status varchar(30),
    locked varchar(5),
    sequenced varchar(5),
    fieldName varchar(100),
    relevant varchar(5),
    PRIMARY KEY (id),
    INDEX(patientId),
    INDEX(studyEvent),
    INDEX(form),
    INDEX(itemGroup),
    INDEX(item),
    INDEX(itemValue),
    INDEX(status),
    INDEX(locked),
    INDEX(sequenced),
    INDEX(fieldName),
    INDEX(relevant)
);

DROP TABLE IF EXISTS ecrfDatamodel;
CREATE TABLE ecrfDatamodel
(   fieldName varchar(100),
    description varchar(500),
    codeList varchar(3000),
    relevant varchar(5)
);

DROP TABLE IF EXISTS formsMetadata;
CREATE TABLE formsMetadata
(   id int NOT NULL,
    tableName varchar(20),
    form varchar(20),
    status varchar(30),
    locked varchar(5),
    UNIQUE KEY (id, tableName, form)
);

DROP TABLE IF EXISTS drupEcrf;
CREATE TABLE drupEcrf
(   id int NOT NULL AUTO_INCREMENT,
    patientId varchar(20),
    studyEvent varchar(100),
    studyEventKey int not null,
    form varchar(100),
    formKey int not null,
    itemGroup varchar(100),
    itemGroupKey int not null,
    item varchar(100),
    itemValue varchar(15000),
    status varchar(30),
    locked varchar(5),
    sequenced varchar(5),
    fieldName varchar(100),
    relevant varchar(5),
    PRIMARY KEY (id),
    INDEX(patientId),
    INDEX(studyEvent),
    INDEX(form),
    INDEX(itemGroup),
    INDEX(item),
    INDEX(status),
    INDEX(sequenced),
    INDEX(fieldName),
    INDEX(relevant)
);

DROP TABLE IF EXISTS drupEcrfDatamodel;
CREATE TABLE drupEcrfDatamodel
(   fieldName varchar(100),
    description varchar(500),
    codeList varchar(5000),
    relevant varchar(5)
);

DROP TABLE if EXISTS metric;
CREATE TABLE metric
(   sampleId varchar(255) NOT NULL,
    refMeanCoverage DOUBLE PRECISION NOT NULL,
    refCoverage10xPercentage DOUBLE PRECISION NOT NULL,
    refCoverage20xPercentage DOUBLE PRECISION NOT NULL,
    tumorMeanCoverage DOUBLE PRECISION NOT NULL,
    tumorCoverage30xPercentage DOUBLE PRECISION NOT NULL,
    tumorCoverage60xPercentage DOUBLE PRECISION NOT NULL,
    PRIMARY KEY (sampleId)
);

DROP TABLE IF EXISTS somaticVariant;
CREATE TABLE somaticVariant
(   id int NOT NULL AUTO_INCREMENT,
    modified DATETIME NOT NULL,
    sampleId varchar(255) NOT NULL,
    chromosome varchar(255) NOT NULL,
    position int not null,
    filter varchar(255) NOT NULL,
    type varchar(255) NOT NULL,
    ref varchar(255) NOT NULL,
    alt varchar(255) NOT NULL,
    gene varchar(255) NOT NULL,
    genesEffected int not null,
    cosmicId varchar(255) NOT NULL,
    dbsnpId varchar(255) NOT NULL,
    worstEffectTranscript varchar(255) NOT NULL,
    worstEffect varchar(255) NOT NULL,
    worstCodingEffect varchar(255) NOT NULL,
    canonicalEffect varchar(255) NOT NULL,
    canonicalCodingEffect varchar(255) NOT NULL,
    microhomology varchar(255) NOT NULL,
    repeatSequence varchar(255) NOT NULL,
    repeatCount int NOT NULL,
    alleleReadCount int NOT NULL,
    totalReadCount int NOT NULL,
    adjustedVaf DOUBLE PRECISION NOT NULL,
    adjustedCopyNumber DOUBLE PRECISION NOT NULL,
    highConfidence BOOLEAN NOT NULL,
    trinucleotideContext varchar(3) NOT NULL,
    clonality varchar(455) NOT NULL,
    biallelic BOOLEAN NOT NULL,
    hotspot BOOLEAN NOT NULL,
    mappability DOUBLE PRECISION NOT NULL,
    germlineStatus varchar(255) NOT NULL,
    minorAllelePloidy DOUBLE PRECISION NOT NULL,
    PRIMARY KEY (id),
    INDEX(sampleId),
    INDEX(filter),
    INDEX(type),
    INDEX(gene)
);

DROP TABLE IF EXISTS purity;
CREATE TABLE purity
(   id int NOT NULL AUTO_INCREMENT,
    modified DATETIME NOT NULL,
    version VARCHAR(255) NOT NULL,
    sampleId varchar(255) NOT NULL,
    gender varchar(255) NOT NULL,
    status varchar(255) NOT NULL,
    qcStatus varchar(255) NOT NULL,
    purity DOUBLE PRECISION not null,
    normFactor DOUBLE PRECISION not null,
    score DOUBLE PRECISION not null,
    ploidy DOUBLE PRECISION not null,
    diploidProportion DOUBLE PRECISION not null,
    polyclonalProportion DOUBLE PRECISION not null,
    minPurity DOUBLE PRECISION not null,
    maxPurity DOUBLE PRECISION not null,
    minPloidy DOUBLE PRECISION not null,
    maxPloidy DOUBLE PRECISION not null,
    minDiploidProportion DOUBLE PRECISION not null,
    maxDiploidProportion DOUBLE PRECISION not null,
    PRIMARY KEY (id),
    INDEX(sampleId)
);

DROP TABLE IF EXISTS purityRange;
CREATE TABLE purityRange
(   id int NOT NULL AUTO_INCREMENT,
    modified DATETIME NOT NULL,
    sampleId varchar(255) NOT NULL,
    purity DOUBLE PRECISION not null,
    normFactor DOUBLE PRECISION not null,
    score DOUBLE PRECISION not null,
    ploidy DOUBLE PRECISION not null,
    diploidProportion DOUBLE PRECISION not null,
    PRIMARY KEY (id),
    INDEX(sampleId)
);

DROP TABLE IF EXISTS copyNumber;
CREATE TABLE copyNumber
(   id int NOT NULL AUTO_INCREMENT,
    modified DATETIME NOT NULL,
    sampleId varchar(255) NOT NULL,
    chromosome varchar(255) NOT NULL,
    start int not null,
    end int not null,
    segmentStartSupport varchar(255) NOT NULL,
    segmentEndSupport varchar(255) NOT NULL,
    bafCount int not null,
    observedBaf DOUBLE PRECISION not null,
    actualBaf DOUBLE PRECISION not null,
    copyNumber DOUBLE PRECISION not null,
    copyNumberMethod varchar(255) NOT NULL,
    PRIMARY KEY (id),
    INDEX(sampleId)
);

DROP TABLE IF EXISTS copyNumberGermline;
CREATE TABLE copyNumberGermline
(   id int NOT NULL AUTO_INCREMENT,
    modified DATETIME NOT NULL,
    sampleId varchar(255) NOT NULL,
    chromosome varchar(255) NOT NULL,
    start int not null,
    end int not null,
    segmentStartSupport varchar(255) NOT NULL,
    segmentEndSupport varchar(255) NOT NULL,
    bafCount int not null,
    observedBaf DOUBLE PRECISION not null,
    actualBaf DOUBLE PRECISION not null,
    copyNumber DOUBLE PRECISION not null,
    copyNumberMethod varchar(255) NOT NULL,
    PRIMARY KEY (id),
    INDEX(sampleId)
);

DROP TABLE IF EXISTS copyNumberRegion;
CREATE TABLE copyNumberRegion
(   id int NOT NULL AUTO_INCREMENT,
    modified DATETIME NOT NULL,
    sampleId varchar(255) NOT NULL,
    chromosome varchar(255) NOT NULL,
    start int not null,
    end int not null,
    germlineStatus varchar(255) NOT NULL,
    svCluster BOOLEAN NOT NULL,
    ratioSupport BOOLEAN NOT NULL,
    segmentStartSupport varchar(255) NOT NULL,
    bafCount int not null,
    observedBaf DOUBLE PRECISION not null,
    observedTumorRatio DOUBLE PRECISION not null,
    observedNormalRatio DOUBLE PRECISION not null,
    observedTumorRatioCount int not null,
    gcContent DOUBLE PRECISION not null,
    modelPloidy int not null,
    modelBaf DOUBLE PRECISION not null,
    modelTumorRatio DOUBLE PRECISION not null,
    actualTumorBaf DOUBLE PRECISION not null,
    actualTumorCopyNumber DOUBLE PRECISION not null,
    refNormalisedTumorCopyNumber DOUBLE PRECISION not null,
    cnvDeviation DOUBLE PRECISION not null,
    bafDeviation DOUBLE PRECISION not null,
    totalDeviation DOUBLE PRECISION not null,
    ploidyPenalty DOUBLE PRECISION not null,
    fittedBaf DOUBLE PRECISION not null,
    fittedCopyNumber DOUBLE PRECISION not null,
    PRIMARY KEY (id),
    INDEX(sampleId)
);

DROP TABLE IF EXISTS geneCopyNumber;
CREATE TABLE geneCopyNumber
(   id int NOT NULL AUTO_INCREMENT,
    modified DATETIME NOT NULL,
    sampleId varchar(255) NOT NULL,
    chromosome varchar(255) NOT NULL,
    start int not null,
    end int not null,
    gene varchar(255) NOT NULL,
    chromosomeBand varchar(255) NOT NULL,
    transcriptId varchar(255) NOT NULL,
    transcriptVersion int not null,
    minCopyNumber DOUBLE PRECISION not null,
    maxCopyNumber DOUBLE PRECISION not null,
    somaticRegions int not null,
    germlineHomRegions int not null,
    germlineHetRegions int not null,
    minRegions int not null,
    minRegionStart int not null,
    minRegionEnd int not null,
    minRegionStartSupport varchar(255) NOT NULL,
    minRegionEndSupport varchar(255) NOT NULL,
    minRegionMethod varchar(255) NOT NULL,
    nonsenseBiallelicVariants int not null,
    nonsenseNonBiallelicVariants int not null,
    nonsenseNonBiallelicPloidy DOUBLE PRECISION not null,
    spliceBiallelicVariants int not null,
    spliceNonBiallelicVariants int not null,
    spliceNonBiallelicPloidy DOUBLE PRECISION not null,
    missenseBiallelicVariants int not null,
    missenseNonBiallelicVariants int not null,
    missenseNonBiallelicPloidy DOUBLE PRECISION not null,
    minMinorAllelePloidy DOUBLE PRECISION not null,
    PRIMARY KEY (id),
    INDEX(sampleId),
    INDEX(gene)
);

DROP TABLE IF EXISTS structuralVariant;
CREATE TABLE structuralVariant
(   id int NOT NULL AUTO_INCREMENT,
    modified DATETIME NOT NULL,
    sampleId varchar(255) NOT NULL,
    startChromosome varchar(255) NOT NULL,
    endChromosome varchar(255),
    startPosition int not null,
    endPosition int,
    startOrientation tinyint not null,
    endOrientation tinyint,
    startHomologySequence varchar(255) not null,
    endHomologySequence varchar(255),
    startAF DOUBLE PRECISION,
    endAF DOUBLE PRECISION,
    ploidy DOUBLE PRECISION,
    adjustedStartAF DOUBLE PRECISION,
    adjustedEndAF DOUBLE PRECISION,
    adjustedStartCopyNumber DOUBLE PRECISION,
    adjustedEndCopyNumber DOUBLE PRECISION,
    adjustedStartCopyNumberChange DOUBLE PRECISION,
    adjustedEndCopyNumberChange DOUBLE PRECISION,
    insertSequence varchar(2048) not null,
    type varchar(255) NOT NULL,
    filter varchar(255) NOT NULL,
    somaticScore int,
    imprecise BOOLEAN NOT NULL,
    qualScore DOUBLE PRECISION,
    event varchar(255),
    startTumourVariantFragmentCount int,
    startTumourReferenceFragmentCount int,
    startNormalVariantFragmentCount int,
    startNormalReferenceFragmentCount int,
    endTumourVariantFragmentCount int,
    endTumourReferenceFragmentCount int,
    endNormalVariantFragmentCount int,
    endNormalReferenceFragmentCount int,
    startIntervalOffsetStart int,
    startIntervalOffsetEnd int,
    endIntervalOffsetStart int,
    endIntervalOffsetEnd int,
    inexactHomologyOffsetStart int,
    inexactHomologyOffsetEnd int,
<<<<<<< HEAD
=======
    linkedBy varchar(512),
    vcfId varchar(255),
>>>>>>> 3e56173e
    PRIMARY KEY (id),
    INDEX(sampleId)
);


DROP TABLE IF EXISTS structuralVariantBreakend;
CREATE TABLE structuralVariantBreakend
(   id INT UNSIGNED NOT NULL AUTO_INCREMENT,
    modified DATETIME NOT NULL,
    structuralVariantId INT NOT NULL,
    isStartEnd BOOLEAN NOT NULL,
    gene VARCHAR(512) NOT NULL, # length here comes from ensembl db schema
    geneId VARCHAR(128) NOT NULL, # length here comes from ensembl db schema
    transcriptId VARCHAR(128) NOT NULL, # length here comes from ensembl db schema
    isCanonicalTranscript BOOLEAN NOT NULL,
    strand TINYINT NOT NULL,
    exonRankUpstream TINYINT UNSIGNED,
    exonRankDownstream TINYINT UNSIGNED,
    exonPhaseUpstream TINYINT,
    exonPhaseDownstream TINYINT,
    exonMax SMALLINT NOT NULL,
    PRIMARY KEY (id),
    INDEX(structuralVariantId),
    INDEX(gene),
    INDEX(geneId),
    INDEX(transcriptId)
);

DROP TABLE IF EXISTS structuralVariantDisruption;
CREATE TABLE structuralVariantDisruption
(   id INT UNSIGNED NOT NULL AUTO_INCREMENT,
    breakendId INT UNSIGNED NOT NULL,
    isReported BOOLEAN NOT NULL,
    PRIMARY KEY (id),
    INDEX(breakendId)
);

DROP TABLE IF EXISTS structuralVariantFusion;
CREATE TABLE structuralVariantFusion
(   id INT UNSIGNED NOT NULL AUTO_INCREMENT,
    fivePrimeBreakendId INT UNSIGNED NOT NULL,
    threePrimeBreakendId INT UNSIGNED NOT NULL,
    isReported BOOLEAN NOT NULL,
    PRIMARY KEY (id),
    INDEX(fivePrimeBreakendId),
    INDEX(threePrimeBreakendId)
);

DROP TABLE IF EXISTS canonicalTranscript;
CREATE TABLE canonicalTranscript
(   id int NOT NULL AUTO_INCREMENT,
    modified DATETIME NOT NULL,
    gene varchar(255) NOT NULL,
    geneId varchar(255) NOT NULL,
    chromosomeBand varchar(255) NOT NULL,
    chromosome varchar(255) NOT NULL,
    geneStart int not null,
    geneEnd int not null,
    transcriptId varchar(255) NOT NULL,
    transcriptVersion int not null,
    transcriptStart int not null,
    transcriptEnd int not null,
    exons int not null,
    exonStart int not null,
    exonEnd int not null,
    exonBases int not null,
    strand varchar(255) not null,
    codingStart int not null,
    codingEnd int not null,
    codingBases int not null,
    PRIMARY KEY (id),
    INDEX(gene),
    INDEX(transcriptId)
);

DROP TABLE IF EXISTS germlineVariant;
CREATE TABLE germlineVariant
(   id int NOT NULL AUTO_INCREMENT,
    modified DATETIME NOT NULL,

    sampleId varchar(255) NOT NULL,
    chromosome varchar(255) NOT NULL,
    position int not null,
    filter varchar(255) NOT NULL,
    type varchar(255) NOT NULL,
    ref varchar(255) NOT NULL,
    alt varchar(255) NOT NULL,
    gene varchar(255) NOT NULL,
    cosmicId varchar(255) NOT NULL,
    dbsnpId varchar(255) NOT NULL,
    transcript varchar(255) NOT NULL,
    effect varchar(255) NOT NULL,
    codingEffect varchar(255) NOT NULL,
    microhomology varchar(255) NOT NULL,
    repeatSequence varchar(255) NOT NULL,
    repeatCount int NOT NULL,
    alleleReadCount int NOT NULL,
    totalReadCount int NOT NULL,
    adjustedVaf DOUBLE PRECISION NOT NULL,
    adjustedCopyNumber DOUBLE PRECISION NOT NULL,
    highConfidence BOOLEAN NOT NULL,
    trinucleotideContext varchar(3) NOT NULL,
    clonality varchar(455) NOT NULL,
    biallelic BOOLEAN NOT NULL,
    hotspot BOOLEAN NOT NULL,
    mappability DOUBLE PRECISION NOT NULL,
    germlineStatus varchar(255) NOT NULL,
    minorAllelePloidy DOUBLE PRECISION NOT NULL,
    source varchar(255) NOT NULL,
    program varchar(255) NOT NULL,
    PRIMARY KEY (id),
    INDEX(sampleId)
);

SET FOREIGN_KEY_CHECKS = 1;<|MERGE_RESOLUTION|>--- conflicted
+++ resolved
@@ -485,11 +485,8 @@
     endIntervalOffsetEnd int,
     inexactHomologyOffsetStart int,
     inexactHomologyOffsetEnd int,
-<<<<<<< HEAD
-=======
     linkedBy varchar(512),
     vcfId varchar(255),
->>>>>>> 3e56173e
     PRIMARY KEY (id),
     INDEX(sampleId)
 );
