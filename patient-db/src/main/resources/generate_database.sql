--- conflicted
+++ resolved
@@ -469,15 +469,6 @@
     filter varchar(255) NOT NULL,
     somaticScore int,
     imprecise BOOLEAN NOT NULL,
-<<<<<<< HEAD
-    qualScore DOUBLE PRECISION NOT NULL,
-    startIntervalOffsetStart int NOT NULL,
-    startIntervalOffsetEnd int NOT NULL,
-    endIntervalOffsetStart int NOT NULL,
-    endIntervalOffsetEnd int NOT NULL,
-    inexactHomologyOffsetStart int,
-    inexactHomologyOffsetEnd int,
-=======
     qualScore DOUBLE PRECISION,
     event varchar(255),
     startTumourVariantFragmentCount int,
@@ -496,7 +487,6 @@
     inexactHomologyOffsetEnd int,
     linkedBy varchar(512),
     vcfId varchar(255),
->>>>>>> 611b92e3
     PRIMARY KEY (id),
     INDEX(sampleId)
 );
