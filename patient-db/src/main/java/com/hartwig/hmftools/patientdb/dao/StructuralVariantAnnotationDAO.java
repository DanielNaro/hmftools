package com.hartwig.hmftools.patientdb.dao;

import static com.hartwig.hmftools.patientdb.Config.DB_BATCH_INSERT_SIZE;
import static com.hartwig.hmftools.patientdb.database.hmfpatients.Tables.STRUCTURALVARIANTBREAKEND;
import static com.hartwig.hmftools.patientdb.database.hmfpatients.Tables.STRUCTURALVARIANTDISRUPTION;
import static com.hartwig.hmftools.patientdb.database.hmfpatients.Tables.STRUCTURALVARIANTFUSION;

import java.sql.Timestamp;
import java.util.Date;
import java.util.List;
import java.util.Map;
import java.util.Set;

import com.google.common.collect.Iterables;
import com.google.common.collect.Lists;
import com.google.common.collect.Maps;
import com.google.common.collect.Sets;
import com.hartwig.hmftools.common.variant.structural.annotation.GeneAnnotation;
import com.hartwig.hmftools.common.variant.structural.annotation.GeneDisruption;
import com.hartwig.hmftools.common.variant.structural.annotation.GeneFusion;
import com.hartwig.hmftools.common.variant.structural.annotation.ImmutableSimpleGeneFusion;
import com.hartwig.hmftools.common.variant.structural.annotation.SimpleGeneFusion;
import com.hartwig.hmftools.common.variant.structural.annotation.StructuralVariantAnalysis;
import com.hartwig.hmftools.common.variant.structural.annotation.StructuralVariantAnnotation;
import com.hartwig.hmftools.common.variant.structural.annotation.Transcript;
import com.hartwig.hmftools.patientdb.database.hmfpatients.tables.Structuralvariantbreakend;

import org.apache.logging.log4j.LogManager;
import org.apache.logging.log4j.Logger;
import org.jetbrains.annotations.NotNull;
import org.jooq.DSLContext;
import org.jooq.InsertValuesStep14;
import org.jooq.InsertValuesStep4;
import org.jooq.InsertValuesStep5;
import org.jooq.Record;
import org.jooq.Record2;
import org.jooq.Result;
import org.jooq.types.UInteger;

public class StructuralVariantAnnotationDAO {

    private static final Logger LOGGER = LogManager.getLogger(StructuralVariantAnnotationDAO.class);

    @NotNull
    private final DSLContext context;

    public StructuralVariantAnnotationDAO(@NotNull final DSLContext context) {
        this.context = context;
    }

    public void deleteAnnotationsForSample(@NotNull String sampleId) {
        context.delete(STRUCTURALVARIANTFUSION).where(STRUCTURALVARIANTFUSION.SAMPLEID.eq(sampleId)).execute();
        context.delete(STRUCTURALVARIANTDISRUPTION).where(STRUCTURALVARIANTDISRUPTION.SAMPLEID.eq(sampleId)).execute();
        context.delete(STRUCTURALVARIANTBREAKEND).where(STRUCTURALVARIANTBREAKEND.SAMPLEID.eq(sampleId)).execute();
    }

    @NotNull
    public final List<SimpleGeneFusion> readGeneFusions(@NotNull final String sample) {
        Set<SimpleGeneFusion> simpleGeneFusions = Sets.newHashSet();

        Structuralvariantbreakend five = STRUCTURALVARIANTBREAKEND.as("five");
        Structuralvariantbreakend three = STRUCTURALVARIANTBREAKEND.as("three");
        final Result<Record2<String, String>> resultFiveGene = context.select(five.GENE, three.GENE)
                .from(STRUCTURALVARIANTFUSION)
                .innerJoin(five)
                .on(five.ID.eq(STRUCTURALVARIANTFUSION.FIVEPRIMEBREAKENDID))
                .innerJoin(three)
                .on(three.ID.eq(STRUCTURALVARIANTFUSION.THREEPRIMEBREAKENDID))
                .where(STRUCTURALVARIANTFUSION.SAMPLEID.eq(sample))
                .fetch();

        for (Record record : resultFiveGene) {
            simpleGeneFusions.add(ImmutableSimpleGeneFusion.builder()
                    .fiveGene(record.getValue(five.GENE))
                    .threeGene(record.getValue(three.GENE))
                    .build());
        }

        return Lists.newArrayList(simpleGeneFusions);
    }

    @SuppressWarnings("unchecked")
    public void write(@NotNull StructuralVariantAnalysis analysis, @NotNull String sampleId) {
        final Timestamp timestamp = new Timestamp(new Date().getTime());

        final Map<Transcript, Integer> transcriptToDatabaseIdMap = Maps.newHashMap();

        for (GeneAnnotation geneAnnotation : allAnnotations(analysis))
        {
            final InsertValuesStep14 inserter = context.insertInto(STRUCTURALVARIANTBREAKEND,
                    STRUCTURALVARIANTBREAKEND.MODIFIED,
                    STRUCTURALVARIANTBREAKEND.SAMPLEID,
                    STRUCTURALVARIANTBREAKEND.ISSTARTEND,
                    STRUCTURALVARIANTBREAKEND.STRUCTURALVARIANTID,
                    STRUCTURALVARIANTBREAKEND.GENE,
                    STRUCTURALVARIANTBREAKEND.GENEID,
                    STRUCTURALVARIANTBREAKEND.TRANSCRIPTID,
                    STRUCTURALVARIANTBREAKEND.ISCANONICALTRANSCRIPT,
                    STRUCTURALVARIANTBREAKEND.STRAND,
                    STRUCTURALVARIANTBREAKEND.EXONRANKUPSTREAM,
                    STRUCTURALVARIANTBREAKEND.EXONPHASEUPSTREAM,
                    STRUCTURALVARIANTBREAKEND.EXONRANKDOWNSTREAM,
                    STRUCTURALVARIANTBREAKEND.EXONPHASEDOWNSTREAM,
                    STRUCTURALVARIANTBREAKEND.EXONMAX);

            for (final Transcript transcript : geneAnnotation.transcripts())
            {
                inserter.values(timestamp,
                        sampleId,
                        geneAnnotation.isStart(),
                        transcript.parent().id(),
                        geneAnnotation.GeneName,
                        geneAnnotation.StableId,
                        transcript.StableId,
                        transcript.isCanonical(),
                        geneAnnotation.Strand,
                        transcript.exonUpstream(),
                        transcript.exonUpstreamPhase(),
                        transcript.exonDownstream(),
                        transcript.exonDownstreamPhase(),
                        transcript.exonMax());
            }

            final List<UInteger> ids = inserter.returning(STRUCTURALVARIANTBREAKEND.ID).fetch().getValues(0, UInteger.class);

            if (ids.size() != geneAnnotation.transcripts().size())
            {
                throw new RuntimeException("not all transcripts were inserted successfully");
            }

            for (int i = 0; i < ids.size(); i++)
            {
                transcriptToDatabaseIdMap.put(geneAnnotation.transcripts().get(i), ids.get(i).intValue());
            }
        }

<<<<<<< HEAD
        final InsertValuesStep5 fusionInserter = context.insertInto(STRUCTURALVARIANTFUSION,
                STRUCTURALVARIANTFUSION.MODIFIED,
                STRUCTURALVARIANTFUSION.SAMPLEID,
                STRUCTURALVARIANTFUSION.ISREPORTED,
                STRUCTURALVARIANTFUSION.FIVEPRIMEBREAKENDID,
                STRUCTURALVARIANTFUSION.THREEPRIMEBREAKENDID);

        for (List<GeneFusion> batch : Iterables.partition(analysis.fusions(), DB_BATCH_INSERT_SIZE))
        {
            LOGGER.debug("inserting {} fusions to DB", batch.size());
=======
        for (List<GeneFusion> batch : Iterables.partition(analysis.fusions(), DB_BATCH_INSERT_SIZE)) {

            final InsertValuesStep5 fusionInserter = context.insertInto(STRUCTURALVARIANTFUSION,
                    STRUCTURALVARIANTFUSION.MODIFIED,
                    STRUCTURALVARIANTFUSION.SAMPLEID,
                    STRUCTURALVARIANTFUSION.ISREPORTED,
                    STRUCTURALVARIANTFUSION.FIVEPRIMEBREAKENDID,
                    STRUCTURALVARIANTFUSION.THREEPRIMEBREAKENDID);
>>>>>>> c374fe3a

            batch.forEach(fusion -> fusionInserter.values(timestamp,
                    sampleId,
                    fusion.reportable(),
                    transcriptToDatabaseIdMap.get(fusion.upstreamTrans()),
                    transcriptToDatabaseIdMap.get(fusion.downstreamTrans())));

            fusionInserter.execute();
        }

        for (List<GeneDisruption> batch : Iterables.partition(analysis.disruptions(), DB_BATCH_INSERT_SIZE)) {

            final InsertValuesStep4 disruptionInserter = context.insertInto(STRUCTURALVARIANTDISRUPTION,
                    STRUCTURALVARIANTFUSION.MODIFIED,
                    STRUCTURALVARIANTFUSION.SAMPLEID,
                    STRUCTURALVARIANTDISRUPTION.ISREPORTED,
                    STRUCTURALVARIANTDISRUPTION.BREAKENDID);

            batch.forEach(disruption -> disruptionInserter.values(timestamp,
                    sampleId,
                    disruption.reportable(),
                    transcriptToDatabaseIdMap.get(disruption.linkedAnnotation())));
            disruptionInserter.execute();
        }
    }

    @NotNull
    private static List<GeneAnnotation> allAnnotations(@NotNull StructuralVariantAnalysis analysis) {
        List<GeneAnnotation> geneAnnotations = Lists.newArrayList();
        for (StructuralVariantAnnotation annotation : analysis.annotations()) {
            geneAnnotations.addAll(annotation.annotations());
        }
        return geneAnnotations;
    }
}
<|MERGE_RESOLUTION|>--- conflicted
+++ resolved
@@ -10,6 +10,8 @@
 import java.util.List;
 import java.util.Map;
 import java.util.Set;
+import java.util.stream.Collector;
+import java.util.stream.Collectors;
 
 import com.google.common.collect.Iterables;
 import com.google.common.collect.Lists;
@@ -79,29 +81,45 @@
         return Lists.newArrayList(simpleGeneFusions);
     }
 
+    private InsertValuesStep14 createBreakendInserter()
+    {
+        return context.insertInto(STRUCTURALVARIANTBREAKEND,
+            STRUCTURALVARIANTBREAKEND.MODIFIED,
+            STRUCTURALVARIANTBREAKEND.SAMPLEID,
+            STRUCTURALVARIANTBREAKEND.ISSTARTEND,
+            STRUCTURALVARIANTBREAKEND.STRUCTURALVARIANTID,
+            STRUCTURALVARIANTBREAKEND.GENE,
+            STRUCTURALVARIANTBREAKEND.GENEID,
+            STRUCTURALVARIANTBREAKEND.TRANSCRIPTID,
+            STRUCTURALVARIANTBREAKEND.ISCANONICALTRANSCRIPT,
+            STRUCTURALVARIANTBREAKEND.STRAND,
+            STRUCTURALVARIANTBREAKEND.EXONRANKUPSTREAM,
+            STRUCTURALVARIANTBREAKEND.EXONPHASEUPSTREAM,
+            STRUCTURALVARIANTBREAKEND.EXONRANKDOWNSTREAM,
+            STRUCTURALVARIANTBREAKEND.EXONPHASEDOWNSTREAM,
+            STRUCTURALVARIANTBREAKEND.EXONMAX);
+    }
+
     @SuppressWarnings("unchecked")
     public void write(@NotNull StructuralVariantAnalysis analysis, @NotNull String sampleId) {
         final Timestamp timestamp = new Timestamp(new Date().getTime());
 
+        List<Transcript> transcriptList = Lists.newArrayList();
+
         final Map<Transcript, Integer> transcriptToDatabaseIdMap = Maps.newHashMap();
 
-        for (GeneAnnotation geneAnnotation : allAnnotations(analysis))
-        {
-            final InsertValuesStep14 inserter = context.insertInto(STRUCTURALVARIANTBREAKEND,
-                    STRUCTURALVARIANTBREAKEND.MODIFIED,
-                    STRUCTURALVARIANTBREAKEND.SAMPLEID,
-                    STRUCTURALVARIANTBREAKEND.ISSTARTEND,
-                    STRUCTURALVARIANTBREAKEND.STRUCTURALVARIANTID,
-                    STRUCTURALVARIANTBREAKEND.GENE,
-                    STRUCTURALVARIANTBREAKEND.GENEID,
-                    STRUCTURALVARIANTBREAKEND.TRANSCRIPTID,
-                    STRUCTURALVARIANTBREAKEND.ISCANONICALTRANSCRIPT,
-                    STRUCTURALVARIANTBREAKEND.STRAND,
-                    STRUCTURALVARIANTBREAKEND.EXONRANKUPSTREAM,
-                    STRUCTURALVARIANTBREAKEND.EXONPHASEUPSTREAM,
-                    STRUCTURALVARIANTBREAKEND.EXONRANKDOWNSTREAM,
-                    STRUCTURALVARIANTBREAKEND.EXONPHASEDOWNSTREAM,
-                    STRUCTURALVARIANTBREAKEND.EXONMAX);
+        InsertValuesStep14 inserter = createBreakendInserter();
+
+        List<GeneAnnotation> geneAnnotations = Lists.newArrayList();
+
+        for (StructuralVariantAnnotation annotation : analysis.annotations())
+        {
+            geneAnnotations.addAll(annotation.annotations());
+        }
+
+        for (int i = 0; i < geneAnnotations.size(); ++i)
+        {
+            GeneAnnotation geneAnnotation = geneAnnotations.get(i);
 
             for (final Transcript transcript : geneAnnotation.transcripts())
             {
@@ -119,42 +137,39 @@
                         transcript.exonDownstream(),
                         transcript.exonDownstreamPhase(),
                         transcript.exonMax());
+
+                transcriptList.add(transcript);
             }
 
-            final List<UInteger> ids = inserter.returning(STRUCTURALVARIANTBREAKEND.ID).fetch().getValues(0, UInteger.class);
-
-            if (ids.size() != geneAnnotation.transcripts().size())
+            if(transcriptList.size() >= DB_BATCH_INSERT_SIZE || i == geneAnnotations.size() - 1)
             {
-                throw new RuntimeException("not all transcripts were inserted successfully");
+                final List<UInteger> ids = inserter.returning(STRUCTURALVARIANTBREAKEND.ID).fetch().getValues(0, UInteger.class);
+
+                if (ids.size() != transcriptList.size())
+                {
+                    throw new RuntimeException("not all transcripts were inserted successfully");
+                }
+
+                for (int j = 0; j < ids.size(); j++)
+                {
+                    transcriptToDatabaseIdMap.put(transcriptList.get(j), ids.get(j).intValue());
+                }
+
+                inserter = createBreakendInserter();
+                transcriptList.clear();
             }
-
-            for (int i = 0; i < ids.size(); i++)
-            {
-                transcriptToDatabaseIdMap.put(geneAnnotation.transcripts().get(i), ids.get(i).intValue());
-            }
-        }
-
-<<<<<<< HEAD
-        final InsertValuesStep5 fusionInserter = context.insertInto(STRUCTURALVARIANTFUSION,
-                STRUCTURALVARIANTFUSION.MODIFIED,
-                STRUCTURALVARIANTFUSION.SAMPLEID,
-                STRUCTURALVARIANTFUSION.ISREPORTED,
-                STRUCTURALVARIANTFUSION.FIVEPRIMEBREAKENDID,
-                STRUCTURALVARIANTFUSION.THREEPRIMEBREAKENDID);
+        }
+
+        LOGGER.debug("uploading {} fusions to DB", analysis.fusions().size());
 
         for (List<GeneFusion> batch : Iterables.partition(analysis.fusions(), DB_BATCH_INSERT_SIZE))
         {
-            LOGGER.debug("inserting {} fusions to DB", batch.size());
-=======
-        for (List<GeneFusion> batch : Iterables.partition(analysis.fusions(), DB_BATCH_INSERT_SIZE)) {
-
             final InsertValuesStep5 fusionInserter = context.insertInto(STRUCTURALVARIANTFUSION,
                     STRUCTURALVARIANTFUSION.MODIFIED,
                     STRUCTURALVARIANTFUSION.SAMPLEID,
                     STRUCTURALVARIANTFUSION.ISREPORTED,
                     STRUCTURALVARIANTFUSION.FIVEPRIMEBREAKENDID,
                     STRUCTURALVARIANTFUSION.THREEPRIMEBREAKENDID);
->>>>>>> c374fe3a
 
             batch.forEach(fusion -> fusionInserter.values(timestamp,
                     sampleId,
@@ -165,8 +180,10 @@
             fusionInserter.execute();
         }
 
-        for (List<GeneDisruption> batch : Iterables.partition(analysis.disruptions(), DB_BATCH_INSERT_SIZE)) {
-
+        LOGGER.debug("uploading {} disruptions to DB", analysis.disruptions().size());
+
+        for (List<GeneDisruption> batch : Iterables.partition(analysis.disruptions(), DB_BATCH_INSERT_SIZE))
+        {
             final InsertValuesStep4 disruptionInserter = context.insertInto(STRUCTURALVARIANTDISRUPTION,
                     STRUCTURALVARIANTFUSION.MODIFIED,
                     STRUCTURALVARIANTFUSION.SAMPLEID,
@@ -181,12 +198,4 @@
         }
     }
 
-    @NotNull
-    private static List<GeneAnnotation> allAnnotations(@NotNull StructuralVariantAnalysis analysis) {
-        List<GeneAnnotation> geneAnnotations = Lists.newArrayList();
-        for (StructuralVariantAnnotation annotation : analysis.annotations()) {
-            geneAnnotations.addAll(annotation.annotations());
-        }
-        return geneAnnotations;
-    }
 }
