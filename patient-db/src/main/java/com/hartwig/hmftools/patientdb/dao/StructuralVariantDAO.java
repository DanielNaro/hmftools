--- conflicted
+++ resolved
@@ -65,11 +65,7 @@
                     .homology(record.getValue(STRUCTURALVARIANT.STARTHOMOLOGYSEQUENCE))
                     .insertSequence(record.getValue(STRUCTURALVARIANT.INSERTSEQUENCE))
                     .filter(record.getValue(STRUCTURALVARIANT.FILTER))
-<<<<<<< HEAD
-                    .imprecise(record.getValue(STRUCTURALVARIANT.IMPRECISE).equals("false"))
-=======
                     .imprecise(byteToBoolean(record.getValue(STRUCTURALVARIANT.IMPRECISE)))
->>>>>>> 611b92e3
                     .somaticScore(record.getValue(STRUCTURALVARIANT.SOMATICSCORE))
                     .qualityScore(record.getValue(STRUCTURALVARIANT.QUALSCORE))
                     .event(record.getValue(STRUCTURALVARIANT.EVENT))
@@ -170,13 +166,9 @@
                     .type(StructuralVariantType.fromAttribute(record.getValue(STRUCTURALVARIANT.TYPE)))
                     .ploidy(record.getValue(STRUCTURALVARIANT.PLOIDY))
                     .filter(record.getValue(STRUCTURALVARIANT.FILTER))
-<<<<<<< HEAD
-                    .imprecise(record.getValue(STRUCTURALVARIANT.IMPRECISE).equals("false"))
-=======
                     // TODO: what's the correct approach here?
                     // jooq type conversion or just manual mapping?
                     .imprecise(byteToBoolean(record.getValue(STRUCTURALVARIANT.IMPRECISE)))
->>>>>>> 611b92e3
                     .somaticScore(record.getValue(STRUCTURALVARIANT.SOMATICSCORE))
                     .qualityScore(record.getValue(STRUCTURALVARIANT.QUALSCORE))
                     .event(record.getValue(STRUCTURALVARIANT.EVENT))
