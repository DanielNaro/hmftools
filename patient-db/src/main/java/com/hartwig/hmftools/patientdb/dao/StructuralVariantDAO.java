package com.hartwig.hmftools.patientdb.dao;

import static com.hartwig.hmftools.patientdb.Config.DB_BATCH_INSERT_SIZE;
import static com.hartwig.hmftools.patientdb.database.hmfpatients.Tables.STRUCTURALVARIANT;
import static com.hartwig.hmftools.patientdb.database.hmfpatients.Tables.STRUCTURALVARIANTBREAKEND;
import static com.hartwig.hmftools.patientdb.database.hmfpatients.Tables.STRUCTURALVARIANTDISRUPTION;
import static com.hartwig.hmftools.patientdb.database.hmfpatients.Tables.STRUCTURALVARIANTFUSION;

import java.sql.Timestamp;
import java.util.Date;
import java.util.List;

import com.google.common.collect.Iterables;
import com.google.common.collect.Lists;
import com.hartwig.hmftools.common.variant.structural.EnrichedStructuralVariant;
import com.hartwig.hmftools.common.variant.structural.EnrichedStructuralVariantLeg;
import com.hartwig.hmftools.common.variant.structural.ImmutableEnrichedStructuralVariant;
import com.hartwig.hmftools.common.variant.structural.ImmutableEnrichedStructuralVariantLeg;
import com.hartwig.hmftools.common.variant.structural.ImmutableStructuralVariantData;
import com.hartwig.hmftools.common.variant.structural.StructuralVariantData;
import com.hartwig.hmftools.common.variant.structural.StructuralVariantType;

import org.jetbrains.annotations.NotNull;
import org.jooq.DSLContext;
import org.jooq.InsertValuesStepN;
import org.jooq.Record;
import org.jooq.Record1;
import org.jooq.Result;
import org.jooq.types.UInteger;

class StructuralVariantDAO {
    @NotNull
    private final DSLContext context;

    StructuralVariantDAO(@NotNull final DSLContext context) {
        this.context = context;
    }

    private Double getValueNotNull(Double value) { return value != null ? value : 0; }
    private Integer getValueNotNull(Integer value) { return value != null ? value : 0; }

    @NotNull
    public final List<StructuralVariantData> read(@NotNull final String sample) {
        List<StructuralVariantData> structuralVariants = Lists.newArrayList();

        final Result<Record> result = context.select().from(STRUCTURALVARIANT).where(STRUCTURALVARIANT.SAMPLEID.eq(sample)).fetch();

        for (Record record : result) {

            // for now, ignore single-breakend SVs
            if(record.getValue(STRUCTURALVARIANT.ENDCHROMOSOME) == null
            || record.getValue(STRUCTURALVARIANT.ENDPOSITION) == null
            || record.getValue(STRUCTURALVARIANT.ENDORIENTATION) == null)
            {
                continue;
            }

            structuralVariants.add(ImmutableStructuralVariantData.builder()
                    .id(String.valueOf(record.getValue(STRUCTURALVARIANT.ID)))
                    .vcfId(String.valueOf(record.getValue(STRUCTURALVARIANT.VCFID)))
                    .startChromosome(record.getValue(STRUCTURALVARIANT.STARTCHROMOSOME))
                    .endChromosome(record.getValue(STRUCTURALVARIANT.ENDCHROMOSOME))
                    .startPosition(record.getValue(STRUCTURALVARIANT.STARTPOSITION))
                    .endPosition(record.getValue(STRUCTURALVARIANT.ENDPOSITION))
                    .startOrientation(record.getValue(STRUCTURALVARIANT.STARTORIENTATION))
                    .endOrientation(record.getValue(STRUCTURALVARIANT.ENDORIENTATION))
                    .startAF(record.getValue(STRUCTURALVARIANT.STARTAF))
                    .adjustedStartAF(record.getValue(STRUCTURALVARIANT.ADJUSTEDSTARTAF))
                    .adjustedStartCopyNumber(record.getValue(STRUCTURALVARIANT.ADJUSTEDSTARTCOPYNUMBER))
                    .adjustedStartCopyNumberChange(record.getValue(STRUCTURALVARIANT.ADJUSTEDSTARTCOPYNUMBERCHANGE))
                    .endAF(record.getValue(STRUCTURALVARIANT.ENDAF))
                    .adjustedEndAF(getValueNotNull(record.getValue(STRUCTURALVARIANT.ADJUSTEDENDAF)))
                    .adjustedEndCopyNumber(getValueNotNull(record.getValue(STRUCTURALVARIANT.ADJUSTEDENDCOPYNUMBER)))
                    .adjustedEndCopyNumberChange(getValueNotNull(record.getValue(STRUCTURALVARIANT.ADJUSTEDENDCOPYNUMBERCHANGE)))
                    .ploidy(getValueNotNull(record.getValue(STRUCTURALVARIANT.PLOIDY)))
                    .type(StructuralVariantType.fromAttribute(record.getValue(STRUCTURALVARIANT.TYPE)))
                    .homology(record.getValue(STRUCTURALVARIANT.STARTHOMOLOGYSEQUENCE))
                    .insertSequence(record.getValue(STRUCTURALVARIANT.INSERTSEQUENCE))
                    .filter(record.getValue(STRUCTURALVARIANT.FILTER))
                    .imprecise(byteToBoolean(record.getValue(STRUCTURALVARIANT.IMPRECISE)))
                    .somaticScore(getValueNotNull(record.getValue(STRUCTURALVARIANT.SOMATICSCORE)))
                    .qualityScore(record.getValue(STRUCTURALVARIANT.QUALSCORE))
                    .event(record.getValue(STRUCTURALVARIANT.EVENT))
                    .startTumourVariantFragmentCount(record.getValue(STRUCTURALVARIANT.STARTTUMOURVARIANTFRAGMENTCOUNT))
                    .startTumourReferenceFragmentCount(record.getValue(STRUCTURALVARIANT.STARTTUMOURREFERENCEFRAGMENTCOUNT))
                    .startNormalVariantFragmentCount(record.getValue(STRUCTURALVARIANT.STARTNORMALVARIANTFRAGMENTCOUNT))
                    .startNormalReferenceFragmentCount(record.getValue(STRUCTURALVARIANT.STARTNORMALREFERENCEFRAGMENTCOUNT))
                    .endTumourVariantFragmentCount(record.getValue(STRUCTURALVARIANT.ENDTUMOURVARIANTFRAGMENTCOUNT))
                    .endTumourReferenceFragmentCount(record.getValue(STRUCTURALVARIANT.ENDTUMOURREFERENCEFRAGMENTCOUNT))
                    .endNormalVariantFragmentCount(record.getValue(STRUCTURALVARIANT.ENDNORMALVARIANTFRAGMENTCOUNT))
                    .endNormalReferenceFragmentCount(record.getValue(STRUCTURALVARIANT.ENDNORMALREFERENCEFRAGMENTCOUNT))
<<<<<<< HEAD
                    .startIntervalOffsetStart(getValueNotNull(record.getValue(STRUCTURALVARIANT.STARTINTERVALOFFSETSTART)))
                    .startIntervalOffsetEnd(getValueNotNull(record.getValue(STRUCTURALVARIANT.STARTINTERVALOFFSETEND)))
                    .endIntervalOffsetStart(getValueNotNull(record.getValue(STRUCTURALVARIANT.ENDINTERVALOFFSETSTART)))
                    .endIntervalOffsetEnd(getValueNotNull(record.getValue(STRUCTURALVARIANT.ENDINTERVALOFFSETEND)))
                    .inexactHomologyOffsetStart(getValueNotNull(record.getValue(STRUCTURALVARIANT.INEXACTHOMOLOGYOFFSETSTART)))
                    .inexactHomologyOffsetEnd(getValueNotNull(record.getValue(STRUCTURALVARIANT.INEXACTHOMOLOGYOFFSETEND)))
                    .linkedBy(record.getValue(STRUCTURALVARIANT.LINKEDBY))
=======
                    .startIntervalOffsetStart(record.getValue(STRUCTURALVARIANT.STARTINTERVALOFFSETSTART))
                    .startIntervalOffsetEnd(record.getValue(STRUCTURALVARIANT.STARTINTERVALOFFSETEND))
                    .endIntervalOffsetStart(record.getValue(STRUCTURALVARIANT.ENDINTERVALOFFSETSTART))
                    .endIntervalOffsetEnd(record.getValue(STRUCTURALVARIANT.ENDINTERVALOFFSETEND))
                    .inexactHomologyOffsetStart(record.getValue(STRUCTURALVARIANT.INEXACTHOMOLOGYOFFSETSTART))
                    .inexactHomologyOffsetEnd(record.getValue(STRUCTURALVARIANT.INEXACTHOMOLOGYOFFSETEND))
                    .startLinkedBy(record.getValue(STRUCTURALVARIANT.STARTLINKEDBY))
                    .endLinkedBy(record.getValue(STRUCTURALVARIANT.ENDLINKEDBY))
>>>>>>> 838b8a81
                    .build());
        }
        return structuralVariants;
    }

    @NotNull
    public final List<String> getSamplesList(@NotNull final String sampleSearch) {
        final Result<Record1<String>> result = sampleSearch.equals("")
                ? context.select(STRUCTURALVARIANT.SAMPLEID)
                .from(STRUCTURALVARIANT)
                .groupBy(STRUCTURALVARIANT.SAMPLEID)
                .fetch()
                : context.select(STRUCTURALVARIANT.SAMPLEID)
                        .from(STRUCTURALVARIANT)
                        .where(STRUCTURALVARIANT.SAMPLEID.like(sampleSearch))
                        .groupBy(STRUCTURALVARIANT.SAMPLEID)
                        .fetch();

        List<String> samplesList = Lists.newArrayList();

        for (Record record : result) {
            samplesList.add(record.getValue(STRUCTURALVARIANT.SAMPLEID));
        }

        return samplesList;
    }

    @NotNull
    List<EnrichedStructuralVariant> readEnrichedData(@NotNull final String sample) {
        final List<EnrichedStructuralVariant> regions = Lists.newArrayList();

        final Result<Record> result = context.select().from(STRUCTURALVARIANT).where(STRUCTURALVARIANT.SAMPLEID.eq(sample)).fetch();

        for (Record record : result) {
            final EnrichedStructuralVariantLeg start = ImmutableEnrichedStructuralVariantLeg.builder()
                    .chromosome(record.getValue(STRUCTURALVARIANT.STARTCHROMOSOME))
                    .position(record.getValue(STRUCTURALVARIANT.STARTPOSITION))
                    .orientation(record.getValue(STRUCTURALVARIANT.STARTORIENTATION))
                    .homology(record.getValue(STRUCTURALVARIANT.STARTHOMOLOGYSEQUENCE))
                    .alleleFrequency(record.getValue(STRUCTURALVARIANT.STARTAF))
                    .adjustedAlleleFrequency(record.getValue(STRUCTURALVARIANT.ADJUSTEDSTARTAF))
                    .adjustedCopyNumber(record.getValue(STRUCTURALVARIANT.ADJUSTEDSTARTCOPYNUMBER))
                    .adjustedCopyNumberChange(record.getValue(STRUCTURALVARIANT.ADJUSTEDSTARTCOPYNUMBERCHANGE))
                    .tumourVariantFragmentCount(record.getValue(STRUCTURALVARIANT.STARTTUMOURVARIANTFRAGMENTCOUNT))
                    .tumourReferenceFragmentCount(record.getValue(STRUCTURALVARIANT.STARTTUMOURREFERENCEFRAGMENTCOUNT))
                    .normalVariantFragmentCount(record.getValue(STRUCTURALVARIANT.STARTNORMALVARIANTFRAGMENTCOUNT))
                    .normalReferenceFragmentCount(record.getValue(STRUCTURALVARIANT.STARTNORMALREFERENCEFRAGMENTCOUNT))
                    .startOffset(record.getValue(STRUCTURALVARIANT.STARTINTERVALOFFSETSTART))
                    .endOffset(record.getValue(STRUCTURALVARIANT.STARTINTERVALOFFSETEND))
                    .inexactHomologyOffsetStart(record.getValue(STRUCTURALVARIANT.INEXACTHOMOLOGYOFFSETSTART))
                    .inexactHomologyOffsetEnd(record.getValue(STRUCTURALVARIANT.INEXACTHOMOLOGYOFFSETEND))
                    .build();

            EnrichedStructuralVariantLeg end = null;
            if (record.getValue(STRUCTURALVARIANT.ENDCHROMOSOME) != null) {
                ImmutableEnrichedStructuralVariantLeg.builder()
                        .chromosome(record.getValue(STRUCTURALVARIANT.ENDCHROMOSOME))
                        .position(record.getValue(STRUCTURALVARIANT.ENDPOSITION))
                        .orientation(record.getValue(STRUCTURALVARIANT.ENDORIENTATION))
                        .homology(record.getValue(STRUCTURALVARIANT.ENDHOMOLOGYSEQUENCE))
                        .alleleFrequency(record.getValue(STRUCTURALVARIANT.ENDAF))
                        .adjustedAlleleFrequency(record.getValue(STRUCTURALVARIANT.ADJUSTEDENDAF))
                        .adjustedCopyNumber(record.getValue(STRUCTURALVARIANT.ADJUSTEDENDCOPYNUMBER))
                        .adjustedCopyNumberChange(record.getValue(STRUCTURALVARIANT.ADJUSTEDENDCOPYNUMBERCHANGE))
                        .tumourVariantFragmentCount(record.getValue(STRUCTURALVARIANT.ENDTUMOURVARIANTFRAGMENTCOUNT))
                        .tumourReferenceFragmentCount(record.getValue(STRUCTURALVARIANT.ENDTUMOURREFERENCEFRAGMENTCOUNT))
                        .normalVariantFragmentCount(record.getValue(STRUCTURALVARIANT.ENDNORMALVARIANTFRAGMENTCOUNT))
                        .normalReferenceFragmentCount(record.getValue(STRUCTURALVARIANT.ENDNORMALREFERENCEFRAGMENTCOUNT))
                        .startOffset(record.getValue(STRUCTURALVARIANT.ENDINTERVALOFFSETSTART))
                        .endOffset(record.getValue(STRUCTURALVARIANT.ENDINTERVALOFFSETEND))
                        .build();
            }

            final EnrichedStructuralVariant variant = ImmutableEnrichedStructuralVariant.builder()
                    .primaryKey(record.getValue(STRUCTURALVARIANT.ID))
                    .id(record.getValue(STRUCTURALVARIANT.VCFID))
                    .start(start)
                    .end(end)
                    .insertSequence(record.getValue(STRUCTURALVARIANT.INSERTSEQUENCE))
                    .type(StructuralVariantType.fromAttribute(record.getValue(STRUCTURALVARIANT.TYPE)))
                    .ploidy(record.getValue(STRUCTURALVARIANT.PLOIDY))
                    .filter(record.getValue(STRUCTURALVARIANT.FILTER))
                    // TODO: what's the correct approach here?
                    // jooq type conversion or just manual mapping?
                    .imprecise(byteToBoolean(record.getValue(STRUCTURALVARIANT.IMPRECISE)))
                    .somaticScore(record.getValue(STRUCTURALVARIANT.SOMATICSCORE))
                    .qualityScore(record.getValue(STRUCTURALVARIANT.QUALSCORE))
                    .event(record.getValue(STRUCTURALVARIANT.EVENT))
                    .startLinkedBy(record.getValue(STRUCTURALVARIANT.STARTLINKEDBY))
                    .endLinkedBy(record.getValue(STRUCTURALVARIANT.ENDLINKEDBY))
                    .build();

            regions.add(variant);
        }
        return regions;
    }
    private static Boolean byteToBoolean(Byte b) {
        if (b == null) return null;
        return b != 0;
    }

    void write(@NotNull final String sample, @NotNull final List<EnrichedStructuralVariant> variants) {
        Timestamp timestamp = new Timestamp(new Date().getTime());

        deleteStructuralVariantsForSample(sample);

        for (List<EnrichedStructuralVariant> batch : Iterables.partition(variants, DB_BATCH_INSERT_SIZE)) {
            InsertValuesStepN inserter = context.insertInto(STRUCTURALVARIANT,
                    STRUCTURALVARIANT.SAMPLEID,
                    STRUCTURALVARIANT.STARTCHROMOSOME,
                    STRUCTURALVARIANT.ENDCHROMOSOME,
                    STRUCTURALVARIANT.STARTPOSITION,
                    STRUCTURALVARIANT.ENDPOSITION,
                    STRUCTURALVARIANT.STARTORIENTATION,
                    STRUCTURALVARIANT.ENDORIENTATION,
                    STRUCTURALVARIANT.STARTHOMOLOGYSEQUENCE,
                    STRUCTURALVARIANT.ENDHOMOLOGYSEQUENCE,
                    STRUCTURALVARIANT.INSERTSEQUENCE,
                    STRUCTURALVARIANT.TYPE,
                    STRUCTURALVARIANT.STARTAF,
                    STRUCTURALVARIANT.ADJUSTEDSTARTAF,
                    STRUCTURALVARIANT.ADJUSTEDSTARTCOPYNUMBER,
                    STRUCTURALVARIANT.ADJUSTEDSTARTCOPYNUMBERCHANGE,
                    STRUCTURALVARIANT.ENDAF,
                    STRUCTURALVARIANT.ADJUSTEDENDAF,
                    STRUCTURALVARIANT.ADJUSTEDENDCOPYNUMBER,
                    STRUCTURALVARIANT.ADJUSTEDENDCOPYNUMBERCHANGE,
                    STRUCTURALVARIANT.PLOIDY,
                    STRUCTURALVARIANT.FILTER,
                    STRUCTURALVARIANT.IMPRECISE,
                    STRUCTURALVARIANT.SOMATICSCORE,
                    STRUCTURALVARIANT.QUALSCORE,
                    STRUCTURALVARIANT.EVENT,
                    STRUCTURALVARIANT.STARTTUMOURVARIANTFRAGMENTCOUNT,
                    STRUCTURALVARIANT.STARTTUMOURREFERENCEFRAGMENTCOUNT,
                    STRUCTURALVARIANT.STARTNORMALVARIANTFRAGMENTCOUNT,
                    STRUCTURALVARIANT.STARTNORMALREFERENCEFRAGMENTCOUNT,
                    STRUCTURALVARIANT.ENDTUMOURVARIANTFRAGMENTCOUNT,
                    STRUCTURALVARIANT.ENDTUMOURREFERENCEFRAGMENTCOUNT,
                    STRUCTURALVARIANT.ENDNORMALVARIANTFRAGMENTCOUNT,
                    STRUCTURALVARIANT.ENDNORMALREFERENCEFRAGMENTCOUNT,
                    STRUCTURALVARIANT.STARTINTERVALOFFSETSTART,
                    STRUCTURALVARIANT.STARTINTERVALOFFSETEND,
                    STRUCTURALVARIANT.ENDINTERVALOFFSETSTART,
                    STRUCTURALVARIANT.ENDINTERVALOFFSETEND,
                    STRUCTURALVARIANT.INEXACTHOMOLOGYOFFSETSTART,
                    STRUCTURALVARIANT.INEXACTHOMOLOGYOFFSETEND,
                    STRUCTURALVARIANT.VCFID,
                    STRUCTURALVARIANT.STARTLINKEDBY,
                    STRUCTURALVARIANT.ENDLINKEDBY,
                    STRUCTURALVARIANT.MODIFIED);
            batch.forEach(entry -> addRecord(timestamp, inserter, sample, entry));
            inserter.execute();
        }
    }

    private static void addRecord(@NotNull Timestamp timestamp, @NotNull InsertValuesStepN inserter, @NotNull String sample,
            @NotNull EnrichedStructuralVariant variant) {
        //noinspection unchecked
        inserter.values(sample,
                variant.start().chromosome(),
                variant.end() == null ? null : variant.end().chromosome(),
                variant.start().position(),
                variant.end() == null ? null : variant.end().position(),
                variant.start().orientation(),
                variant.end() == null ? null : variant.end().orientation(),
                variant.start().homology(),
                variant.end() == null ? null : variant.end().homology(),
                variant.insertSequence(),
                variant.type(),
                variant.start().alleleFrequency(),
                variant.start().adjustedAlleleFrequency(),
                variant.start().adjustedCopyNumber(),
                variant.start().adjustedCopyNumberChange(),
                variant.end() == null ? null : variant.end().alleleFrequency(),
                variant.end() == null ? null : variant.end().adjustedAlleleFrequency(),
                variant.end() == null ? null : variant.end().adjustedCopyNumber(),
                variant.end() == null ? null : variant.end().adjustedCopyNumberChange(),
                variant.ploidy(),
                variant.filter(),
                variant.imprecise(),
                variant.somaticScore(),
                variant.qualityScore(),
                variant.event(),
                variant.start().tumourVariantFragmentCount(),
                variant.start().tumourReferenceFragmentCount(),
                variant.start().normalVariantFragmentCount(),
                variant.start().normalReferenceFragmentCount(),
                variant.end() == null ? null : variant.end().tumourVariantFragmentCount(),
                variant.end() == null ? null : variant.end().tumourReferenceFragmentCount(),
                variant.end() == null ? null : variant.end().normalVariantFragmentCount(),
                variant.end() == null ? null : variant.end().normalReferenceFragmentCount(),
                variant.start().startOffset(),
                variant.start().endOffset(),
                variant.end() == null ? null : variant.end().startOffset(),
                variant.end() == null ? null : variant.end().endOffset(),
                variant.start().inexactHomologyOffsetStart(),
                variant.start().inexactHomologyOffsetEnd(),
                variant.id(),
                variant.startLinkedBy(),
                variant.endLinkedBy(),
                timestamp);
    }

    void deleteStructuralVariantsForSample(@NotNull String sample) {
        context.delete(STRUCTURALVARIANTDISRUPTION).where(STRUCTURALVARIANTDISRUPTION.BREAKENDID.in(deleteBreakends(sample))).execute();
        context.delete(STRUCTURALVARIANTFUSION).where(STRUCTURALVARIANTFUSION.FIVEPRIMEBREAKENDID.in(deleteBreakends(sample))).execute();
        context.delete(STRUCTURALVARIANTBREAKEND).where(STRUCTURALVARIANTBREAKEND.ID.in(deleteBreakends(sample))).execute();

        context.delete(STRUCTURALVARIANT).where(STRUCTURALVARIANT.SAMPLEID.eq(sample)).execute();
    }

    private List<Record1<UInteger>> deleteBreakends(@NotNull String sample) {
        return context.select(STRUCTURALVARIANTBREAKEND.ID)
                .from(STRUCTURALVARIANTBREAKEND)
                .innerJoin(STRUCTURALVARIANT)
                .on(STRUCTURALVARIANT.ID.eq(STRUCTURALVARIANTBREAKEND.STRUCTURALVARIANTID))
                .where(STRUCTURALVARIANT.SAMPLEID.eq(sample))
                .fetch();
    }
}<|MERGE_RESOLUTION|>--- conflicted
+++ resolved
@@ -38,6 +38,7 @@
 
     private Double getValueNotNull(Double value) { return value != null ? value : 0; }
     private Integer getValueNotNull(Integer value) { return value != null ? value : 0; }
+    private String getValueNotNull(String value) { return value != null ? value : ""; }
 
     @NotNull
     public final List<StructuralVariantData> read(@NotNull final String sample) {
@@ -89,24 +90,14 @@
                     .endTumourReferenceFragmentCount(record.getValue(STRUCTURALVARIANT.ENDTUMOURREFERENCEFRAGMENTCOUNT))
                     .endNormalVariantFragmentCount(record.getValue(STRUCTURALVARIANT.ENDNORMALVARIANTFRAGMENTCOUNT))
                     .endNormalReferenceFragmentCount(record.getValue(STRUCTURALVARIANT.ENDNORMALREFERENCEFRAGMENTCOUNT))
-<<<<<<< HEAD
                     .startIntervalOffsetStart(getValueNotNull(record.getValue(STRUCTURALVARIANT.STARTINTERVALOFFSETSTART)))
                     .startIntervalOffsetEnd(getValueNotNull(record.getValue(STRUCTURALVARIANT.STARTINTERVALOFFSETEND)))
                     .endIntervalOffsetStart(getValueNotNull(record.getValue(STRUCTURALVARIANT.ENDINTERVALOFFSETSTART)))
                     .endIntervalOffsetEnd(getValueNotNull(record.getValue(STRUCTURALVARIANT.ENDINTERVALOFFSETEND)))
                     .inexactHomologyOffsetStart(getValueNotNull(record.getValue(STRUCTURALVARIANT.INEXACTHOMOLOGYOFFSETSTART)))
                     .inexactHomologyOffsetEnd(getValueNotNull(record.getValue(STRUCTURALVARIANT.INEXACTHOMOLOGYOFFSETEND)))
-                    .linkedBy(record.getValue(STRUCTURALVARIANT.LINKEDBY))
-=======
-                    .startIntervalOffsetStart(record.getValue(STRUCTURALVARIANT.STARTINTERVALOFFSETSTART))
-                    .startIntervalOffsetEnd(record.getValue(STRUCTURALVARIANT.STARTINTERVALOFFSETEND))
-                    .endIntervalOffsetStart(record.getValue(STRUCTURALVARIANT.ENDINTERVALOFFSETSTART))
-                    .endIntervalOffsetEnd(record.getValue(STRUCTURALVARIANT.ENDINTERVALOFFSETEND))
-                    .inexactHomologyOffsetStart(record.getValue(STRUCTURALVARIANT.INEXACTHOMOLOGYOFFSETSTART))
-                    .inexactHomologyOffsetEnd(record.getValue(STRUCTURALVARIANT.INEXACTHOMOLOGYOFFSETEND))
-                    .startLinkedBy(record.getValue(STRUCTURALVARIANT.STARTLINKEDBY))
-                    .endLinkedBy(record.getValue(STRUCTURALVARIANT.ENDLINKEDBY))
->>>>>>> 838b8a81
+                    .startLinkedBy(getValueNotNull(record.getValue(STRUCTURALVARIANT.STARTLINKEDBY)))
+                    .endLinkedBy(getValueNotNull(record.getValue(STRUCTURALVARIANT.ENDLINKEDBY)))
                     .build());
         }
         return structuralVariants;
