--- conflicted
+++ resolved
@@ -57,15 +57,11 @@
                 TreatmentMatcher.matchTreatmentsToBiopsies(ecrfPatient.patientId(), clinicalBiopsies, treatments);
         final MatchResult<BiopsyTreatmentResponseData> matchedResponses =
                 TreatmentResponseMatcher.matchTreatmentResponsesToTreatments(ecrfPatient.patientId(), treatments, treatmentResponses);
-<<<<<<< HEAD
-        return new Patient(patientData, sequencedBiopsies, matchedBiopsies, matchedTreatments, matchedResponses);
-=======
         final List<ValidationFinding> findings = Lists.newArrayList();
         findings.addAll(matchedBiopsies.findings());
         findings.addAll(matchedTreatments.findings());
         findings.addAll(matchedResponses.findings());
         return new Patient(patientData, sequencedBiopsies, matchedBiopsies.values(), matchedTreatments.values(), matchedResponses.values(),
                 findings);
->>>>>>> 63084006
     }
 }