--- conflicted
+++ resolved
@@ -130,13 +130,7 @@
 Prior to clustering the following annotation routines are completed:
 - SVs are marked as having either 1 or both breakends in fragile sites  
 - SVs are marked as having either 1 or both breakends in known LINE elements
-<<<<<<< HEAD
-- breakends within or upstream (by default by 100K beses) of genes are marked with all valid transcripts
-- a 'long DEL and DUP' length is calculated for each sample (see below)
-=======
-- breakends within or upstream (by default by 100K bases) of genes are marked with all valid transcripts
-- calculate a 'long DEL and DUP' length is calculated for each sample (see below)
->>>>>>> 5c187c85
+- breakends within or upstream (by default by 100K beses) of genes are marked with all valid transcripts>>>>>>> 5c187c858614b2f2f3a9426c47ed8828c4604d3e
 - SVs are marked with their replication timing
 - LOH events are identified and the linking breakends marked
 - a min and max ploidy is calculated from copy number data
