--- conflicted
+++ resolved
@@ -79,11 +79,7 @@
                 BACH_LOGGER.debug("Loading indexed fasta reference file");
                 mIndexedFastaSeqFile = new IndexedFastaSequenceFile(new File(refGenomeFile));
 
-<<<<<<< HEAD
-                if(!mConfig.SkipEnrichment)
-=======
                 if (mConfig.BamFile != null)
->>>>>>> 81c328b9
                 {
                     mBamCountReader = new BamCountReader();
                     mBamCountReader.initialise(config.RefGenomeFile, mIndexedFastaSeqFile);
