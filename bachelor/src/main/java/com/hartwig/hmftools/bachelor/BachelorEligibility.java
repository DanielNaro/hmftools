package com.hartwig.hmftools.bachelor;

import static com.hartwig.hmftools.bachelor.EligibilityReport.ReportType.GERMLINE_DELETION;
import static com.hartwig.hmftools.bachelor.EligibilityReport.ReportType.SOMATIC_DELETION;
import static com.hartwig.hmftools.bachelor.EligibilityReport.ReportType.SOMATIC_DISRUPTION;

import java.util.Collection;
import java.util.Collections;
import java.util.List;
import java.util.Map;
import java.util.Set;
import java.util.function.Predicate;
import java.util.stream.Collectors;
import java.util.stream.Stream;

import com.google.common.collect.HashMultimap;
import com.google.common.collect.Lists;
import com.google.common.collect.Maps;
import com.google.common.collect.Multimap;
import com.google.common.collect.Sets;
import com.google.common.collect.SortedSetMultimap;
import com.hartwig.hmftools.bachelor.predicates.BlacklistPredicate;
import com.hartwig.hmftools.bachelor.predicates.WhitelistPredicate;
import com.hartwig.hmftools.common.gene.GeneCopyNumber;
import com.hartwig.hmftools.common.position.GenomePosition;
import com.hartwig.hmftools.common.position.GenomePositions;
import com.hartwig.hmftools.common.region.hmfslicer.HmfExonRegion;
import com.hartwig.hmftools.common.region.hmfslicer.HmfGenomeRegion;
import com.hartwig.hmftools.common.variant.snpeff.VariantAnnotation;
import com.hartwig.hmftools.common.variant.structural.StructuralVariant;
import com.hartwig.hmftools.common.variant.structural.StructuralVariantType;
import com.hartwig.hmftools.genepanel.HmfGenePanelSupplier;

import nl.hartwigmedicalfoundation.bachelor.GeneIdentifier;
import nl.hartwigmedicalfoundation.bachelor.OtherEffect;
import nl.hartwigmedicalfoundation.bachelor.Program;
import nl.hartwigmedicalfoundation.bachelor.ProgramPanel;
import nl.hartwigmedicalfoundation.bachelor.SnpEffect;

import org.apache.logging.log4j.LogManager;
import org.apache.logging.log4j.Logger;
import org.jetbrains.annotations.NotNull;

import htsjdk.samtools.util.CloseableIterator;
import htsjdk.variant.variantcontext.Genotype;
import htsjdk.variant.variantcontext.VariantContext;
import htsjdk.variant.vcf.VCFFileReader;

class BachelorEligibility {

    private static final double MAX_COPY_NUMBER_FOR_LOSS = 0.5;

    private static final Logger LOGGER = LogManager.getLogger(BachelorEligibility.class);
    private static final SortedSetMultimap<String, HmfGenomeRegion> allGenesByChromosomeMap = HmfGenePanelSupplier.allGeneMap();
    private static final Map<String, HmfGenomeRegion> allGenesMap = makeGeneNameMap();
    private static final Map<String, HmfGenomeRegion> allTranscriptsMap = makeTranscriptMap();

    private final List<BachelorProgram> programs = Lists.newArrayList();
    private final Set<HmfGenomeRegion> variantLocationsToQuery = Sets.newHashSet();

    private static Map<String, HmfGenomeRegion> makeGeneNameMap() {
        final Map<String, HmfGenomeRegion> result = Maps.newHashMap();
        for (final HmfGenomeRegion region : allGenesByChromosomeMap.values()) {
            result.put(region.gene(), region);
        }
        return result;
    }

    private static Map<String, HmfGenomeRegion> makeTranscriptMap() {
        final Map<String, HmfGenomeRegion> result = Maps.newHashMap();
        for (final HmfGenomeRegion region : allGenesByChromosomeMap.values()) {
            result.put(region.transcriptID(), region);
        }
        return result;
    }

    private BachelorEligibility() {
    }

    static BachelorEligibility fromMap(final Map<String, Program> input) {
        final BachelorEligibility result = new BachelorEligibility();

        for (final Program program : input.values()) {

            final Multimap<String, String> geneToEnsemblMap = HashMultimap.create();
            program.getPanel()
                    .stream()
                    .map(ProgramPanel::getGene)
                    .flatMap(Collection::stream)
                    .forEach(g -> geneToEnsemblMap.put(g.getName(), g.getEnsembl()));

            // NOTE: copy number and SVs are untested/unverified for now, but leave in support for them

            // process copy number sections
            final List<Predicate<GeneCopyNumber>> cnvPredicates = Lists.newArrayList();
            for (final ProgramPanel panel : program.getPanel()) {

                final List<GeneIdentifier> genes = panel.getGene();

                if (panel.getEffect().contains(OtherEffect.HOMOZYGOUS_DELETION)) {
                    final Predicate<GeneCopyNumber> geneCopyNumberPredicate =
                            cnv -> genes.stream().anyMatch(g -> g.getEnsembl().equals(cnv.transcriptID()));
                    // TODO: we are matching on transcript ID here but we only have canonical transcripts in our panel file
                    cnvPredicates.add(geneCopyNumberPredicate);
                }
            }

            // process structural variant disruptions
            final List<Predicate<HmfGenomeRegion>> disruptionPredicates = Lists.newArrayList();
            for (final ProgramPanel panel : program.getPanel()) {

                final List<GeneIdentifier> genes = panel.getGene();

                if (panel.getEffect().contains(OtherEffect.GENE_DISRUPTION)) {
                    final Predicate<HmfGenomeRegion> disruptionPredicate =
                            sv -> genes.stream().anyMatch(g -> g.getEnsembl().equals(sv.transcriptID()));
                    // TODO: we are matching on transcript ID here but we only have canonical transcripts in our panel file
                    disruptionPredicates.add(disruptionPredicate);
                }
            }

            // process variants from vcf
            final List<Predicate<VariantModel>> panelPredicates = Lists.newArrayList();

            List<String> requiredEffects = Lists.newArrayList();
            List<String> panelTranscripts = Lists.newArrayList();

            for (final ProgramPanel panel : program.getPanel()) {

                final List<GeneIdentifier> genes = panel.getGene();

                // take up a collection of the effects to search for
                requiredEffects = panel.getSnpEffect().stream().map(SnpEffect::value).collect(Collectors.toList());
                panelTranscripts = genes.stream().map(GeneIdentifier::getEnsembl).collect(Collectors.toList());

                final List<String> effects = requiredEffects;

                final Predicate<VariantModel> panelPredicate = v -> genes.stream()
                        .anyMatch(p -> v.sampleAnnotations()
                                .stream()
                                .anyMatch(a -> a.featureID().equals(p.getEnsembl()) && effects.stream().anyMatch(x -> a.effects().contains(x))));

                panelPredicates.add(panelPredicate);

                // update query targets
                for (final GeneIdentifier g : genes) {
                    final HmfGenomeRegion region = allTranscriptsMap.get(g.getEnsembl());
                    if (region == null) {
                        final HmfGenomeRegion namedRegion = allGenesMap.get(g.getName());
                        if (namedRegion == null) {

                            LOGGER.warn("Program {} gene {} non-canonical transcript {} couldn't find region, transcript will be skipped",
                                    program.getName(),
                                    g.getName(),
                                    g.getEnsembl());

                            // just skip this gene for now
                        } else {
                            result.variantLocationsToQuery.add(namedRegion);
                        }
                    } else {
                        result.variantLocationsToQuery.add(region);
                    }
                }
            }

            final Predicate<VariantModel> inPanel = v -> panelPredicates.stream().anyMatch(p -> p.test(v));

            final Predicate<VariantModel> inBlacklist = new BlacklistPredicate(geneToEnsemblMap.values(), program.getBlacklist());
            final Predicate<VariantModel> inWhitelist = new WhitelistPredicate(geneToEnsemblMap, program.getWhitelist());
            final Predicate<VariantModel> snvPredicate = v -> inPanel.test(v) ? !inBlacklist.test(v) : inWhitelist.test(v);

            final Predicate<GeneCopyNumber> copyNumberPredicate =
                    cnv -> cnvPredicates.stream().anyMatch(p -> p.test(cnv)) && cnv.minCopyNumber() < MAX_COPY_NUMBER_FOR_LOSS;
            final Predicate<HmfGenomeRegion> disruptionPredicate =
                    disruption -> disruptionPredicates.stream().anyMatch(p -> p.test(disruption));

            BachelorProgram bachelorProgram = new BachelorProgram(
                    program.getName(),
                    snvPredicate,
                    inWhitelist,
                    copyNumberPredicate,
                    disruptionPredicate,
                    requiredEffects,
                    panelTranscripts);

            result.programs.add(bachelorProgram);
        }

        return result;
    }

    @NotNull
    private Collection<EligibilityReport> processVariant(final VariantContext variant, final String patient, final String sample,
            final EligibilityReport.ReportType type) {

        if (variant.isFiltered()) {
            return Collections.emptyList();
        }

        // we will skip when an ALT is not present in the sample
        final Genotype genotype = variant.getGenotype(sample);

        if (genotype == null || !(genotype.isHomVar() || genotype.isHet())) {
            return Collections.emptyList();
        }

        // gather up the relevant alleles
        VariantModel sampleVariant = new VariantModel(sample, variant);

        // apply the all relevant tests to see if this program has been matched
        final List<String> matchingPrograms = programs.stream()
                .filter(program -> program.vcfProcessor().test(sampleVariant))
                .map(BachelorProgram::name)
                .collect(Collectors.toList());

        List<EligibilityReport> reportList = Lists.newArrayList();

        if (matchingPrograms.size() > 0) {
            // found a match, not collect up the details and write them to the output file
            LOGGER.debug("program match found, first entry({}) ", matchingPrograms.get(0));
        }

        // search the list of annotations for the correct allele and transcript ID to write to the result file
        // this effectively reapplies the predicate conditions, so a refactor would be to drop the predicates and
        // just apply the search criteria once, and create a report for any full match
        for (BachelorProgram program : programs) {

            if (!program.vcfProcessor().test(sampleVariant)) {
                continue;
            }

            String programName = program.name();

            // found a match, not collect up the details and write them to the output file
            LOGGER.debug("match found: program({}) ", programName);

            for (int index = 0; index < sampleVariant.sampleAnnotations().size(); ++index) {
                VariantAnnotation snpEff = sampleVariant.sampleAnnotations().get(index);

                // re-check that this variant is one that is relevant
                if (!program.panelTranscripts().contains(snpEff.featureID())) {
                    // LOGGER.debug("uninteresting transcript({})", snpEff.featureID());
                    continue;
                }

                boolean found = false;
                for (String requiredEffect : program.requiredEffects()) {
                    if (snpEff.effects().contains(requiredEffect)) {
                        found = true;
                        break;
                    }
                }

                if (!found && !program.whitelist().test(sampleVariant)) {

                    if(program.whitelist().test(sampleVariant))
                    {
                        // allow this whitelist through
                        LOGGER.debug("unlisted effecta({}) but whitelisted variant", snpEff.effects());
                    }
                    else {
                        LOGGER.debug("uninteresting effects({})", snpEff.effects());
                        continue;
                    }
                }

                // now we have the correct allele and transcript ID as required by the XML
                // so write a complete record to the output file
                LOGGER.debug("matched allele({}) transcriptId({}) effect({})", snpEff.allele(), snpEff.featureID(), snpEff.effects());

                final String annotationsStr = sampleVariant.rawAnnotations().get(index);

                EligibilityReport report = ImmutableEligibilityReport.builder()
                        .patient(patient)
                        .source(type)
                        .program(programName)
                        .id(variant.getID())
                        .genes(snpEff.gene())
                        .transcriptId(snpEff.featureID())
                        .chrom(variant.getContig())
                        .pos(variant.getStart())
                        .ref(variant.getReference().toString())
                        .alts(snpEff.allele())
                        .effects(snpEff.effects())
<<<<<<< HEAD
                        .annotations(annotationsStr)
=======
                        .hgvsProtein(snpEff.hgvsProtein())
>>>>>>> 05356d65
                        .build();

                reportList.add(report);
            }
        }

        if (!reportList.isEmpty()) {
            LOGGER.debug("writing {} matched reports", reportList.size());
        }

        return reportList;
    }

    @NotNull
    Collection<EligibilityReport> processVCF(final String patient, final String sample, final EligibilityReport.ReportType type,
            final VCFFileReader reader) {

        final List<EligibilityReport> results = Lists.newArrayList();

        for (final HmfGenomeRegion region : variantLocationsToQuery) {

            // LOGGER.debug("chromosome({} start={} end={})", region.chromosome(), (int) region.geneStart(), (int) region.geneEnd());

            final CloseableIterator<VariantContext> query =
                    reader.query(region.chromosome(), (int) region.geneStart(), (int) region.geneEnd());

            while (query.hasNext()) {
                final VariantContext variant = query.next();
                // LOGGER.debug("patient({}) sample({}) processing variant({})", patient, sample, variant.getID());
                results.addAll(processVariant(variant, patient, sample, type));
            }
            query.close();
        }

        return results;
    }

    @NotNull
    Collection<EligibilityReport> processCopyNumbers(final String patient, final List<GeneCopyNumber> copyNumbers) {
        final List<EligibilityReport> results = Lists.newArrayList();
        for (final GeneCopyNumber copyNumber : copyNumbers) {
            // TODO: verify the germline check
            final boolean isGermline = copyNumber.germlineHet2HomRegions() + copyNumber.germlineHomRegions() > 0;
            final List<String> matchingPrograms = programs.stream()
                    .filter(program -> program.copyNumberProcessor().test(copyNumber))
                    .map(BachelorProgram::name)
                    .collect(Collectors.toList());

            final List<EligibilityReport> interimResults = matchingPrograms.stream()
                    .map(p -> ImmutableEligibilityReport.builder()
                            .patient(patient)
                            .source(isGermline ? GERMLINE_DELETION : SOMATIC_DELETION)
                            .program(p)
                            .id("")
                            .genes(copyNumber.gene())
                            .chrom(copyNumber.chromosome())
                            .pos(copyNumber.start())
                            .ref("")
                            .alts("")
                            .effects("")
                            .hgvsProtein("")
                            .build())
                    .collect(Collectors.toList());

            results.addAll(interimResults);
        }

        return results;
    }

    private static int intron(final List<HmfExonRegion> exome, final GenomePosition position) {
        for (int i = 0; i < exome.size() - 1; i++) {
            if (position.position() > exome.get(i).end() && position.position() < exome.get(i + 1).start()) {
                return i;
            }
        }
        return -1;
    }

    private Collection<EligibilityReport> processStructuralVariant(final String patient, final GenomePosition position,
            final GenomePosition other, final StructuralVariantType svType) {

        final List<EligibilityReport> results = Lists.newArrayList();

        // TODO: can we do better than this performance wise? new map?
        for (final HmfGenomeRegion region : allGenesByChromosomeMap.get(position.chromosome())) {

            if (!region.contains(position)) {
                continue;
            }

            // skip non-inversion intronic variants
            if (region.contains(other) && svType != StructuralVariantType.INV) {
                final int intronStart = intron(region.exome(), position);
                final int intronEnd = intron(region.exome(), other);

                // the variant is intronic in a gene -- we will filter it
                if (intronStart >= 0 && intronStart == intronEnd) {
                    continue;
                }
            }

            programs.stream()
                    .filter(p -> p.disruptionProcessor().test(region))
                    .map(p -> ImmutableEligibilityReport.builder()
                            .patient(patient)
                            .source(SOMATIC_DISRUPTION)
                            .program(p.name())
                            .id("")
                            .genes(region.gene())
                            .chrom(region.chromosome())
                            .pos(position.position())
                            .ref("")
                            .alts("")
                            .effects("")
                            .hgvsProtein("")
                            .build())
                    .forEach(results::add);

        }

        return results;
    }

    private Stream<EligibilityReport> processStructuralVariant(final String patient, final StructuralVariant structuralVariant) {
        final GenomePosition start = GenomePositions.create(structuralVariant.chromosome(true), structuralVariant.position(true));
        final GenomePosition end = GenomePositions.create(structuralVariant.chromosome(false), structuralVariant.position(false));

        final List<EligibilityReport> results = Lists.newArrayList();
        results.addAll(processStructuralVariant(patient, start, end, structuralVariant.type()));
        results.addAll(processStructuralVariant(patient, end, start, structuralVariant.type()));
        return results.stream();
    }

    @NotNull
    Collection<EligibilityReport> processStructuralVariants(final String patient, final List<StructuralVariant> structuralVariants) {
        return structuralVariants.stream().flatMap(sv -> processStructuralVariant(patient, sv)).collect(Collectors.toList());
    }
}<|MERGE_RESOLUTION|>--- conflicted
+++ resolved
@@ -283,11 +283,8 @@
                         .ref(variant.getReference().toString())
                         .alts(snpEff.allele())
                         .effects(snpEff.effects())
-<<<<<<< HEAD
                         .annotations(annotationsStr)
-=======
                         .hgvsProtein(snpEff.hgvsProtein())
->>>>>>> 05356d65
                         .build();
 
                 reportList.add(report);
