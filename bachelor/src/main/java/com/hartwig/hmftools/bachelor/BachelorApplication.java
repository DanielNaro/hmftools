package com.hartwig.hmftools.bachelor;

import java.io.BufferedWriter;
import java.io.File;
import java.io.IOException;
import java.nio.file.FileVisitOption;
import java.nio.file.Files;
import java.nio.file.Path;
import java.nio.file.Paths;
import java.util.Arrays;
import java.util.Collection;
import java.util.Collections;
import java.util.List;
import java.util.Map;
import java.util.stream.Collectors;
import java.util.stream.Stream;

import com.google.common.collect.Lists;
import com.hartwig.hmftools.common.gene.GeneCopyNumber;
import com.hartwig.hmftools.common.gene.GeneCopyNumberFile;
import com.hartwig.hmftools.common.variant.structural.StructuralVariantFactory;

import nl.hartwigmedicalfoundation.bachelor.Program;

import org.apache.commons.cli.CommandLine;
import org.apache.commons.cli.CommandLineParser;
import org.apache.commons.cli.DefaultParser;
import org.apache.commons.cli.HelpFormatter;
import org.apache.commons.cli.Option;
import org.apache.commons.cli.Options;
import org.apache.commons.cli.ParseException;
import org.apache.logging.log4j.Level;
import org.apache.logging.log4j.LogManager;
import org.apache.logging.log4j.Logger;
import org.apache.logging.log4j.core.config.Configurator;
import org.jetbrains.annotations.NotNull;

import htsjdk.tribble.AbstractFeatureReader;
import htsjdk.tribble.TribbleException;
import htsjdk.tribble.readers.LineIterator;
import htsjdk.variant.variantcontext.VariantContext;
import htsjdk.variant.vcf.VCFCodec;
import htsjdk.variant.vcf.VCFFileReader;

public class BachelorApplication {

    private static final Logger LOGGER = LogManager.getLogger(BachelorApplication.class);
    private static final String CONFIG_XML = "configXml";
    private static final String CONFIG_DIRECTORY = "configDirectory";
    private static final String RUN_DIRECTORY = "runDirectory";
    private static final String BATCH_DIRECTORY = "batchDirectory";
    private static final String OUTPUT_DIR = "output_dir";
    private static final String VALIDATE = "validate";
    private static final String GERMLINE = "germline";
    private static final String SOMATIC = "somatic";
    private static final String COPYNUMBER = "copyNumber";
    private static final String SV = "structuralVariants";
    private static final String SAMPLE = "sample";
    private static final String LOG_DEBUG = "log_debug";

    @NotNull
    private static Options createOptions() {
        final Options options = new Options();
        options.addOption(Option.builder(CONFIG_DIRECTORY).required(false).hasArg().desc("folder to find program XMLs").build());
        options.addOption(Option.builder(CONFIG_XML).required(false).hasArg().desc("single config XML to run").build());
        options.addOption(Option.builder(OUTPUT_DIR).required().hasArg().desc("output file").build());
        options.addOption(Option.builder(RUN_DIRECTORY).required(false).hasArg().desc("the run directory to look for inputs").build());
        options.addOption(Option.builder(BATCH_DIRECTORY).required(false).hasArg().desc("runs directory to batch process").build());
        options.addOption(Option.builder(VALIDATE).required(false).desc("only validate the configs").build());
        options.addOption(Option.builder(GERMLINE).required(false).desc("process the germline file").build());
        options.addOption(Option.builder(SOMATIC).required(false).desc("process the somatic file").build());
        options.addOption(Option.builder(COPYNUMBER).required(false).desc("process the copy number file").build());
        options.addOption(Option.builder(SV).required(false).desc("process the sv file").build());
        options.addOption(Option.builder(SAMPLE).required(false).hasArg().desc("sample id").build());
        options.addOption(Option.builder(LOG_DEBUG).required(false).desc("Sets log level to Debug, off by default").build());
        return options;
    }

    @NotNull
    private static CommandLine createCommandLine(@NotNull final Options options, @NotNull final String... args) throws ParseException {
        final CommandLineParser parser = new DefaultParser();
        return parser.parse(options, args);
    }

    private static void printHelpAndExit(final Options options) {
        final HelpFormatter formatter = new HelpFormatter();
        formatter.printHelp("Bachelor", "Determines your eligibility", options, "", true);
        System.exit(1);
    }

    private static Collection<EligibilityReport> processVCF(final String patient, final boolean isGermline, final File vcf,
            final BachelorEligibility eligibility) {

        final EligibilityReport.ReportType type =
                isGermline ? EligibilityReport.ReportType.GERMLINE_MUTATION : EligibilityReport.ReportType.SOMATIC_MUTATION;

        LOGGER.info("processing {} vcf: {}", type, vcf.getPath());

        try (final VCFFileReader reader = new VCFFileReader(vcf, true)) {
            // assume that the first sample is the germline
            final String sample = reader.getFileHeader().getGenotypeSamples().get(0);
            return eligibility.processVCF(patient, sample, type, reader);
        } catch (final TribbleException e) {
            LOGGER.error("error with VCF file {}: {}", vcf.getPath(), e.getMessage());
            return Collections.emptyList();
        }
    }

    private static Collection<EligibilityReport> processPurpleCNV(final String patient, final File cnv,
            final BachelorEligibility eligibility) {
        LOGGER.info("processing cnv: {}", cnv.getPath());
        try {
            final List<GeneCopyNumber> copyNumbers = GeneCopyNumberFile.read(cnv);
            return eligibility.processCopyNumbers(patient, copyNumbers);
        } catch (final IOException e) {
            LOGGER.error("error with CNV file {}: {}", cnv.getPath(), e.getMessage());
            return Collections.emptyList();
        }
    }

    private static Collection<EligibilityReport> processSV(final String patient, final File vcf, final BachelorEligibility eligibility) {
        LOGGER.info("processing sv: {}", vcf.getPath());

        final StructuralVariantFactory factory = new StructuralVariantFactory(true);
        try {
            try (final AbstractFeatureReader<VariantContext, LineIterator> reader = AbstractFeatureReader.getFeatureReader(vcf.getPath(),
                    new VCFCodec(),
                    false)) {
                reader.iterator().forEach(factory::addVariantContext);
            }
        } catch (IOException e) {
            LOGGER.error("error with SV file {}: {}", vcf.getPath(), e.getMessage());
            return Collections.emptyList();
        }

        return eligibility.processStructuralVariants(patient, factory.results());
    }

    private static void process(
            final BachelorEligibility eligibility, final RunDirectory run, final String sampleId,
            final boolean germline, final boolean somatic, final boolean copyNumber, final boolean structuralVariants,
            final BufferedWriter allDataWriter, final BufferedWriter bedFileWriter)
    {
        final String patient = run.getPatientID();
        final boolean doGermline = run.germline() != null && germline;
        final boolean doSomatic = run.somatic() != null && somatic;
        final boolean doCopyNumber = run.copyNumber() != null && copyNumber;
        final boolean doStructuralVariants = run.structuralVariants() != null && structuralVariants;

        LOGGER.info("processing run for patient({}) from file({})", patient, run.prefix());

        final List<EligibilityReport> result = Lists.newArrayList();
        if (doGermline) {
            result.addAll(processVCF(patient, true, run.germline(), eligibility));
        }
        if (doSomatic) {
            result.addAll(processVCF(patient, false, run.somatic(), eligibility));
        }
        if (doCopyNumber) {
            result.addAll(processPurpleCNV(patient, run.copyNumber(), eligibility));
        }
        if (doStructuralVariants) {
            result.addAll(processSV(patient, run.structuralVariants(), eligibility));
        }

        try {
            for (final EligibilityReport r : result) {

                allDataWriter.write(String.format("%s,%s,%s,%s,%s,%s,%s,%d,%s,%s,%s,%s",
                        sampleId, r.source().toString(), r.program(),  r.id(),
<<<<<<< HEAD
                        r.genes(), r.transcriptId(), r.chrom(), r.pos(), r.ref(), r.alts(), r.effects(), r.annotations()));
=======
                        r.genes(), r.transcriptId(), r.chrom(), r.pos(), r.ref(), r.alts(), r.effects(), r.hgvsProtein()));
>>>>>>> 05356d65
                allDataWriter.newLine();

                bedFileWriter.write(String.format("%s\t%s\t%d\t%d",
                        sampleId, r.chrom(), r.pos() - 1, r.pos()));
                bedFileWriter.newLine();
            }
        }
        catch (final IOException e) {
            LOGGER.error("error writing output");
            return;
        }
    }

    private static String fileHeader() {
        return String.join(",",
<<<<<<< HEAD
                Arrays.asList("SAMPLEID", "SOURCE", "PROGRAM", "ID", "GENE", "TRANSCRIPT_ID", "CHROM", "POS", "REF", "ALTS", "EFFECTS", "ANNOTATIONS"));
=======
                Arrays.asList("SAMPLEID", "SOURCE", "PROGRAM", "ID", "GENE", "TRANSCRIPT_ID", "CHROM", "POS", "REF", "ALTS", "EFFECTS", "HGVS_PROTEIN"));
>>>>>>> 05356d65
    }

    public static void main(final String... args) {
        final Options options = createOptions();

        try
        {
            final CommandLine cmd = createCommandLine(options, args);

            if (cmd.hasOption(LOG_DEBUG)) {
                Configurator.setRootLevel(Level.DEBUG);
            }

            // load configs
            final Map<String, Program> map;
            if (cmd.hasOption(CONFIG_DIRECTORY)) {
                map = BachelorHelper.loadXML(Paths.get(cmd.getOptionValue(CONFIG_DIRECTORY)));
            } else if (cmd.hasOption(CONFIG_XML)) {
                map = BachelorHelper.loadXML(Paths.get(cmd.getOptionValue(CONFIG_XML)));
            } else {
                LOGGER.error("config directory or xml required!");
                System.exit(1);
                return;
            }

            if (cmd.hasOption(VALIDATE)) {
                System.exit(0);
                return;
            }
            if (map.isEmpty()) {
                LOGGER.error("no programs loaded, exiting");
                System.exit(1);
                return;
            }

            boolean isBatchRun = cmd.hasOption(BATCH_DIRECTORY);
            boolean isSingleRun = cmd.hasOption(RUN_DIRECTORY);
            final String sampleId = cmd.getOptionValue(SAMPLE);

            if (!isBatchRun && !isSingleRun)
            {
                LOGGER.error("requires either a batch or single run directory");
                System.exit(1);
                return;
            }
            else if(isSingleRun && (sampleId == null || sampleId.isEmpty()))
            {
                LOGGER.error("single run requires sample to be specified");
                System.exit(1);
                return;
            }

            final BachelorEligibility eligibility = BachelorEligibility.fromMap(map);

            if(isBatchRun)
                LOGGER.info("beginning batch run");
            else
                LOGGER.info("beginning single sample run: {}", sampleId);

            final boolean germline = cmd.hasOption(GERMLINE);
            final boolean somatic = cmd.hasOption(SOMATIC);
            final boolean copyNumber = cmd.hasOption(COPYNUMBER);
            final boolean structuralVariants = cmd.hasOption(SV);
            final boolean doAll = !(germline || somatic || copyNumber || structuralVariants);

            try {

                String outputDir = cmd.getOptionValue(OUTPUT_DIR);

                if(!outputDir.endsWith("/"))
                    outputDir += "/";

                String mainFileName = outputDir + "bachelor_output.csv";
                String bedFileName = outputDir + "bachelor_bed.csv";

                final BufferedWriter mainDataWriter = Files.newBufferedWriter(Paths.get(mainFileName));
                mainDataWriter.write(fileHeader());
                mainDataWriter.newLine();

                final BufferedWriter bedFileWriter = Files.newBufferedWriter(Paths.get(bedFileName));

                if (cmd.hasOption(BATCH_DIRECTORY))
                {
                    final Path root = Paths.get(cmd.getOptionValue(BATCH_DIRECTORY));

                    try (final Stream<Path> stream = Files.walk(root, 1, FileVisitOption.FOLLOW_LINKS).parallel())
                    {
                        final List<RunDirectory> runDirectories = stream
                                .filter(p -> p.toFile().isDirectory())
                                .filter(p -> !p.equals(root))
                                .map(RunDirectory::new)
                                .collect(Collectors.toList());

                        LOGGER.info("found {} batch directories", runDirectories.size());

                            // add the filtered and passed SV entries for each file
                            for (final RunDirectory runDir: runDirectories)
                            {
                                process(eligibility, runDir, runDir.getPatientID(),
                                        germline || doAll,
                                        somatic || doAll,
                                        copyNumber || doAll,
                                        structuralVariants || doAll,
                                        mainDataWriter, bedFileWriter);
                            }
                    }
                    catch (Exception e)
                    {
                        LOGGER.error("failed walking batch directories");
                    }
                }
                else if (cmd.hasOption(RUN_DIRECTORY))
                {
                    final Path path = Paths.get(cmd.getOptionValue(RUN_DIRECTORY));
                    if (!Files.exists(path)) {
                        LOGGER.error("-runDirectory path does not exist");
                        System.exit(1);
                        return;
                    }
                    process(eligibility, new RunDirectory(path), sampleId,
                            germline || doAll,
                            somatic || doAll,
                            copyNumber || doAll,
                            structuralVariants || doAll,
                            mainDataWriter, bedFileWriter);
                }

                mainDataWriter.close();
                bedFileWriter.close();
            }
            catch(IOException e)
            {
                LOGGER.error("failed writing output");
            }

            LOGGER.info("processing complete");

            LOGGER.info("run complete");

        } catch (final ParseException e) {
            printHelpAndExit(options);
        } catch (Exception e) {
            e.printStackTrace();
        }
    }
}<|MERGE_RESOLUTION|>--- conflicted
+++ resolved
@@ -166,13 +166,9 @@
         try {
             for (final EligibilityReport r : result) {
 
-                allDataWriter.write(String.format("%s,%s,%s,%s,%s,%s,%s,%d,%s,%s,%s,%s",
+                allDataWriter.write(String.format("%s,%s,%s,%s,%s,%s,%s,%d,%s,%s,%s,%s,%s",
                         sampleId, r.source().toString(), r.program(),  r.id(),
-<<<<<<< HEAD
-                        r.genes(), r.transcriptId(), r.chrom(), r.pos(), r.ref(), r.alts(), r.effects(), r.annotations()));
-=======
-                        r.genes(), r.transcriptId(), r.chrom(), r.pos(), r.ref(), r.alts(), r.effects(), r.hgvsProtein()));
->>>>>>> 05356d65
+                        r.genes(), r.transcriptId(), r.chrom(), r.pos(), r.ref(), r.alts(), r.effects(), r.annotations(), r.hgvsProtein()));
                 allDataWriter.newLine();
 
                 bedFileWriter.write(String.format("%s\t%s\t%d\t%d",
@@ -188,11 +184,7 @@
 
     private static String fileHeader() {
         return String.join(",",
-<<<<<<< HEAD
-                Arrays.asList("SAMPLEID", "SOURCE", "PROGRAM", "ID", "GENE", "TRANSCRIPT_ID", "CHROM", "POS", "REF", "ALTS", "EFFECTS", "ANNOTATIONS"));
-=======
-                Arrays.asList("SAMPLEID", "SOURCE", "PROGRAM", "ID", "GENE", "TRANSCRIPT_ID", "CHROM", "POS", "REF", "ALTS", "EFFECTS", "HGVS_PROTEIN"));
->>>>>>> 05356d65
+                Arrays.asList("SAMPLEID", "SOURCE", "PROGRAM", "ID", "GENE", "TRANSCRIPT_ID", "CHROM", "POS", "REF", "ALTS", "EFFECTS", "ANNOTATIONS", "HGVS_PROTEIN"));
     }
 
     public static void main(final String... args) {
