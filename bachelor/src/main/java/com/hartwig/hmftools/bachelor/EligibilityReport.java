--- conflicted
+++ resolved
@@ -48,9 +48,7 @@
     public abstract String effects();
 
     @NotNull
-<<<<<<< HEAD
     public abstract String annotations();
-=======
+
     public abstract String hgvsProtein();
->>>>>>> 05356d65
 }