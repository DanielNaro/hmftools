# Bachelor

Bachelor evaluates the pathogenicity of germline variants from an snpeff annotated germline vcf in a configured panel of genes.    Pathogenicity is determined based both on Clinvar and a list of configured snpeff effects that are deemed to be likely pathogenic even if unannotated in Clinvar.

The steps in the routine are as follows:
1. Parse germline VCF to identify candidate variants. 
2. If the tumor alt and read depth counts are not in the germline VCF, obtain them from the sample's tumor BAM file.
3. Enrich variants with copy number data from purple
4. Enrich variants with Clinvar pathogenicity information and configured whitelist / blacklist and determine reportability
5. Write final set of germline variant data to DB (germlineVariant table) and a TSV output file.

<<<<<<< HEAD
### Whitelist
Any missense inframe indel, synonymous or non-coding variant that is present in Clinvar with a significance IN (‘PATHOGENIC’,’LIKELY PATHOGENIC’) or which has conflicting evidence but none of them ‘BENIGN’ or ‘LIKELY_BENIGN’. 
=======
## Annotation

In addition to standard PURPLE annotations (https://github.com/hartwigmedical/hmftools/tree/master/purity-ploidy-estimator#10-somatic-enrichment), Bachelor also annotates the following information:
>>>>>>> cba12b5e

### Pathogenicity

Pathogenicity is determined primarily from Clinvar, or may be set or overriden via a configured blacklist or whitelist.  

Permitted values are:

* BLACK_LIST - Variant matches black list configuration of known benign variant.   INDELs in repeats or with microhomology in splice and intronic regions are also blacklisted (ie. CodingEffect in (‘SPLICE’,’NONE’) AND Type = ‘INDEL’ AND (repeatCount>=8 OR indelSequence == microhomology))
* WHITE_LIST - Variant matches white list configuration of known benign variants
* CLINVAR_PATHOGENIC - At least 1 intepretation of 'PATHOGENIC' and none ‘BENIGN’ or ‘LIKELY_BENIGN’
* CLINVAR_LIKELY_PATHOGENIC - No intepretation of PATHOGENIC, but at least 1 intepretation of 'LIKELY_PATHOGENIC' and none ‘BENIGN’ or ‘LIKELY_BENIGN’
* CLINVAR_CONFLICTING - Variant has both likely 'BENIGN'/'LIKELY_BENIGN' and 'PATHOGENIC'/'LIKELY_PATHOGENIC' intepretations
* CLINVAR_LIKELY_BENIGN - No intepretation of 'BENIGN' and at least 1 intepretation of 'LIKELY_BENIGN' and none ‘PATHOGENIC’ or ‘LIKELY_PATHOGENIC’
* CLINVAR_BENIGN - At least 1 intepretation of 'BENIGN' and none ‘PATHOGENIC’ or ‘LIKELY_PATHOGENIC’
* UNANNOTATED - Variant is not annotated in Clinvar

Note that custom white and blacklists can be specified per gene in the XML config by either:
- MinCodon OR
- Ref, Alt,Chromosome & Position

### Filter

A filter field is populated. Permitted values are:
* PASS
* GERMLINE_FILTERED - Variant was soft filtered in input germline vcf file
* ARTEFACT - <????>

### Reported

This is a summary boolean flag which implements the HMF logic for reportable germline variants.   A variant will be marked as reported if the filter = PASS and either one or both of the following criteria are met:
* Pathogenicity in ('WHITE_LIST','CLINVAR_PATHOGENIC','CLINVAR_LIKELY_PATHOGENIC')
* Pathogenicity = 'UNANNOTATED' and effect is configured as a known snpeffect

## Usage

1. Find candidate germline variants, write to file and optionally write to db.

```bash
java -jar bachelor.jar 
    -sample [sampleId] 
    -germline_vcf /sample_path/sampleid.germline_variants.vcf.gz
    -tumor_bam_file /sample_path/sampleid.tumor.bam 
    -purple_data_dir /sample_path/purple/
    -xml_config /path/bachelor_config.xml 
    -ext_filter_file /path/bachelor_clinvar_filters.csv
    -ref_genome /path/ref_genome.fasta 
    -output_dir /sample_path/bachelor/ 
    [-db_url [db_url] -db_user [user] -db_pass [password]] 
```

2. Load germline variants from file and upload to database

```bash
java -cp bachelor.jar com.hartwig.hmftools.bachelor.LoadGermlineVariants 
    -sample [sampleId] 
    -sample_data_dir /sample_path/bachelor/
    -db_url [db_url] -db_user [user] -db_pass [password] 
```

Optional config:
- include_vcf_filtered - process non-passing variants from the VCF, mark as filter = VCF_FILTERED
- skip_enrichment - 
- log_debug - log in a verbose manner


## Input Files

Bachelor requires that VCF files have been annotated using SnpEff.

## XML Configuration

Bachelor uses 2 config files:
* an XML config file specifying the genes and effects to filter on, and blacklist entries for known exceptions.
* optionally a file of ClinVar data to additionally black and white list variants

This very basic example has a single criteria: missense variants in BRCA2.

```xml
<?xml version="1.0" ?>
<Program name="ExampleStudy" xmlns="http://www.hartwigmedicalfoundation.nl/bachelor.xsd">
    <Panel>
        <Gene name="BRCA2" ensembl="ENST00000544455" refseq="NM_000059"/>
        <SnpEffect>missense_variant</SnpEffect>
    </Panel>
</Program>
```


## ClinVar Filter Creation

Create a set of files from ClinVar variant classification with this command:

```bash
java -cp bachelor.jar com.hartwig.hmftools.bachelor.ExternalDBFilters
    -xml_config /path/to/bachelor_config.xml 
    -create_filter_file /path/to/clinvar_snp.vcf.gz 
    -output_dir /path/to/dir_that_will_hold_all_output
```<|MERGE_RESOLUTION|>--- conflicted
+++ resolved
@@ -9,14 +9,9 @@
 4. Enrich variants with Clinvar pathogenicity information and configured whitelist / blacklist and determine reportability
 5. Write final set of germline variant data to DB (germlineVariant table) and a TSV output file.
 
-<<<<<<< HEAD
-### Whitelist
-Any missense inframe indel, synonymous or non-coding variant that is present in Clinvar with a significance IN (‘PATHOGENIC’,’LIKELY PATHOGENIC’) or which has conflicting evidence but none of them ‘BENIGN’ or ‘LIKELY_BENIGN’. 
-=======
 ## Annotation
 
 In addition to standard PURPLE annotations (https://github.com/hartwigmedical/hmftools/tree/master/purity-ploidy-estimator#10-somatic-enrichment), Bachelor also annotates the following information:
->>>>>>> cba12b5e
 
 ### Pathogenicity
 
