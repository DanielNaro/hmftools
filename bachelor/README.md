# Bachelor

<<<<<<< HEAD
Bachelor evaluates the pathogenicity of germline variants from an snpeff annotated germline vcf in a configured panel of genes. Pathogenicity is determined based both on Clinvar and a list of configured snpeff effects that are deemed to be likely pathogenic even if unannotated in Clinvar.
=======
Bachelor evaluates the pathogenicity of germline variants from an snpeff annotated germline vcf in a configured panel of genes.    Pathogenicity is determined based both on ClinVar and a list of configured snpeff effects that are deemed to be likely pathogenic even if unannotated in ClinVar.
>>>>>>> 0df474af

The steps in the routine are as follows:
1. Parse germline VCF to identify candidate variants. 
2. If the tumor alt and read depth counts are not in the germline VCF, obtain them from the sample's tumor BAM file.
3. Enrich variants with copy number data from purple
4. Enrich variants with ClinVar pathogenicity information and configured whitelist / blacklist and determine reportability
5. Write final set of germline variant data to DB (germlineVariant table) and a TSV output file.

## Annotation
In addition to standard PURPLE annotations (https://github.com/hartwigmedical/hmftools/tree/master/purity-ploidy-estimator#10-somatic-enrichment), Bachelor also annotates the following information:

### Pathogenicity
<<<<<<< HEAD
Pathogenicity is determined primarily from Clinvar, or may be set or overridden via a configured blacklist or whitelist.  

Permitted values are:

* BLACK_LIST - Variant matches black list configuration of known benign variant. INDELs in repeats or with microhomology in splice and intronic regions are also blacklisted (ie. CodingEffect in (‘SPLICE’,’NONE’) AND Type = ‘INDEL’ AND (repeatCount>=8 OR indelSequence == microhomology))
* WHITE_LIST - Variant matches white list configuration of known benign variants
* CLINVAR_PATHOGENIC - At least 1 interpretation of 'PATHOGENIC' and none ‘BENIGN’ or ‘LIKELY_BENIGN’
* CLINVAR_LIKELY_PATHOGENIC - No interpretation of PATHOGENIC, but at least 1 intepretation of 'LIKELY_PATHOGENIC' and none ‘BENIGN’ or ‘LIKELY_BENIGN’
* CLINVAR_CONFLICTING - Variant has both likely 'BENIGN'/'LIKELY_BENIGN' and 'PATHOGENIC'/'LIKELY_PATHOGENIC' intepretations
* CLINVAR_LIKELY_BENIGN - No interpretation of 'BENIGN' and at least 1 intepretation of 'LIKELY_BENIGN' and none ‘PATHOGENIC’ or ‘LIKELY_PATHOGENIC’
* CLINVAR_BENIGN - At least 1 interpretation of 'BENIGN' and none ‘PATHOGENIC’ or ‘LIKELY_PATHOGENIC’
* UNANNOTATED - Variant is not annotated in Clinvar
=======

Pathogenicity is determined primarily from ClinVar, or may be set or overriden via a configured blacklist or whitelist.  

Permitted values are:

* BLACK_LIST - Variant matches black list configuration of known benign variant.   INDELs in repeats or with microhomology in splice and intronic regions are also blacklisted (ie. CodingEffect in (‘SPLICE’,’NONE’) AND Type = ‘INDEL’ AND (repeatCount>=8 OR indelSequence == microhomology))
* WHITE_LIST - Variant matches white list configuration of known pathogenic variants
* CLINVAR_PATHOGENIC - At least 1 intepretation of 'PATHOGENIC' and none ‘BENIGN’ or ‘LIKELY_BENIGN’
* CLINVAR_LIKELY_PATHOGENIC - No intepretation of PATHOGENIC, but at least 1 intepretation of 'LIKELY_PATHOGENIC' and none ‘BENIGN’ or ‘LIKELY_BENIGN’
* CLINVAR_CONFLICTING - Variant has both likely 'BENIGN'/'LIKELY_BENIGN' and 'PATHOGENIC'/'LIKELY_PATHOGENIC' intepretations
* CLINVAR_LIKELY_BENIGN - No intepretation of 'BENIGN' and at least 1 intepretation of 'LIKELY_BENIGN' and none ‘PATHOGENIC’ or ‘LIKELY_PATHOGENIC’
* CLINVAR_BENIGN - At least 1 intepretation of 'BENIGN' and none ‘PATHOGENIC’ or ‘LIKELY_PATHOGENIC’
* UNANNOTATED - Variant is not annotated in ClinVar
>>>>>>> 0df474af

Note that custom white and blacklists can be specified per gene in the XML config by either:
- MinCodon OR
- Ref, Alt,Chromosome & Position

### Filter
A filter field is populated. Permitted values are:
* PASS
* GERMLINE_FILTERED - Variant was soft filtered in input germline vcf file
* ARTEFACT - Phred Score < 150 and adjusted VAF < 0

### Reported
This is a summary boolean flag which implements the HMF logic for reportable germline variants. A variant will be marked as reported if the filter = PASS and either one or both of the following criteria are met:
* Pathogenicity in ('WHITE_LIST','CLINVAR_PATHOGENIC','CLINVAR_LIKELY_PATHOGENIC')
* Pathogenicity = 'UNANNOTATED' and effect is configured as a known snpeffect

## Usage

1. Find candidate germline variants, write to file and optionally write to db.

```bash
java -jar bachelor.jar 
    -sample [sampleId] 
    -germline_vcf /sample_path/sampleid.germline_variants.vcf.gz
    -tumor_bam_file /sample_path/sampleid.tumor.bam 
    -purple_data_dir /sample_path/purple/
    -xml_config /path/bachelor_config.xml 
    -ext_filter_file /path/bachelor_clinvar_filters.csv
    -ref_genome /path/ref_genome.fasta 
    -output_dir /sample_path/bachelor/ 
    [-db_url [db_url] -db_user [user] -db_pass [password]] 
```

2. Load germline variants from file and upload to database

```bash
java -cp bachelor.jar com.hartwig.hmftools.bachelor.LoadGermlineVariants 
    -sample [sampleId] 
    -sample_data_dir /sample_path/bachelor/
    -db_url [db_url] -db_user [user] -db_pass [password] 
```

Optional config:
- include_vcf_filtered - process non-passing variants from the VCF, mark as filter = VCF_FILTERED
- skip_enrichment - 
- log_debug - log in a verbose manner


## Input Files

Bachelor requires that VCF files have been annotated using SnpEff.

## XML Configuration

Bachelor uses 2 config files:
* an XML config file specifying the genes and effects to filter on, and blacklist entries for known exceptions.
* optionally a file of ClinVar data to additionally black and white list variants

This very basic example has a single criteria: missense variants in BRCA2.

```xml
<?xml version="1.0" ?>
<Program name="ExampleStudy" xmlns="http://www.hartwigmedicalfoundation.nl/bachelor.xsd">
    <Panel>
        <Gene name="BRCA2" ensembl="ENST00000544455" refseq="NM_000059"/>
        <SnpEffect>missense_variant</SnpEffect>
    </Panel>
</Program>
```


## ClinVar Filter Creation

Create a set of files from ClinVar variant classification with this command:

```bash
java -cp bachelor.jar com.hartwig.hmftools.bachelor.ExternalDBFilters
    -xml_config /path/to/bachelor_config.xml 
    -create_filter_file /path/to/clinvar_snp.vcf.gz 
    -output_dir /path/to/dir_that_will_hold_all_output
```<|MERGE_RESOLUTION|>--- conflicted
+++ resolved
@@ -1,10 +1,6 @@
 # Bachelor
 
-<<<<<<< HEAD
-Bachelor evaluates the pathogenicity of germline variants from an snpeff annotated germline vcf in a configured panel of genes. Pathogenicity is determined based both on Clinvar and a list of configured snpeff effects that are deemed to be likely pathogenic even if unannotated in Clinvar.
-=======
-Bachelor evaluates the pathogenicity of germline variants from an snpeff annotated germline vcf in a configured panel of genes.    Pathogenicity is determined based both on ClinVar and a list of configured snpeff effects that are deemed to be likely pathogenic even if unannotated in ClinVar.
->>>>>>> 0df474af
+Bachelor evaluates the pathogenicity of germline variants from an snpeff annotated germline vcf in a configured panel of genes. Pathogenicity is determined based both on ClinVar and a list of configured snpeff effects that are deemed to be likely pathogenic even if unannotated in ClinVar.
 
 The steps in the routine are as follows:
 1. Parse germline VCF to identify candidate variants. 
@@ -17,8 +13,7 @@
 In addition to standard PURPLE annotations (https://github.com/hartwigmedical/hmftools/tree/master/purity-ploidy-estimator#10-somatic-enrichment), Bachelor also annotates the following information:
 
 ### Pathogenicity
-<<<<<<< HEAD
-Pathogenicity is determined primarily from Clinvar, or may be set or overridden via a configured blacklist or whitelist.  
+Pathogenicity is determined primarily from ClinVar, or may be set or overridden via a configured blacklist or whitelist.  
 
 Permitted values are:
 
@@ -30,21 +25,6 @@
 * CLINVAR_LIKELY_BENIGN - No interpretation of 'BENIGN' and at least 1 intepretation of 'LIKELY_BENIGN' and none ‘PATHOGENIC’ or ‘LIKELY_PATHOGENIC’
 * CLINVAR_BENIGN - At least 1 interpretation of 'BENIGN' and none ‘PATHOGENIC’ or ‘LIKELY_PATHOGENIC’
 * UNANNOTATED - Variant is not annotated in Clinvar
-=======
-
-Pathogenicity is determined primarily from ClinVar, or may be set or overriden via a configured blacklist or whitelist.  
-
-Permitted values are:
-
-* BLACK_LIST - Variant matches black list configuration of known benign variant.   INDELs in repeats or with microhomology in splice and intronic regions are also blacklisted (ie. CodingEffect in (‘SPLICE’,’NONE’) AND Type = ‘INDEL’ AND (repeatCount>=8 OR indelSequence == microhomology))
-* WHITE_LIST - Variant matches white list configuration of known pathogenic variants
-* CLINVAR_PATHOGENIC - At least 1 intepretation of 'PATHOGENIC' and none ‘BENIGN’ or ‘LIKELY_BENIGN’
-* CLINVAR_LIKELY_PATHOGENIC - No intepretation of PATHOGENIC, but at least 1 intepretation of 'LIKELY_PATHOGENIC' and none ‘BENIGN’ or ‘LIKELY_BENIGN’
-* CLINVAR_CONFLICTING - Variant has both likely 'BENIGN'/'LIKELY_BENIGN' and 'PATHOGENIC'/'LIKELY_PATHOGENIC' intepretations
-* CLINVAR_LIKELY_BENIGN - No intepretation of 'BENIGN' and at least 1 intepretation of 'LIKELY_BENIGN' and none ‘PATHOGENIC’ or ‘LIKELY_PATHOGENIC’
-* CLINVAR_BENIGN - At least 1 intepretation of 'BENIGN' and none ‘PATHOGENIC’ or ‘LIKELY_PATHOGENIC’
-* UNANNOTATED - Variant is not annotated in ClinVar
->>>>>>> 0df474af
 
 Note that custom white and blacklists can be specified per gene in the XML config by either:
 - MinCodon OR
@@ -88,7 +68,7 @@
 ```
 
 Optional config:
-- include_vcf_filtered - process non-passing variants from the VCF, mark as filter = VCF_FILTERED
+- include_vcf_filtered - process non-passing variants from the VCF, mark as filter = GERMLINE_FILTERED
 - skip_enrichment - 
 - log_debug - log in a verbose manner
 
