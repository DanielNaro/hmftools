package com.hartwig.hmftools.purple.structural;

import java.io.IOException;
import java.sql.SQLException;

import com.hartwig.hmftools.common.exception.HartwigException;
<<<<<<< HEAD
import com.hartwig.hmftools.common.variant.structural.StructuralVariantFactory;
=======
import com.hartwig.hmftools.patientdb.LoadSomaticVariants;
>>>>>>> 6ac9e903
import com.hartwig.hmftools.patientdb.dao.DatabaseAccess;

import org.apache.commons.cli.CommandLine;
import org.apache.commons.cli.CommandLineParser;
import org.apache.commons.cli.DefaultParser;
import org.apache.commons.cli.Options;
import org.apache.commons.cli.ParseException;
import org.apache.logging.log4j.LogManager;
import org.apache.logging.log4j.Logger;
import org.jetbrains.annotations.NotNull;

import htsjdk.tribble.AbstractFeatureReader;
import htsjdk.tribble.readers.LineIterator;
import htsjdk.variant.variantcontext.VariantContext;
import htsjdk.variant.vcf.VCFCodec;

public class LoadStructuralVariants {

    private static final Logger LOGGER = LogManager.getLogger(LoadSomaticVariants.class);

    private static final String VCF_FILE = "vcf_file";

    private static final String DB_USER = "db_user";
    private static final String DB_PASS = "db_pass";
    private static final String DB_URL = "db_url";

    public static void main(@NotNull final String[] args)
            throws ParseException, IOException, HartwigException, SQLException {
        final Options options = createBasicOptions();
        final CommandLine cmd = createCommandLine(args, options);
        final String vcfFileLocation = cmd.getOptionValue(VCF_FILE);
        final DatabaseAccess dbAccess = databaseAccess(cmd);
        final StructuralVariantFactory factory = new StructuralVariantFactory();

        LOGGER.info("Reading VCF File");
        try (final AbstractFeatureReader<VariantContext, LineIterator> reader = AbstractFeatureReader.getFeatureReader(
                vcfFileLocation, new VCFCodec(), false)) {
            reader.iterator().forEach(factory::addVariantContext);
        }

        LOGGER.info("Persisting variants to database");
        final SampleNames names = new SampleNames(factory.sampleNames());
        dbAccess.writeStructuralVariants(names.tumor(), factory.results());

        LOGGER.info("Complete");
    }

    @NotNull
    private static Options createBasicOptions() {
        final Options options = new Options();
        options.addOption(VCF_FILE, true, "Path to the vcf file.");
        options.addOption(DB_USER, true, "Database user name.");
        options.addOption(DB_PASS, true, "Database password.");
        options.addOption(DB_URL, true, "Database url.");
        return options;
    }

    @NotNull
    private static CommandLine createCommandLine(@NotNull final String[] args, @NotNull final Options options)
            throws ParseException {
        final CommandLineParser parser = new DefaultParser();
        return parser.parse(options, args);
    }

    private static DatabaseAccess databaseAccess(CommandLine cmd) throws SQLException {
        final String userName = cmd.getOptionValue(DB_USER);
        final String password = cmd.getOptionValue(DB_PASS);
        final String databaseUrl = cmd.getOptionValue(DB_URL);  //e.g. mysql://localhost:port/database";
        final String jdbcUrl = "jdbc:" + databaseUrl;
        return new DatabaseAccess(userName, password, jdbcUrl);
    }
}<|MERGE_RESOLUTION|>--- conflicted
+++ resolved
@@ -4,11 +4,8 @@
 import java.sql.SQLException;
 
 import com.hartwig.hmftools.common.exception.HartwigException;
-<<<<<<< HEAD
 import com.hartwig.hmftools.common.variant.structural.StructuralVariantFactory;
-=======
 import com.hartwig.hmftools.patientdb.LoadSomaticVariants;
->>>>>>> 6ac9e903
 import com.hartwig.hmftools.patientdb.dao.DatabaseAccess;
 
 import org.apache.commons.cli.CommandLine;
@@ -35,8 +32,7 @@
     private static final String DB_PASS = "db_pass";
     private static final String DB_URL = "db_url";
 
-    public static void main(@NotNull final String[] args)
-            throws ParseException, IOException, HartwigException, SQLException {
+    public static void main(@NotNull final String[] args) throws ParseException, IOException, HartwigException, SQLException {
         final Options options = createBasicOptions();
         final CommandLine cmd = createCommandLine(args, options);
         final String vcfFileLocation = cmd.getOptionValue(VCF_FILE);
@@ -44,8 +40,8 @@
         final StructuralVariantFactory factory = new StructuralVariantFactory();
 
         LOGGER.info("Reading VCF File");
-        try (final AbstractFeatureReader<VariantContext, LineIterator> reader = AbstractFeatureReader.getFeatureReader(
-                vcfFileLocation, new VCFCodec(), false)) {
+        try (final AbstractFeatureReader<VariantContext, LineIterator> reader = AbstractFeatureReader.getFeatureReader(vcfFileLocation,
+                new VCFCodec(), false)) {
             reader.iterator().forEach(factory::addVariantContext);
         }
 
@@ -67,8 +63,7 @@
     }
 
     @NotNull
-    private static CommandLine createCommandLine(@NotNull final String[] args, @NotNull final Options options)
-            throws ParseException {
+    private static CommandLine createCommandLine(@NotNull final String[] args, @NotNull final Options options) throws ParseException {
         final CommandLineParser parser = new DefaultParser();
         return parser.parse(options, args);
     }
